--- conflicted
+++ resolved
@@ -164,16 +164,7 @@
         cargo clippy --manifest-path concordium-node/Cargo.toml --all -- -Dclippy::all
     - name: Run clippy (with features 'instrumentation', 'collector', 'network_dump', 'database_emitter')
       run: |
-<<<<<<< HEAD
         cargo clippy --manifest-path concordium-node/Cargo.toml --features=instrumentation,collector,network_dump,database_emitter --all -- -Dclippy::all
-    - name: Run clippy (with features 's11n_*')
-      run: |
-        cargo clippy --manifest-path concordium-node/Cargo.toml --features=s11n_serde_cbor --all -- -Dclippy::all
-        cargo clippy --manifest-path concordium-node/Cargo.toml --features=s11n_serde_msgpack --all -- -Dclippy::all
-
-=======
-        cargo clippy --manifest-path concordium-node/Cargo.toml --features=instrumentation,collector,network_dump,staging_net,database_emitter --all -- -Dclippy::all
->>>>>>> e31bb903
     - name: Test Rust crates (without extra features)
       run: |
         cargo test --manifest-path concordium-node/Cargo.toml --all
