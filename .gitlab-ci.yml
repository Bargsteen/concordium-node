<<<<<<< HEAD
image: "192549843005.dkr.ecr.eu-west-1.amazonaws.com/concordium/base:0.12"
=======
image: "192549843005.dkr.ecr.eu-west-1.amazonaws.com/concordium/base:0.15"
>>>>>>> 006aa679

stages:
  - lint
  - test

.generic:
  variables:
<<<<<<< HEAD
    RUSTFLAGS: -Dwarnings
=======
    RUSTFLAGS: -Dwarnings -llmdb
>>>>>>> 006aa679
    GIT_SUBMODULE_STRATEGY: recursive
  before_script:
    - rustc --version && cargo --version
    - git config --global url.https://gitlab-ci-token:${CI_JOB_TOKEN}@gitlab.com/.insteadOf ssh://git@gitlab.com:22/

"cargo:test":
  extends: .generic
  stage: test
  script:
    - scripts/download-static-libs.sh
    - echo "Running tests without extra features"
    - cargo test --all --features=static --color=always
    - echo "Running tests with network dump, instrumentation, and collector features"
    - cargo test --all --color=always --features=static,instrumentation,collector,network_dump
<<<<<<< HEAD
    - echo "Running tests with s11n features"
    - cargo test --all --color=always --features=static,s11n_capnp,s11n_serde_cbor
    - echo "Compiling the benches"
    - cargo bench --features=static --color=always --no-run
=======
    - echo "Compiling the benches"
    - cargo bench --features=static --color=always --no-run
    - cargo bench --features=static,s11n_capnp --color=always --no-run
    - cargo bench --features=static,s11n_serde_cbor --color=always --no-run
    - cargo bench --features=static,s11n_serde_msgpack --color=always --no-run

"genesis:test":
  extends: .generic
  stage: test
  script:
    - scripts/download-static-libs.sh
    - scripts/download-genesis-data.sh
    - cargo build --features=genesis_tester,static
    - scripts/test-genesis.sh 1-bakers.tar.gz
    - scripts/test-genesis.sh 5-bakers.tar.gz
    - scripts/test-genesis.sh 20-bakers.tar.gz
    - scripts/test-genesis.sh 1000-bakers.tar.gz
    - scripts/test-genesis.sh 1-bakers.tar.gz 0
    - scripts/test-genesis.sh 5-bakers.tar.gz 2
    - scripts/test-genesis.sh 20-bakers.tar.gz 10
    - scripts/test-genesis.sh 1000-bakers.tar.gz 200
>>>>>>> 006aa679

.generic-lint:
  extends: .generic

"lint:fmt":
  extends: .generic-lint
  stage: lint
  image: 192549843005.dkr.ecr.eu-west-1.amazonaws.com/concordium/base-rust-fmt:2019-11-13
  script:
    - cargo fmt -- --color=always
    - test $(git ls-files --modified | grep -v ".dll$" | grep -v ".a$" | grep -v ".pc$" | grep -v ".def$" | grep -v "tar.gz" | wc -l) -eq 0 || (echo 'You have introduced some unformatted code:'; git ls-files --modified | grep -v ".dll$" | grep -v ".a$" | grep -v ".pc$" | grep -v ".def$" | grep -v "tar.gz" | sed 's/^/* /'; echo 'Please run `cargo fmt` and amend your MR.'; exit 1)

"lint:clippy":
  extends: .generic-lint
  stage: lint
  script:
    - scripts/download-static-libs.sh
    - echo "Running clippy with without extra features"
    - cargo clippy --color=always --all --features=static -- -Dclippy::all
    - echo "Running clippy with network dump, instrumentation, collector and staging net features"
    - cargo clippy --features=static,instrumentation,collector,network_dump,staging_net,database_emitter --color=always --all -- -Dclippy::all
    - echo "Running clippy with s11n features"
<<<<<<< HEAD
    - cargo clippy --features=static,s11n_capnp,s11n_serde_cbor --color=always --all -- -Dclippy::all
=======
    - cargo clippy --features=static,s11n_capnp --color=always --all -- -Dclippy::all
    - cargo clippy --features=static,s11n_serde_cbor --color=always --all -- -Dclippy::all
    - cargo clippy --features=static,s11n_serde_msgpack --color=always --all -- -Dclippy::all
>>>>>>> 006aa679
<|MERGE_RESOLUTION|>--- conflicted
+++ resolved
@@ -1,8 +1,4 @@
-<<<<<<< HEAD
-image: "192549843005.dkr.ecr.eu-west-1.amazonaws.com/concordium/base:0.12"
-=======
 image: "192549843005.dkr.ecr.eu-west-1.amazonaws.com/concordium/base:0.15"
->>>>>>> 006aa679
 
 stages:
   - lint
@@ -10,11 +6,7 @@
 
 .generic:
   variables:
-<<<<<<< HEAD
-    RUSTFLAGS: -Dwarnings
-=======
     RUSTFLAGS: -Dwarnings -llmdb
->>>>>>> 006aa679
     GIT_SUBMODULE_STRATEGY: recursive
   before_script:
     - rustc --version && cargo --version
@@ -29,12 +21,6 @@
     - cargo test --all --features=static --color=always
     - echo "Running tests with network dump, instrumentation, and collector features"
     - cargo test --all --color=always --features=static,instrumentation,collector,network_dump
-<<<<<<< HEAD
-    - echo "Running tests with s11n features"
-    - cargo test --all --color=always --features=static,s11n_capnp,s11n_serde_cbor
-    - echo "Compiling the benches"
-    - cargo bench --features=static --color=always --no-run
-=======
     - echo "Compiling the benches"
     - cargo bench --features=static --color=always --no-run
     - cargo bench --features=static,s11n_capnp --color=always --no-run
@@ -56,7 +42,6 @@
     - scripts/test-genesis.sh 5-bakers.tar.gz 2
     - scripts/test-genesis.sh 20-bakers.tar.gz 10
     - scripts/test-genesis.sh 1000-bakers.tar.gz 200
->>>>>>> 006aa679
 
 .generic-lint:
   extends: .generic
@@ -79,10 +64,6 @@
     - echo "Running clippy with network dump, instrumentation, collector and staging net features"
     - cargo clippy --features=static,instrumentation,collector,network_dump,staging_net,database_emitter --color=always --all -- -Dclippy::all
     - echo "Running clippy with s11n features"
-<<<<<<< HEAD
-    - cargo clippy --features=static,s11n_capnp,s11n_serde_cbor --color=always --all -- -Dclippy::all
-=======
     - cargo clippy --features=static,s11n_capnp --color=always --all -- -Dclippy::all
     - cargo clippy --features=static,s11n_serde_cbor --color=always --all -- -Dclippy::all
-    - cargo clippy --features=static,s11n_serde_msgpack --color=always --all -- -Dclippy::all
->>>>>>> 006aa679
+    - cargo clippy --features=static,s11n_serde_msgpack --color=always --all -- -Dclippy::all