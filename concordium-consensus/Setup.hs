import Distribution.PackageDescription
import Distribution.Simple
import Distribution.Simple.LocalBuildInfo
import Distribution.Simple.Setup
import Distribution.Simple.Utils
import Distribution.System

import System.Directory
import System.Environment

import Data.Maybe


makeRust :: Args -> ConfigFlags -> IO HookedBuildInfo
makeRust args flags = do
    let verbosity = fromFlag $ configVerbosity flags
    env <- getEnvironment
<<<<<<< HEAD
=======
    rawSystemExit verbosity "mkdir" ["-p", "../smart-contracts/lib"]

>>>>>>> bca1da01
    -- This way of determining the platform is not ideal.
    case buildOS of
        -- On Windows, we work around to build wasmer using the msvc toolchain
        -- because it doesn't currently work with gnu.
        Windows -> do
            rawSystemExitWithEnv verbosity "rustup"
                ["run", "stable-x86_64-pc-windows-msvc", "cargo", "build", "--release", "--manifest-path", "../smart-contracts/wasmer-interp/Cargo.toml"]
                (("CARGO_NET_GIT_FETCH_WITH_CLI", "true") : env)
<<<<<<< HEAD
            _ <- rawSystemExitCode verbosity "mkdir" ["../smart-contracts/lib"]
=======
>>>>>>> bca1da01
            -- Copy just the dynamic library, since it doesn't link with the static one.
            rawSystemExit verbosity "cp" ["../smart-contracts/wasmer-interp/target/release/wasmer_interp.dll", "../smart-contracts/lib/"]
        _ -> do
            rawSystemExitWithEnv verbosity "cargo"
                ["build", "--release", "--manifest-path", "../smart-contracts/wasmer-interp/Cargo.toml"]
                (("CARGO_NET_GIT_FETCH_WITH_CLI", "true") : env)
<<<<<<< HEAD
            _ <- rawSystemExitCode verbosity "mkdir" ["../smart-contracts/lib"]
=======
>>>>>>> bca1da01
            rawSystemExit verbosity "ln" ["-s", "-f", "../wasmer-interp/target/release/libwasmer_interp.a", "../smart-contracts/lib/"]
            case buildOS of
                OSX ->
                    rawSystemExit verbosity "ln" ["-s", "-f", "../wasmer-interp/target/release/libwasmer_interp.dylib", "../smart-contracts/lib/libwasmer_interp.dylib"]
                _ ->
                    rawSystemExit verbosity "ln" ["-s", "-f", "../wasmer-interp/target/release/libwasmer_interp.so", "../smart-contracts/lib/libwasmer_interp.so"]
    return emptyHookedBuildInfo

-- This is a quick and dirty hook to copy the wasmer_interp DLL on Windows.
copyExtLib :: Args -> CopyFlags -> PackageDescription -> LocalBuildInfo -> IO ()
copyExtLib _ flags _ lbi = case hostPlatform lbi of
    Platform _ Windows -> do
        let verbosity = fromFlag $ copyVerbosity flags
        let dest = fromPathTemplate $ bindir $ installDirTemplates lbi
<<<<<<< HEAD
        putStrLn $ "Copying DLL to: " ++ dest
=======
        notice verbosity $ "Copying wasmer_interp.dll to: " ++ dest
>>>>>>> bca1da01
        rawSystemExit verbosity "cp" ["../smart-contracts/wasmer-interp/target/release/wasmer_interp.dll", dest]
    _ -> return ()


main = defaultMainWithHooks simpleUserHooks
  {
    preConf = makeRust
  , postCopy = copyExtLib
  }
<|MERGE_RESOLUTION|>--- conflicted
+++ resolved
@@ -15,11 +15,8 @@
 makeRust args flags = do
     let verbosity = fromFlag $ configVerbosity flags
     env <- getEnvironment
-<<<<<<< HEAD
-=======
     rawSystemExit verbosity "mkdir" ["-p", "../smart-contracts/lib"]
 
->>>>>>> bca1da01
     -- This way of determining the platform is not ideal.
     case buildOS of
         -- On Windows, we work around to build wasmer using the msvc toolchain
@@ -28,20 +25,12 @@
             rawSystemExitWithEnv verbosity "rustup"
                 ["run", "stable-x86_64-pc-windows-msvc", "cargo", "build", "--release", "--manifest-path", "../smart-contracts/wasmer-interp/Cargo.toml"]
                 (("CARGO_NET_GIT_FETCH_WITH_CLI", "true") : env)
-<<<<<<< HEAD
-            _ <- rawSystemExitCode verbosity "mkdir" ["../smart-contracts/lib"]
-=======
->>>>>>> bca1da01
             -- Copy just the dynamic library, since it doesn't link with the static one.
             rawSystemExit verbosity "cp" ["../smart-contracts/wasmer-interp/target/release/wasmer_interp.dll", "../smart-contracts/lib/"]
         _ -> do
             rawSystemExitWithEnv verbosity "cargo"
                 ["build", "--release", "--manifest-path", "../smart-contracts/wasmer-interp/Cargo.toml"]
                 (("CARGO_NET_GIT_FETCH_WITH_CLI", "true") : env)
-<<<<<<< HEAD
-            _ <- rawSystemExitCode verbosity "mkdir" ["../smart-contracts/lib"]
-=======
->>>>>>> bca1da01
             rawSystemExit verbosity "ln" ["-s", "-f", "../wasmer-interp/target/release/libwasmer_interp.a", "../smart-contracts/lib/"]
             case buildOS of
                 OSX ->
@@ -56,11 +45,7 @@
     Platform _ Windows -> do
         let verbosity = fromFlag $ copyVerbosity flags
         let dest = fromPathTemplate $ bindir $ installDirTemplates lbi
-<<<<<<< HEAD
-        putStrLn $ "Copying DLL to: " ++ dest
-=======
         notice verbosity $ "Copying wasmer_interp.dll to: " ++ dest
->>>>>>> bca1da01
         rawSystemExit verbosity "cp" ["../smart-contracts/wasmer-interp/target/release/wasmer_interp.dll", dest]
     _ -> return ()
 
