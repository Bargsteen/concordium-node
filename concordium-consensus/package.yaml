--- conflicted
+++ resolved
@@ -33,11 +33,8 @@
 - microlens-platform >=0.3
 - mtl >=2.2
 - pqueue >= 1.4.1
-<<<<<<< HEAD
 - oak >= 0.19.0
-=======
 - vector >= 0.12
->>>>>>> c0f11002
 
 library:
   source-dirs: src
