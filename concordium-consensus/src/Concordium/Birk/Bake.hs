--- conflicted
+++ resolved
@@ -68,12 +68,7 @@
     bb <- bestBlockBefore slot
     guard (blockSlot bb < slot)
     birkParams@BirkParameters{..} <- getBirkParameters slot bb
-
-<<<<<<< HEAD
-    (bakerId, _, lotteryPower) <- MaybeT . pure $ birkEpochBakerByKeys (bakerSignPublicKey ident) (bakerElectionPublicKey ident) birkParams
-=======
-    (bakerId, _, lotteryPower) <- MaybeT . pure $ birkBakerByKeys (bakerSignPublicKey ident) birkParams
->>>>>>> 2bbeb59c
+    (bakerId, _, lotteryPower) <- MaybeT . pure $ birkEpochBakerByKeys (bakerSignPublicKey ident) birkParams
     electionProof <- MaybeT . liftIO $
         leaderElection (_birkLeadershipElectionNonce birkParams) _birkElectionDifficulty slot bakerElectionKey lotteryPower
     logEvent Baker LLInfo $ "Won lottery in " ++ show slot ++ "(lottery power: " ++ show lotteryPower ++ ")"
