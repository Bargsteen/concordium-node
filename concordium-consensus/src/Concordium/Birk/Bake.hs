{-# LANGUAGE
<<<<<<< HEAD
    DeriveGeneric, OverloadedStrings, UndecidableInstances, MonoLocalBinds #-}
module Concordium.Birk.Bake where
=======
    DeriveGeneric, OverloadedStrings #-}
module Concordium.Birk.Bake(
  bakeForSlot,
  BakerIdentity(..),
  bakerSignPublicKey,
  bakerElectionPublicKey) where
>>>>>>> f5b17e37

import GHC.Generics
import Control.Monad.Trans.Maybe
import Control.Monad.Trans
import Control.Monad
<<<<<<< HEAD
=======
import Control.Monad.Trans
>>>>>>> f5b17e37

import Data.Serialize
import Data.Aeson(FromJSON, parseJSON, withObject, (.:))
import Data.List
import Lens.Micro.Platform

import Concordium.Types

import qualified Concordium.Crypto.BlockSignature as Sig
import qualified Concordium.Crypto.VRF as VRF
import Concordium.GlobalState.Parameters
<<<<<<< HEAD
import Concordium.GlobalState.Block
import Concordium.GlobalState.Finalization
=======
import Concordium.GlobalState.Block hiding (PendingBlock, makePendingBlock)
import Concordium.GlobalState.BlockMonads
import Concordium.GlobalState.BlockState hiding (CredentialDeployment)
>>>>>>> f5b17e37
import Concordium.GlobalState.TreeState
import Concordium.Types.HashableTo
import Concordium.Types.Transactions
import Concordium.GlobalState.BlockPointer hiding (BlockPointer)

import Concordium.Kontrol
import Concordium.Birk.LeaderElection
import Concordium.Kontrol.BestBlock
import Concordium.Kontrol.UpdateLeaderElectionParameters
import Concordium.Afgjort.Finalize
import Concordium.Skov
import Concordium.Skov.Update (updateFocusBlockTo)

import Concordium.Scheduler.TreeStateEnvironment(constructBlock, ExecutionResult)
import Concordium.Scheduler.Types(FilteredTransactions(..))

import Concordium.Logger
import Concordium.TimeMonad


data BakerIdentity = BakerIdentity {
    bakerSignKey :: BakerSignPrivateKey,
    bakerElectionKey :: BakerElectionPrivateKey,
    bakerAggregationKey :: BakerAggregationPrivateKey
} deriving (Eq, Generic)

bakerSignPublicKey :: BakerIdentity -> BakerSignVerifyKey
bakerSignPublicKey ident = Sig.verifyKey (bakerSignKey ident)

bakerElectionPublicKey :: BakerIdentity -> BakerElectionVerifyKey
bakerElectionPublicKey ident = VRF.publicKey (bakerElectionKey ident)

instance Serialize BakerIdentity where

instance FromJSON BakerIdentity where
  parseJSON v = flip (withObject "Baker identity:") v $ \obj -> do
    bakerSignKey <- parseJSON v
    bakerElectionKey <- parseJSON v
    bakerAggregationKey <- obj .: "aggregationSignKey"
    return BakerIdentity{..}

processTransactions
    :: (TreeStateMonad m,
        SkovMonad m)
    => Slot
    -> BirkParameters
    -> BlockPointerType m
    -> BlockPointerType m
    -> BakerId
    -> m (FilteredTransactions, ExecutionResult m)
processTransactions slot ss bh finalizedP bid = do
  -- update the focus block to the parent block (establish invariant needed by constructBlock)
  updateFocusBlockTo bh
  -- at this point we can contruct the block. The function 'constructBlock' also
  -- updates the pending table and purges any transactions deemed invalid
  slotTime <- getSlotTimestamp slot
  constructBlock slot slotTime bh finalizedP bid ss
  -- NB: what remains is to update the focus block to the newly constructed one.
  -- This is done in the method below once a block pointer is constructed.

<<<<<<< HEAD

doBakeForSlot :: (FinalizationMonad m, SkovMonad m, MonadIO m, TreeStateMonad m) => BakerIdentity -> Slot -> m (Maybe (BlockPointer m))
doBakeForSlot ident@BakerIdentity{..} slot = runMaybeT $ do
=======
-- |Reestablish all the invariants among the transaction table, pending table,
-- account non-finalized table
maintainTransactions ::
  (TreeStateMonad m)
  => BlockPointerType m
  -> FilteredTransactions
  -> m ()
maintainTransactions bp FilteredTransactions{..} = do
    -- We first commit all valid transactions to the current block slot to prevent them being purged.
    let bh = getHash bp
    let slot = blockSlot bp
    zipWithM_ (\tx i -> do
                  commitTransaction slot bh (fst tx) i) ftAdded [0..]

    -- lookup the maximum block size as mandated by the tree state
    maxSize <- rpBlockSize <$> getRuntimeParameters

    -- Now we need to try to purge each invalid transaction from the pending table.
    -- Moreover all transactions successfully added will be removed from the pending table.
    -- Or equivalently, only a subset of invalid transactions and all the
    -- transactions we have not touched and are small enough will remain in the
    -- pending table.
    stateHandle <- blockState bp

    let nextNonceFor addr = do
          macc <- getAccount stateHandle addr
          case macc of
            Nothing -> return minNonce
            Just acc -> return $ acc ^. accountNonce
    -- construct a new pending transaction table adding back some failed transactions.
    let purgeFailed cpt tx = do
          b <- purgeTransaction (NormalTransaction <$> tx)
          if b then return cpt  -- if the transaction was purged don't put it back into the pending table
          else do
            -- but otherwise do
            nonce <- nextNonceFor (transactionSender tx)
            return $! checkedExtendPendingTransactionTable nonce tx cpt

    newpt <- foldM purgeFailed emptyPendingTransactionTable (map fst ftFailed)

    -- FIXME: Well there is a complication here. If credential deployment failed because
    -- of reuse of RegId then this could be due to somebody else deploying that credential,
    -- and therefore that is block dependent, and we should perhaps not remove the credential.
    -- However modulo crypto breaking, this can only happen if the user has tried to deploy duplicate
    -- credentials (with high probability), so it is likely fine to
    let purgeCredential cpt cred = do
          b <- purgeTransaction (CredentialDeployment <$> cred)
          if b then return cpt
          else return $! extendPendingTransactionTable' (wmdHash cred) cpt

    newpt' <- foldM purgeCredential newpt (map fst ftFailedCredentials)

    -- additionally add in the unprocessed transactions which are sufficiently small (here meaning < maxSize)
    let purgeTooBig cpt tx =
          if transactionSize tx < maxSize then do
            nonce <- nextNonceFor (transactionSender tx)
            return $! checkedExtendPendingTransactionTable nonce tx cpt
          else do
            -- only purge a transaction from the table if it is too big **and**
            -- not already commited to a recent block. if it is in a currently
            -- live block then we must not purge it to maintain the invariant
            -- that all transactions in live blocks exist in the transaction
            -- table.
            b <- purgeTransaction (NormalTransaction <$> tx)
            if b then return cpt
            else do
              nonce <- nextNonceFor (transactionSender tx)
              return $! checkedExtendPendingTransactionTable nonce tx cpt

    ptWithUnprocessed <- foldM purgeTooBig newpt' ftUnprocessed

    -- And finally put back in all the unprocessed credentials
    -- We assume here that chain parameters are such that credentials always fit on a block
    -- and processing of one credential does not exceed maximum block energy.
    let ptWithUnprocessedCreds = foldl' (\cpt cdiwm -> extendPendingTransactionTable' (wmdHash cdiwm) cpt) ptWithUnprocessed ftUnprocessedCredentials

    -- commit the new pending transactions to the tree state
    putPendingTransactions ptWithUnprocessedCreds


bakeForSlot :: (BlockPointerMonad m, SkovMonad m, TreeStateMonad m, MonadIO m) => BakerIdentity -> Slot -> m (Maybe (BlockPointerType m))
bakeForSlot ident@BakerIdentity{..} slot = runMaybeT $ do
>>>>>>> f5b17e37
    bb <- bestBlockBefore slot
    guard (blockSlot bb < slot)
    birkParams@BirkParameters{..} <- getBirkParameters slot bb
    (bakerId, _, lotteryPower) <- MaybeT . pure $ birkEpochBakerByKeys (bakerSignPublicKey ident) birkParams
    electionProof <- MaybeT . liftIO $
        leaderElection (_birkLeadershipElectionNonce birkParams) _birkElectionDifficulty slot bakerElectionKey lotteryPower
    logEvent Baker LLInfo $ "Won lottery in " ++ show slot ++ "(lottery power: " ++ show lotteryPower ++ ")"
    nonce <- liftIO $ computeBlockNonce (_birkLeadershipElectionNonce birkParams)    slot bakerElectionKey
    nfr <- lift (nextFinalizationRecord bb)
    (lastFinal, finData) <- case nfr of
        Nothing -> return (bpLastFinalized bb, NoFinalizationData)
        Just finRec ->
            resolveBlock (finalizationBlockPointer finRec) >>= \case
                -- It is possible that we have a finalization proof but we
                -- don't actually have the block that was finalized.
                -- Possibly we should not even bake in this situation.
                Nothing -> return (bpLastFinalized bb, NoFinalizationData)
                Just finBlock -> return (finBlock, BlockFinalizationData finRec)
    -- possibly add the block nonce in the seed state
    let bps = birkParams{_birkSeedState = updateSeedState slot nonce _birkSeedState}
    (filteredTxs, result) <- lift (processTransactions slot bps bb lastFinal bakerId)
    logEvent Baker LLInfo $ "Baked block"
    receiveTime <- currentTime
<<<<<<< HEAD
    pb <- makePendingBlock bakerSignKey slot (bpHash bb) bakerId electionProof nonce finData transactions receiveTime
=======
    pb <- makePendingBlock bakerSignKey slot (bpHash bb) bakerId electionProof nonce (bpHash lastFinal) (map fst (ftAdded filteredTxs)) receiveTime
>>>>>>> f5b17e37
    newbp <- storeBakedBlock pb
                         bb
                         lastFinal
                         result
    -- reestablish invariants in the transaction table/pending table/anf table.
    maintainTransactions newbp filteredTxs
    -- update the current focus block to the newly created block to maintain invariants.
    putFocusBlock newbp
    logEvent Baker LLInfo $ "Finished bake block " ++ show newbp
    return newbp

class (SkovMonad m, FinalizationMonad m) => BakerMonad m where
    bakeForSlot :: BakerIdentity -> Slot -> m (Maybe (BlockPointer m))

instance (FinalizationMonad (SkovT h c m), MonadIO m, TreeStateMonad (SkovT h c m), SkovMonad (SkovT h c m)) =>
        BakerMonad (SkovT h c m) where
    bakeForSlot = doBakeForSlot<|MERGE_RESOLUTION|>--- conflicted
+++ resolved
@@ -1,24 +1,15 @@
 {-# LANGUAGE
-<<<<<<< HEAD
     DeriveGeneric, OverloadedStrings, UndecidableInstances, MonoLocalBinds #-}
-module Concordium.Birk.Bake where
-=======
-    DeriveGeneric, OverloadedStrings #-}
 module Concordium.Birk.Bake(
-  bakeForSlot,
   BakerIdentity(..),
   bakerSignPublicKey,
-  bakerElectionPublicKey) where
->>>>>>> f5b17e37
+  bakerElectionPublicKey,
+  BakerMonad(..)) where
 
 import GHC.Generics
 import Control.Monad.Trans.Maybe
 import Control.Monad.Trans
 import Control.Monad
-<<<<<<< HEAD
-=======
-import Control.Monad.Trans
->>>>>>> f5b17e37
 
 import Data.Serialize
 import Data.Aeson(FromJSON, parseJSON, withObject, (.:))
@@ -30,15 +21,11 @@
 import qualified Concordium.Crypto.BlockSignature as Sig
 import qualified Concordium.Crypto.VRF as VRF
 import Concordium.GlobalState.Parameters
-<<<<<<< HEAD
-import Concordium.GlobalState.Block
-import Concordium.GlobalState.Finalization
-=======
 import Concordium.GlobalState.Block hiding (PendingBlock, makePendingBlock)
 import Concordium.GlobalState.BlockMonads
 import Concordium.GlobalState.BlockState hiding (CredentialDeployment)
->>>>>>> f5b17e37
-import Concordium.GlobalState.TreeState
+import Concordium.GlobalState.Finalization
+import Concordium.GlobalState.TreeState as TS
 import Concordium.Types.HashableTo
 import Concordium.Types.Transactions
 import Concordium.GlobalState.BlockPointer hiding (BlockPointer)
@@ -98,11 +85,6 @@
   -- NB: what remains is to update the focus block to the newly constructed one.
   -- This is done in the method below once a block pointer is constructed.
 
-<<<<<<< HEAD
-
-doBakeForSlot :: (FinalizationMonad m, SkovMonad m, MonadIO m, TreeStateMonad m) => BakerIdentity -> Slot -> m (Maybe (BlockPointer m))
-doBakeForSlot ident@BakerIdentity{..} slot = runMaybeT $ do
-=======
 -- |Reestablish all the invariants among the transaction table, pending table,
 -- account non-finalized table
 maintainTransactions ::
@@ -118,7 +100,7 @@
                   commitTransaction slot bh (fst tx) i) ftAdded [0..]
 
     -- lookup the maximum block size as mandated by the tree state
-    maxSize <- rpBlockSize <$> getRuntimeParameters
+    maxSize <- rpBlockSize <$> TS.getRuntimeParameters
 
     -- Now we need to try to purge each invalid transaction from the pending table.
     -- Moreover all transactions successfully added will be removed from the pending table.
@@ -183,9 +165,8 @@
     putPendingTransactions ptWithUnprocessedCreds
 
 
-bakeForSlot :: (BlockPointerMonad m, SkovMonad m, TreeStateMonad m, MonadIO m) => BakerIdentity -> Slot -> m (Maybe (BlockPointerType m))
-bakeForSlot ident@BakerIdentity{..} slot = runMaybeT $ do
->>>>>>> f5b17e37
+doBakeForSlot :: (BlockPointerMonad m, FinalizationMonad m, SkovMonad m, MonadIO m, TreeStateMonad m) => BakerIdentity -> Slot -> m (Maybe (BlockPointerType m))
+doBakeForSlot ident@BakerIdentity{..} slot = runMaybeT $ do
     bb <- bestBlockBefore slot
     guard (blockSlot bb < slot)
     birkParams@BirkParameters{..} <- getBirkParameters slot bb
@@ -196,24 +177,20 @@
     nonce <- liftIO $ computeBlockNonce (_birkLeadershipElectionNonce birkParams)    slot bakerElectionKey
     nfr <- lift (nextFinalizationRecord bb)
     (lastFinal, finData) <- case nfr of
-        Nothing -> return (bpLastFinalized bb, NoFinalizationData)
+        Nothing -> (, NoFinalizationData) <$> bpLastFinalized bb
         Just finRec ->
             resolveBlock (finalizationBlockPointer finRec) >>= \case
                 -- It is possible that we have a finalization proof but we
                 -- don't actually have the block that was finalized.
                 -- Possibly we should not even bake in this situation.
-                Nothing -> return (bpLastFinalized bb, NoFinalizationData)
+                Nothing -> (, NoFinalizationData) <$> bpLastFinalized bb
                 Just finBlock -> return (finBlock, BlockFinalizationData finRec)
     -- possibly add the block nonce in the seed state
     let bps = birkParams{_birkSeedState = updateSeedState slot nonce _birkSeedState}
     (filteredTxs, result) <- lift (processTransactions slot bps bb lastFinal bakerId)
     logEvent Baker LLInfo $ "Baked block"
     receiveTime <- currentTime
-<<<<<<< HEAD
-    pb <- makePendingBlock bakerSignKey slot (bpHash bb) bakerId electionProof nonce finData transactions receiveTime
-=======
-    pb <- makePendingBlock bakerSignKey slot (bpHash bb) bakerId electionProof nonce (bpHash lastFinal) (map fst (ftAdded filteredTxs)) receiveTime
->>>>>>> f5b17e37
+    pb <- makePendingBlock bakerSignKey slot (bpHash bb) bakerId electionProof nonce finData (map fst (ftAdded filteredTxs)) receiveTime
     newbp <- storeBakedBlock pb
                          bb
                          lastFinal
@@ -226,7 +203,7 @@
     return newbp
 
 class (SkovMonad m, FinalizationMonad m) => BakerMonad m where
-    bakeForSlot :: BakerIdentity -> Slot -> m (Maybe (BlockPointer m))
+    bakeForSlot :: BakerIdentity -> Slot -> m (Maybe (BlockPointerType m))
 
 instance (FinalizationMonad (SkovT h c m), MonadIO m, TreeStateMonad (SkovT h c m), SkovMonad (SkovT h c m)) =>
         BakerMonad (SkovT h c m) where
