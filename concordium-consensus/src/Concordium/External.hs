--- conflicted
+++ resolved
@@ -14,6 +14,8 @@
 import Text.Read(readMaybe)
 import Control.Exception
 import Control.Monad.State.Class(MonadState)
+import Data.Functor
+import Control.Arrow
 
 import qualified Data.Text.Lazy as LT
 import qualified Data.Aeson.Text as AET
@@ -28,27 +30,29 @@
 import Concordium.GlobalState.Parameters
 import Concordium.GlobalState.Transactions
 import Concordium.GlobalState.Block
-import Concordium.GlobalState.Implementation.Block as BSB hiding (makePendingBlock)
+import qualified Concordium.GlobalState.Basic.Block as Basic
+{-import Concordium.GlobalState.Implementation.Block as BSB hiding (makePendingBlock)
 import Concordium.GlobalState.Implementation.BlockState as BSBS
-import Concordium.GlobalState.Implementation.Block as RSB
-import Concordium.GlobalState.Implementation
+import Concordium.GlobalState.Implementation.Block as RSB-}
+import Concordium.GlobalState
 import Concordium.GlobalState.Finalization(FinalizationIndex(..),FinalizationRecord)
-<<<<<<< HEAD
-import Concordium.GlobalState.Persistent.BlockState(PersistentBlockState, initialPersistentState)
-import Concordium.GlobalState.Persistent.TreeState(PersistentBlockPointer, _bpBlock)
-=======
-import Concordium.GlobalState.BlockState as GSBS (BlockPointer)
->>>>>>> 2be76a84
 import qualified Concordium.GlobalState.TreeState as TS
 import qualified Concordium.GlobalState.BlockState as BS
-import Concordium.GlobalState.Implementation.TreeState
+import qualified Concordium.GlobalState.Basic.BlockState as Basic
+-- import Concordium.GlobalState.Implementation.TreeState
 import Concordium.Birk.Bake as Baker
+#ifdef RUST
+import qualified Concordium.GlobalState.Implementation as Rust
+import qualified Concordium.GlobalState.Implementation.TreeState as Rust
+#endif
+
 
 import Concordium.Runner
 import Concordium.Skov hiding (receiveTransaction, getBirkParameters)
-import Concordium.Afgjort.Finalize (FinalizationPseudoMessage(..))
+import Concordium.Afgjort.Finalize (FinalizationPseudoMessage(..),FinalizationInstance(..))
 import Concordium.Logger
 import Concordium.TimeMonad
+import Concordium.TimerMonad (ThreadTimer)
 import Concordium.Skov.CatchUp (CatchUpStatus)
 
 import qualified Concordium.Getters as Get
@@ -239,7 +243,7 @@
             MTFinalizationRecord -> 2
             MTCatchUpStatus -> 3
 
-broadcastCallback :: LogMethod IO -> FunPtr BroadcastCallback -> SimpleOutMessage -> IO ()
+broadcastCallback :: LogMethod IO -> FunPtr BroadcastCallback -> SimpleOutMessage (SkovConfig TreeConfig finconf hconf) -> IO ()
 broadcastCallback logM bcbk = handleB
     where
         handleB (SOMsgNewBlock block) = do
@@ -255,26 +259,38 @@
             logM External LLDebug $ "Broadcasting finalization record [size=" ++ show (BS.length msgbs) ++ "]: " ++ show finRec
             callBroadcastCallback bcbk MTFinalizationRecord msgbs
 
+#ifdef RUST
+type TreeConfig = DiskTreeDiskBlockConfig
+makeGlobalStateConfig :: RuntimeParameters -> GenesisData -> Rust.GlobalStatePtr -> TreeConfig
+makeGlobalStateConfig rt genData = DTDBConfig rt genData (genesisState genData)
+#else
+type TreeConfig = MemoryTreeDiskBlockConfig
+makeGlobalStateConfig :: RuntimeParameters -> GenesisData -> TreeConfig
+makeGlobalStateConfig rt genData = MTDBConfig rt genData (genesisState genData)
+#endif
+
+type ActiveConfig = SkovConfig TreeConfig (BufferedFinalization ThreadTimer) HookLogHandler
+type PassiveConfig = SkovConfig TreeConfig NoFinalization HookLogHandler
+
+
 -- |A 'ConsensusRunner' encapsulates an instance of the consensus, and possibly a baker thread.
 data ConsensusRunner = BakerRunner {
-        bakerSyncRunner :: SyncRunner,
-        bakerBroadcast :: SimpleOutMessage -> IO ()
+        bakerSyncRunner :: SyncRunner ActiveConfig
     }
     | PassiveRunner {
-        passiveSyncRunner :: SyncPassiveRunner
+        passiveSyncRunner :: SyncPassiveRunner PassiveConfig
     }
 
 consensusLogMethod :: ConsensusRunner -> LogMethod IO
 consensusLogMethod BakerRunner{bakerSyncRunner=SyncRunner{syncLogMethod=logM}} = logM
 consensusLogMethod PassiveRunner{passiveSyncRunner=SyncPassiveRunner{syncPLogMethod=logM}} = logM
 
-<<<<<<< HEAD
-genesisState :: GenesisData -> IO PersistentBlockState
-genesisState genData = initialPersistentState
-=======
-genesisState :: GenesisData -> BSBS.BlockState
-genesisState genData = initialState
->>>>>>> 2be76a84
+runWithConsensus :: ConsensusRunner -> (forall h f. SkovT h (SkovConfig TreeConfig f HookLogHandler) LogIO a) -> IO a
+runWithConsensus BakerRunner{..} = runSkovTransaction bakerSyncRunner
+runWithConsensus PassiveRunner{..} = runSkovPassive passiveSyncRunner
+
+genesisState :: GenesisData -> Basic.BlockState
+genesisState genData = Basic.initialState
                        (genesisBirkParameters genData)
                        (genesisCryptographicParameters genData)
                        (genesisAccounts genData ++ genesisSpecialBetaAccounts genData)
@@ -282,12 +298,14 @@
                        (genesisMintPerSlot genData)
 
 -- |Start up an instance of Skov without starting the baker thread.
+-- If an error occurs starting Skov, the error will be logged and
+-- a null pointer will be returned.
 startConsensus ::
            Word64 -- ^Maximum block size.
            -> CString -> Int64 -- ^Serialized genesis data (c string + len)
            -> CString -> Int64 -- ^Serialized baker identity (c string + len)
 #ifdef RUST
-           -> Ptr GlobalStateR
+           -> Ptr Rust.GlobalStateR
 #endif
            -> FunPtr BroadcastCallback -- ^Handler for generated messages
            -> Word8 -- ^Maximum log level (inclusive) (0 to disable logging).
@@ -295,64 +313,79 @@
            -> Word8 -- ^Whether to enable logging of transfer events (/= 0) or not (value 0).
            -> FunPtr LogTransferCallback -- ^Handler for logging transfer events
            -> IO (StablePtr ConsensusRunner)
-#ifdef RUST
-startConsensus maxBlock gdataC gdataLenC bidC bidLenC gsptr bcbk maxLogLevel lcbk enableTransferLogging ltcbk = do
-#else
-startConsensus maxBlock gdataC gdataLenC bidC bidLenC bcbk maxLogLevel lcbk enableTransferLogging ltcbk = do
-#endif
+startConsensus maxBlock gdataC gdataLenC bidC bidLenC
+#ifdef RUST
+    gsptr
+#endif
+    bcbk maxLogLevel lcbk enableTransferLogging ltcbk = do
         gdata <- BS.packCStringLen (gdataC, fromIntegral gdataLenC)
         bdata <- BS.packCStringLen (bidC, fromIntegral bidLenC)
         case (decode gdata, decode bdata) of
             (Right genData, Right bid) -> do
-<<<<<<< HEAD
-                genState <- genesisState genData
-                bakerSyncRunner <- makeSyncRunner logM logT bid (RuntimeParameters (fromIntegral maxBlock)) genData genState bakerBroadcast
-=======
-#ifdef RUST
-                foreignGsPtr <- newForeignPtr_ gsptr
-                bakerSyncRunner <- makeSyncRunner logM logT bid (RuntimeParameters (fromIntegral maxBlock)) genData (genesisState genData) foreignGsPtr bakerBroadcast
-#else
-                bakerSyncRunner <- makeSyncRunner logM logT bid (RuntimeParameters (fromIntegral maxBlock)) genData (genesisState genData) bakerBroadcast
-#endif
->>>>>>> 2be76a84
+#ifdef RUST
+                foreignGSPtr <- newForeignPtr_ gsptr
+#endif
+                let
+                    gsconfig = makeGlobalStateConfig
+                        (RuntimeParameters (fromIntegral maxBlock))
+                        genData
+#ifdef RUST
+                        foreignGSPtr
+#endif
+                    finconfig = BufferedFinalization (FinalizationInstance (bakerSignKey bid) (bakerElectionKey bid)) genData
+                    hconfig = HookLogHandler logT
+                    config = SkovConfig gsconfig finconfig hconfig
+                bakerSyncRunner <- makeSyncRunner logM bid config bakerBroadcast
                 newStablePtr BakerRunner{..}
-            _ -> ioError (userError $ "Error decoding serialized data.")
+            (Left err, _) -> do
+                logM External LLError $ "Failed to decode genesis data: " ++ err
+                return $ castPtrToStablePtr nullPtr
+            (_, Left err) -> do
+                logM External LLError $ "Failed to decode baker identity data: " ++ err
+                return $ castPtrToStablePtr nullPtr
     where
         logM = toLogMethod maxLogLevel lcbk
         logT = if enableTransferLogging /= 0 then Just (toLogTransferMethod ltcbk) else Nothing
         bakerBroadcast = broadcastCallback logM bcbk
 
 -- |Start consensus without a baker identity.
+-- If an error occurs starting Skov, the error will be logged and
+-- a null pointer will be returned.
 startConsensusPassive ::
            Word64 -- ^Maximum block size.
            -> CString -> Int64 -- ^Serialized genesis data (c string + len)
 #ifdef RUST
-           -> Ptr GlobalStateR
+           -> Ptr Rust.GlobalStateR
 #endif
            -> Word8 -- ^Maximum log level (inclusive) (0 to disable logging).
            -> FunPtr LogCallback -- ^Handler for log events
             -> IO (StablePtr ConsensusRunner)
-#ifdef RUST
-startConsensusPassive maxBlock gdataC gdataLenC gsptr maxLogLevel lcbk = do
-#else
-startConsensusPassive maxBlock gdataC gdataLenC maxLogLevel lcbk = do
-#endif
+startConsensusPassive maxBlock gdataC gdataLenC
+#ifdef RUST
+    gsptr
+#endif
+    maxLogLevel lcbk = do
         gdata <- BS.packCStringLen (gdataC, fromIntegral gdataLenC)
-        case (decode gdata) of
-            (Right genData) -> do
-<<<<<<< HEAD
-                genState <- genesisState genData
-                passiveSyncRunner <- makeSyncPassiveRunner logM (RuntimeParameters (fromIntegral maxBlock)) genData genState
-=======
-#ifdef RUST
-                foreignGsPtr <- newForeignPtr_ gsptr
-                passiveSyncRunner <- makeSyncPassiveRunner logM (RuntimeParameters (fromIntegral maxBlock)) genData (genesisState genData) foreignGsPtr
-#else
-                passiveSyncRunner <- makeSyncPassiveRunner logM (RuntimeParameters (fromIntegral maxBlock)) genData (genesisState genData)
-#endif
->>>>>>> 2be76a84
+        case decode gdata of
+            Right genData -> do
+#ifdef RUST
+                foreignGSPtr <- newForeignPtr_ gsptr
+#endif
+                let
+                    gsconfig = makeGlobalStateConfig
+                        (RuntimeParameters (fromIntegral maxBlock))
+                        genData
+#ifdef RUST
+                        foreignGSPtr
+#endif
+                    finconfig = NoFinalization
+                    hconfig = HookLogHandler Nothing
+                    config = SkovConfig gsconfig finconfig hconfig
+                passiveSyncRunner <- makeSyncPassiveRunner logM config
                 newStablePtr PassiveRunner{..}
-            _ -> ioError (userError $ "Error decoding serialized data.")
+            Left err -> do
+                logM External LLError $ "Failed to decode genesis data: " ++ err
+                return $ castPtrToStablePtr nullPtr
     where
         logM = toLogMethod maxLogLevel lcbk
 
@@ -421,12 +454,6 @@
 toReceiveResult ResultUnverifiable = 9
 
 
-handleSkovFinalizationEvents :: (SimpleOutMessage -> IO ()) -> [FinalizationOutputEvent] -> IO ()
-handleSkovFinalizationEvents broadcast = mapM_ handleEvt
-    where
-        handleEvt (BroadcastFinalizationMessage finMsg) = broadcast (SOMsgFinalization (FPMMessage finMsg))
-        handleEvt (BroadcastFinalizationRecord finRec) = broadcast (SOMsgFinalizationRecord finRec)
-
 -- |Handle receipt of a block.
 -- The possible return codes are @ResultSuccess@, @ResultSerializationFail@, @ResultInvalid@,
 -- @ResultPendingBlock@, @ResultPendingFinalization@, @ResultAsync@, @ResultDuplicate@,
@@ -440,33 +467,13 @@
     logm External LLDebug $ "Received block data size = " ++ show l ++ ". Decoding ..."
     blockBS <- BS.packCStringLen (cstr, fromIntegral l)
     now <- currentTime
-    toReceiveResult <$> case runGet (BSB.getBlock now) blockBS of
-        Left _ -> do
-          logm External LLDebug "Block deserialization failed. Ignoring the block."
-          return ResultSerializationFail
-        Right (GenesisBlock _) -> do
-            logm External LLDebug $ "Genesis block deserialized. Ignoring the block."
-            return ResultSerializationFail
-        Right (NormalBlock block0) -> do
-                        logm External LLInfo $ "Block deserialized. Sending to consensus."
-                        now <- currentTime
-#ifdef RUST
-                        gsptr <- case c of
-                          BakerRunner{..} -> liftIO $ do
-                            st <- readMVar . syncState $ bakerSyncRunner
-                            return . _skovGlobalStatePtr . _sbhsSkov $ st
-                          PassiveRunner{..} -> do
-                            st <- readMVar . syncPState $ passiveSyncRunner
-                            return . _skovGlobalStatePtr . _sphsSkov $ st
-                        block <- makePendingBlock gsptr block0 now
-#else
-                        let block = makePendingBlock block0 now
-#endif
-                        case c of
-                            BakerRunner{..} -> do
-                                (res, evts) <- syncReceiveBlock bakerSyncRunner block
-                                handleSkovFinalizationEvents bakerBroadcast evts
-                                return res
+    toReceiveResult <$> do
+        runWithConsensus c (TS.importPendingBlock blockBS now) >>= \case
+            Left err -> do
+                logm External LLDebug err
+                return ResultSerializationFail
+            Right block -> case c of
+                            BakerRunner{..} -> syncReceiveBlock bakerSyncRunner block
                             PassiveRunner{..} -> syncPassiveReceiveBlock passiveSyncRunner block
 
 
@@ -476,6 +483,7 @@
 -- @ResultUnverifiable@.
 -- 'receiveFinalization' may invoke the callbacks for new finalization messages and finalization records,
 -- and missing blocks and finalization records.
+-- If run in passive mode, the message will be discarded after deserialization, returning @ResultSuccess@.
 receiveFinalization :: StablePtr ConsensusRunner -> CString -> Int64 -> IO ReceiveResult
 receiveFinalization bptr cstr l = do
     c <- deRefStablePtr bptr
@@ -489,11 +497,8 @@
         Right finMsg -> do
             logm External LLDebug "Finalization message deserialized."
             case c of
-                BakerRunner{..} -> do
-                    (res, evts) <- syncReceiveFinalizationMessage bakerSyncRunner finMsg
-                    handleSkovFinalizationEvents bakerBroadcast evts
-                    return res
-                PassiveRunner{..} -> syncPassiveReceiveFinalizationMessage passiveSyncRunner finMsg bs
+                BakerRunner{..} -> syncReceiveFinalizationMessage bakerSyncRunner finMsg
+                PassiveRunner{..} -> return ResultSuccess
 
 -- |Handle receipt of a finalization record.
 -- The possible return codes are @ResultSuccess@, @ResultSerializationFail@, @ResultInvalid@,
@@ -514,10 +519,7 @@
         Right finRec -> do
             logm External LLDebug "Finalization record deserialized."
             case c of
-                BakerRunner{..} -> do
-                    (res, evts) <- syncReceiveFinalizationRecord bakerSyncRunner finRec
-                    handleSkovFinalizationEvents bakerBroadcast evts
-                    return res
+                BakerRunner{..} -> syncReceiveFinalizationRecord bakerSyncRunner finRec
                 PassiveRunner{..} -> syncPassiveReceiveFinalizationRecord passiveSyncRunner finRec
 
 -- |Handle receipt of a transaction.
@@ -537,21 +539,12 @@
             logm External LLDebug $ "Transaction decoded. Sending to consensus."
             logm External LLTrace $ "Transaction header is: " ++ show (btrHeader (trBareTransaction tr))
             case c of
-                BakerRunner{..} -> do
-                    (res, _) <- syncReceiveTransaction bakerSyncRunner tr
-                    -- Currently, no events can occur as a result of receiving a transaction
-                    return res
+                BakerRunner{..} -> syncReceiveTransaction bakerSyncRunner tr
                 PassiveRunner{..} -> syncPassiveReceiveTransaction passiveSyncRunner tr
 
-<<<<<<< HEAD
-runConsensusQuery :: ConsensusRunner -> (forall z m s. (Get.SkovStateQueryable z m, TS.TreeStateMonad m, MonadState s m, TS.PendingBlock m ~ PendingBlock, TS.BlockPointer m ~ PersistentBlockPointer) => z -> a) -> a
+runConsensusQuery :: ConsensusRunner -> (forall z m s. (Get.SkovStateQueryable z m, TS.TreeStateMonad m, MonadState s m) => z -> a) -> a
 runConsensusQuery BakerRunner{..} f = f bakerSyncRunner
 runConsensusQuery PassiveRunner{..} f = f passiveSyncRunner
-=======
-runConsensusQuery :: ConsensusRunner -> (forall z m s. (Get.SkovStateQueryable z m, TS.TreeStateMonad m, MonadState s m, TS.PendingBlock m ~ RSB.PendingBlock, GSBS.BlockPointer m ~ BSBS.BlockPointer) => z -> a) -> a
-runConsensusQuery BakerRunner{..} f = f (syncState bakerSyncRunner)
-runConsensusQuery PassiveRunner{..} f = f (syncPState passiveSyncRunner)
->>>>>>> 2be76a84
 
 
 -- |Returns a null-terminated string with a JSON representation of the current status of Consensus.
@@ -713,7 +706,7 @@
       PassiveRunner _ -> do
         logm External LLDebug "Passive consensus, not a baker."
         return 0
-      BakerRunner s _ -> do
+      BakerRunner s -> do
         logm External LLDebug "Active consensus, querying best block."
         let bid = syncBakerIdentity s
         let signKey = Baker.bakerSignPublicKey bid
@@ -732,7 +725,7 @@
       PassiveRunner _ -> do
         logm External LLDebug "Passive consensus, not a finalizer."
         return 0
-      BakerRunner s _ -> do
+      BakerRunner s -> do
         logm External LLDebug "Active consensus, querying best block."
         r <- Get.checkFinalizerExistsBestBlock s
         logm External LLTrace $ "Replying with " ++ show r
@@ -900,32 +893,24 @@
             return ResultSerializationFail
         Right cus -> do
             logm External LLDebug $ "Catch-up status message deserialized: " ++ show cus
-            res <- runConsensusQuery c Get.handleCatchUpStatus cus
-<<<<<<< HEAD
-            case res :: (Either String (Maybe ([Either FinalizationRecord (PersistentBlockPointer)], CatchUpStatus), Bool)) of
-=======
-            case res :: (Either String (Maybe ([Either FinalizationRecord BSBS.BlockPointer], CatchUpStatus), Bool)) of
->>>>>>> 2be76a84
+            let
+                toMsg (Left finRec) = (MTFinalizationRecord, encode finRec)
+                toMsg (Right block) = (MTBlock, runPut $ putBlock block)
+            runConsensusQuery c (\z -> Get.handleCatchUpStatus z cus <&> fmap (first (fmap $ \(l, rcus) -> (toMsg <$> l, rcus)))) >>= \case
                 Left emsg -> logm Skov LLWarning emsg >> return ResultInvalid
                 Right (d, flag) -> do
                     let
                         sendMsg = callDirectMessageCallback cbk src
-                        sendBlock = sendMsg MTBlock . runPut . putBlock
-                        sendFinRec = sendMsg MTFinalizationRecord . encode
-                        send [] = return ()
-                        send (Left fr:r) = sendFinRec fr >> send r
-                        send (Right b:r) = sendBlock b >> send r
                     forM_ d $ \(frbs, rcus) -> do
-                        logm Skov LLDebug $ "Catch up response data: " ++ show frbs
-                        send frbs
+                        logm Skov LLTrace $ "Sending " ++ show (length frbs) ++ " blocks/finalization records"
+                        mapM_ (uncurry sendMsg) frbs
                         logm Skov LLDebug $ "Catch up response status message: " ++ show rcus
                         sendMsg MTCatchUpStatus $ encode rcus
                     return $! if flag then ResultPendingBlock else ResultSuccess
 
-
-#ifdef RUST
-foreign export ccall startConsensus :: Word64 -> CString -> Int64 -> CString -> Int64 ->  Ptr GlobalStateR -> FunPtr BroadcastCallback -> Word8 -> FunPtr LogCallback -> Word8 -> FunPtr LogTransferCallback -> IO (StablePtr ConsensusRunner)
-foreign export ccall startConsensusPassive :: Word64 -> CString -> Int64 -> Ptr GlobalStateR -> Word8 -> FunPtr LogCallback -> IO (StablePtr ConsensusRunner)
+#ifdef RUST
+foreign export ccall startConsensus :: Word64 -> CString -> Int64 -> CString -> Int64 ->  Ptr Rust.GlobalStateR -> FunPtr BroadcastCallback -> Word8 -> FunPtr LogCallback -> Word8 -> FunPtr LogTransferCallback -> IO (StablePtr ConsensusRunner)
+foreign export ccall startConsensusPassive :: Word64 -> CString -> Int64 -> Ptr Rust.GlobalStateR -> Word8 -> FunPtr LogCallback -> IO (StablePtr ConsensusRunner)
 #else
 foreign export ccall startConsensus :: Word64 -> CString -> Int64 -> CString -> Int64 -> FunPtr BroadcastCallback -> Word8 -> FunPtr LogCallback -> Word8 -> FunPtr LogTransferCallback -> IO (StablePtr ConsensusRunner)
 foreign export ccall startConsensusPassive :: Word64 -> CString -> Int64 -> Word8 -> FunPtr LogCallback -> IO (StablePtr ConsensusRunner)
