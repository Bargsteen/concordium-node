{-# LANGUAGE ForeignFunctionInterface, LambdaCase, RecordWildCards, ScopedTypeVariables, OverloadedStrings, RankNTypes, TypeFamilies #-}
module Concordium.External where

import Foreign
import Foreign.C

import qualified Data.ByteString.Lazy as BSL
import qualified Data.ByteString.Char8 as BS
import qualified Data.ByteString.Unsafe as BS
import Data.Serialize
import Data.Serialize.Put as P
import qualified Data.Aeson as AE
import Data.Foldable(forM_)
import Text.Read(readMaybe)
import Control.Exception
import Control.Monad.State.Class(MonadState)

import qualified Data.Text.Lazy as LT
import qualified Data.Aeson.Text as AET
import Data.Aeson(Value(Null))

import qualified Concordium.Crypto.SHA256 as Hash
import qualified Data.FixedByteString as FBS

import Concordium.Types
import Concordium.ID.Types(safeDecodeBase58Address)
import qualified Concordium.Types.Acorn.Core as Core
import Concordium.GlobalState.Parameters
import Concordium.GlobalState.Transactions
import Concordium.GlobalState.Block
import Concordium.GlobalState.Basic.Block as BSB hiding (makePendingBlock)
import Concordium.GlobalState.Basic.BlockState as BSBS
import Concordium.GlobalState.Rust.Block as RSB
import Concordium.GlobalState.Rust.FFI as RSBS
import Concordium.GlobalState.Finalization(FinalizationIndex(..),FinalizationRecord)
import Concordium.GlobalState.BlockState as GSBS (BlockPointer)
import qualified Concordium.GlobalState.TreeState as TS
import Concordium.GlobalState.Rust.TreeState


import Concordium.Scheduler.Utils.Init.Example (initialState)

import Concordium.Runner
import Concordium.Skov hiding (receiveTransaction, getBirkParameters)
import Concordium.Afgjort.Finalize (FinalizationPseudoMessage(..))
import Concordium.Logger
import Concordium.TimeMonad
import Concordium.Skov.CatchUp (CatchUpStatus)

import qualified Concordium.Getters as Get
import qualified Concordium.Startup as S

import Control.Concurrent.MVar
import Control.Monad.IO.Class

-- |A 'PeerID' identifies peer at the p2p layer.
type PeerID = Word64

-- |A 'BlockReference' is a pointer to a block hash as a sequence of 32 bytes.
type BlockReference = Ptr Word8

jsonValueToCString :: Value -> IO CString
jsonValueToCString = newCString . LT.unpack . AET.encodeToLazyText

-- |Use a 'BlockHash' as a 'BlockReference'.  The 'BlockReference' may not
-- be valid after the function has returned.
withBlockReference :: BlockHash -> (BlockReference -> IO a) -> IO a
withBlockReference (Hash.Hash fbs) = FBS.withPtrReadOnly fbs

-- |Use a 'TransactionHash' as a 'Ptr Word8'. The pointer may not be valid after
-- the function has returned.
withTxReference :: TransactionHash -> (Ptr Word8 -> IO a) -> IO a
withTxReference (Hash.Hash fbs) = FBS.withPtrReadOnly fbs

-- |Create a 'BlockHash' from a 'BlockReference'.  This creates a copy
-- of the block hash.
blockReferenceToBlockHash :: BlockReference -> IO BlockHash
blockReferenceToBlockHash src = Hash.Hash <$> FBS.create cp
    where
        cp dest = copyBytes dest src (FBS.fixedLength (undefined :: Hash.DigestSize))


-- |Callback for handling genesis data.
type GenesisDataCallback = CString -> Int64 -> IO ()
foreign import ccall "dynamic" invokeGenesisDataCallback :: FunPtr GenesisDataCallback -> GenesisDataCallback
callGenesisDataCallback :: FunPtr GenesisDataCallback -> BS.ByteString -> IO ()
callGenesisDataCallback cb bs = BS.useAsCStringLen bs $ \(cdata, clen) -> (invokeGenesisDataCallback cb) cdata (fromIntegral clen)

-- |Callback for handling a generated baker identity.
-- The first argument is the identity of the baker (TODO: this should really by a 'Word64').
-- The second argument is the pointer to the data, and the third is the length of the data.
type BakerIdentityCallback = Int64 -> CString -> Int64 -> IO ()
foreign import ccall "dynamic" invokeBakerIdentityCallback :: FunPtr BakerIdentityCallback -> BakerIdentityCallback
callBakerIdentityCallback :: FunPtr BakerIdentityCallback -> Word64 -> BS.ByteString -> IO ()
callBakerIdentityCallback cb bix bs = BS.useAsCStringLen bs $ \(cdata, clen) -> invokeBakerIdentityCallback cb (fromIntegral bix) cdata (fromIntegral clen)

-- |Generate genesis data given a genesis time (in seconds since the UNIX epoch) and
-- number of bakers.  This function is deterministic: calling with the same genesis
-- time and number of bakers should generate the same genesis data and baker identities.
-- Returns
-- - 9 if cryptographic parameters could not be loaded,
-- - 10 if identity providers could not be loaded
-- - 0 if data was generated.
makeGenesisData ::
    Timestamp -- ^Genesis time
    -> Word64 -- ^Number of bakers
    -> CString -- ^File name of the data with cryptographic providers. Null-terminated.
    -> CString -- ^File name of the data with identity providers. Null-terminated.
    -> FunPtr GenesisDataCallback -- ^Function to process the generated genesis data.
    -> FunPtr BakerIdentityCallback -- ^Function to process each baker identity. Will be called repeatedly with different baker ids.
    -> IO CInt
makeGenesisData genTime nBakers cryptoParamsFile idProvidersFile cbkgen cbkbaker = do
    mCryptoParams <- readCryptographicParameters <$>
      catch (BSL.readFile =<< peekCString cryptoParamsFile) (\(_ :: IOException) -> return BSL.empty)
    mIdProviders <- readIdentityProviders <$>
      catch (BSL.readFile =<< peekCString idProvidersFile) (\(_ :: IOException) -> return BSL.empty)
    case mCryptoParams of
      Nothing -> return 9
      Just cryptoParams ->
        case mIdProviders of
          Nothing -> return 10
          Just idProviders -> do
            let (genData, bakers) = S.makeGenesisData genTime (fromIntegral nBakers) 10 0.5 9 cryptoParams idProviders
            let bakersPrivate = map fst bakers
            callGenesisDataCallback cbkgen (encode genData)
            mapM_ (\(bid, bkr) -> callBakerIdentityCallback cbkbaker bid (encode bkr)) (zip [0..] bakersPrivate)
            return 0

-- | External function that logs in Rust a message using standard Rust log output
--
-- The first argument represents the Identifier which shows in which module the message has been emited.
-- The current mapping is as follows:
--
-- +----------+---------+
-- |Identifier|Module   |
-- +==========+=========+
-- |1         |Runner   |
-- +----------+---------+
-- |2         |Afgjort  |
-- +----------+---------+
-- |3         |Birk     |
-- +----------+---------+
-- |4         |Crypto   |
-- +----------+---------+
-- |5         |Kontrol  |
-- +----------+---------+
-- |6         |Skov     |
-- +----------+---------+
-- |7         |Baker    |
-- +----------+---------+
-- |8         |External |
-- +----------+---------+
--
-- The second argument represents the Log Level which is interpreted as follows:
--
-- +-----+--------+
-- |Value|LogLevel|
-- +=====+========+
-- |1    |Error   |
-- +-----+--------+
-- |2    |Warning |
-- +-----+--------+
-- |3    |Info    |
-- +-----+--------+
-- |4    |Debug   |
-- +-----+--------+
-- |Other|Trace   |
-- +-----+--------+
--
-- The third argument is the log message that is emited.
type LogCallback = Word8 -> Word8 -> CString -> IO ()
foreign import ccall "dynamic" callLogCallback :: FunPtr LogCallback -> LogCallback


type LogTransferCallback = Word8 -- ^Type of transfer (see documentation of 'toLogTransferMethod' below)
                           -> Ptr Word8 -- ^Pointer to block hash (32 bytes)
                           -> Slot -- ^Slot number of the block (unsigned 64 bit int)
                           -> Ptr Word8 -- ^Pointer to transaction hash (32 bytes) or NULL for some types.
                           -> Amount -- ^Amount (unsigned 64 bit integer)
                           -> CSize -- ^Size of the rest of the data
                           -> Ptr Word8 -- ^Type dependent serialized data.
                           -> IO ()

foreign import ccall "dynamic" callLogTransferCallback :: FunPtr LogTransferCallback -> LogTransferCallback

-- |Wrap a log callback as a log method.
toLogMethod :: FunPtr LogCallback -> LogMethod IO
toLogMethod logCallbackPtr = le
    where
        logCallback = callLogCallback logCallbackPtr
        le src lvl msg = BS.useAsCString (BS.pack msg) $
                            logCallback (logSourceId src) (logLevelId lvl)

unsafeWithBSLen :: BS.ByteString -> (CSize -> Ptr Word8 -> IO ()) -> IO ()
unsafeWithBSLen bs f = BS.unsafeUseAsCStringLen bs $ \(ptr, len) -> f (fromIntegral len) (castPtr ptr) 

-- |Create a method for logging transfers.
-- The output format is the following.
-- |--------+---------------------------------+--------------------------------------------------------|
-- |   Type | Serialized data                 | Comment                                                |
-- | ====== | ====================            | ===========                                            |
-- |      0 | source account, target account  | Direct transfer                                        |
-- |      1 | source account, target contract | Transfer from account to contract                      |
-- |      2 | source contract, target account | Transfer from contract to account                      |
-- |      3 | source account, target baker id | Execution cost of transaction                          |
-- |      4 | baker id, baker account         | Total block reward, transaction hash is a NUll pointer |
-- |--------+---------------------------------+--------------------------------------------------------|

-- * Account address serialiation is 21 bytes in length
-- * Contract address serialization is 16 bytes, consisting of two 64-bit unsigned integers in big-endian format 
-- * Baker Id serialization is a 64 bit unsigned integer in big-endian format.

toLogTransferMethod :: FunPtr LogTransferCallback -> TS.LogTransferMethod IO
toLogTransferMethod logtCallBackPtr = logTransfer
    where logit = callLogTransferCallback logtCallBackPtr
          logTransfer bh slot reason =
            withBlockReference bh $ \block ->
              case reason of
                TS.DirectTransfer{..} ->
                  withTxReference trdtId $ \txRef ->
                    let rest = runPut (put trdtSource <> put trdtTarget)
                    in unsafeWithBSLen rest $ logit 0 block slot txRef trdtAmount
                TS.AccountToContractTransfer{..} ->
                  withTxReference tractId $ \txRef ->
                    let rest = runPut (put tractSource <> put tractTarget)
                    in unsafeWithBSLen rest $ logit 1 block slot txRef tractAmount
                TS.ContractToAccountTransfer{..} ->
                  withTxReference trcatId $ \txRef ->
                    let rest = runPut (put trcatSource <> put trcatTarget)
                    in unsafeWithBSLen rest $ logit 2 block slot txRef trcatAmount
                TS.ExecutionCost{..} ->
                  withTxReference trecId $ \txRef ->
                    let rest = runPut (put trecSource <> put trecBaker)
                    in unsafeWithBSLen rest $ logit 3 block slot txRef trecAmount
                TS.BakingRewardTransfer{..} ->
                  let rest = runPut (put trbrBaker <> put trbrAccount)
                  in unsafeWithBSLen rest $ logit 4 block slot nullPtr trbrAmount

-- |Callback for broadcasting a message to the network.
-- The first argument indicates the message type.
-- The second argument is a pointer to the data to broadcast.
-- The third argument is the length of the data in bytes.
type BroadcastCallback = Int64 -> CString -> Int64 -> IO ()
foreign import ccall "dynamic" invokeBroadcastCallback :: FunPtr BroadcastCallback -> BroadcastCallback
data MessageType
    = MTBlock
    | MTFinalization
    | MTFinalizationRecord
    | MTCatchUpStatus
callBroadcastCallback :: FunPtr BroadcastCallback -> MessageType -> BS.ByteString -> IO ()
callBroadcastCallback cbk mt bs = BS.useAsCStringLen bs $ \(cdata, clen) -> invokeBroadcastCallback cbk mti cdata (fromIntegral clen)
    where
        mti = case mt of
            MTBlock -> 0
            MTFinalization -> 1
            MTFinalizationRecord -> 2
            MTCatchUpStatus -> 3

broadcastCallback :: LogMethod IO -> FunPtr BroadcastCallback -> SimpleOutMessage -> IO ()
broadcastCallback logM bcbk = handleB
    where
        handleB (SOMsgNewBlock block) = do
            let blockbs = runPut (putBlock block)
            logM External LLDebug $ "Broadcasting block [size=" ++ show (BS.length blockbs) ++ "]"
            callBroadcastCallback bcbk MTBlock blockbs
        handleB (SOMsgFinalization finMsg) = do
            let finbs = encode finMsg
            logM External LLDebug $ "Broadcasting finalization message [size=" ++ show (BS.length finbs) ++ "]: " ++ show finMsg
            callBroadcastCallback bcbk MTFinalization finbs
        handleB (SOMsgFinalizationRecord finRec) = do
            let msgbs = encode finRec
            logM External LLDebug $ "Broadcasting finalization record [size=" ++ show (BS.length msgbs) ++ "]: " ++ show finRec
            callBroadcastCallback bcbk MTFinalizationRecord msgbs

-- |A 'ConsensusRunner' encapsulates an instance of the consensus, and possibly a baker thread.
data ConsensusRunner = BakerRunner {
        bakerSyncRunner :: SyncRunner,
        bakerBroadcast :: SimpleOutMessage -> IO ()
    }
    | PassiveRunner {
        passiveSyncRunner :: SyncPassiveRunner
    }

consensusLogMethod :: ConsensusRunner -> LogMethod IO
consensusLogMethod BakerRunner{bakerSyncRunner=SyncRunner{syncLogMethod=logM}} = logM
consensusLogMethod PassiveRunner{passiveSyncRunner=SyncPassiveRunner{syncPLogMethod=logM}} = logM

genesisState :: GenesisData -> BSBS.BlockState
genesisState genData = initialState (genesisBirkParameters genData) (genesisCryptographicParameters genData) (genesisBakerAccounts genData) (genesisIdentityProviders genData) 2

-- |Start up an instance of Skov without starting the baker thread.
startConsensus ::
           CString -> Int64 -- ^Serialized genesis data (c string + len)
           -> CString -> Int64 -- ^Serialized baker identity (c string + len)
           -> Ptr GlobalStateR
           -> FunPtr BroadcastCallback -- ^Handler for generated messages
           -> FunPtr LogCallback -- ^Handler for log events
<<<<<<< HEAD
            -> IO (StablePtr ConsensusRunner)
startConsensus gdataC gdataLenC bidC bidLenC gsptr bcbk lcbk = do
=======
           -> FunPtr LogTransferCallback -- ^Handler for logging transfer events
           -> IO (StablePtr ConsensusRunner)
startConsensus gdataC gdataLenC bidC bidLenC bcbk lcbk ltcbk = do
>>>>>>> 52f86b46
        gdata <- BS.packCStringLen (gdataC, fromIntegral gdataLenC)
        bdata <- BS.packCStringLen (bidC, fromIntegral bidLenC)
        case (decode gdata, decode bdata) of
            (Right genData, Right bid) -> do
<<<<<<< HEAD
                foreignGsPtr <- newForeignPtr_ gsptr
                bakerSyncRunner <- makeSyncRunner logM bid genData (genesisState genData) foreignGsPtr bakerBroadcast
=======
                bakerSyncRunner <- makeSyncRunner logM (Just logT) bid genData (genesisState genData) bakerBroadcast
>>>>>>> 52f86b46
                newStablePtr BakerRunner{..}
            _ -> ioError (userError $ "Error decoding serialized data.")
    where
        logM = toLogMethod lcbk
        logT = toLogTransferMethod ltcbk
        bakerBroadcast = broadcastCallback logM bcbk

-- |Start consensus without a baker identity.
startConsensusPassive ::
           CString -> Int64 -- ^Serialized genesis data (c string + len)
           -> Ptr GlobalStateR
           -> FunPtr LogCallback -- ^Handler for log events
            -> IO (StablePtr ConsensusRunner)
startConsensusPassive gdataC gdataLenC gsptr lcbk = do
        gdata <- BS.packCStringLen (gdataC, fromIntegral gdataLenC)
        case (decode gdata) of
            (Right genData) -> do
                foreignGsPtr <- newForeignPtr_ gsptr
                passiveSyncRunner <- makeSyncPassiveRunner logM genData (genesisState genData) foreignGsPtr
                newStablePtr PassiveRunner{..}
            _ -> ioError (userError $ "Error decoding serialized data.")
    where
        logM = toLogMethod lcbk

-- |Shuts down consensus, stopping any baker thread if necessary.
-- The pointer is not valid after this function returns.
stopConsensus :: StablePtr ConsensusRunner -> IO ()
stopConsensus cptr = mask_ $ do
    deRefStablePtr cptr >>= \case
        BakerRunner{..} -> stopSyncRunner bakerSyncRunner
        _ -> return ()
    freeStablePtr cptr

-- |Start the baker thread.  Calling this more than once
-- should not start additional baker threads.
startBaker :: StablePtr ConsensusRunner -> IO ()
startBaker cptr = mask_ $
    deRefStablePtr cptr >>= \case
        BakerRunner{..} -> startSyncRunner bakerSyncRunner
        c -> consensusLogMethod c External LLError "Attempted to start baker thread, but consensus was started without baker credentials"

-- |Stop a baker thread.
stopBaker :: StablePtr ConsensusRunner -> IO ()
stopBaker cptr = mask_ $ do
    deRefStablePtr cptr >>= \case
        BakerRunner{..} -> stopSyncRunner bakerSyncRunner
        c -> consensusLogMethod c External LLError "Attempted to stop baker thread, but consensus was started without baker credentials"

{- | Result values for receive functions.

+=======+====================================+========================================================================================+==========+
| Value |                Name                |                                      Description                                       | Forward? |
+=======+====================================+========================================================================================+==========+
|     0 | ResultSuccess                      | Message received, validated and processed                                              | Yes      |
+-------+------------------------------------+----------------------------------------------------------------------------------------+----------+
|     1 | ResultSerializationFail            | Message deserialization failed                                                         | No       |
+-------+------------------------------------+----------------------------------------------------------------------------------------+----------+
|     2 | ResultInvalid                      | The message was determined to be invalid                                               | No       |
+-------+------------------------------------+----------------------------------------------------------------------------------------+----------+
|     3 | ResultPendingBlock                 | The message was received, but is awaiting a block to complete processing               | Yes      |
+-------+------------------------------------+----------------------------------------------------------------------------------------+----------+
|     4 | ResultPendingFinalization          | The message was received, but is awaiting a finalization record to complete processing | Yes      |
+-------+------------------------------------+----------------------------------------------------------------------------------------+----------+
|     5 | ResultAsync                        | The message was received, but is being processed asynchronously                        | Yes      |
+-------+------------------------------------+----------------------------------------------------------------------------------------+----------+
|     6 | ResultDuplicate                    | The message duplicates a previously received message                                   | No       |
+-------+------------------------------------+----------------------------------------------------------------------------------------+----------+
|     7 | ResultStale                        | The message may have been valid in the past, but is no longer relevant                 | No       |
+-------+------------------------------------+----------------------------------------------------------------------------------------+----------+
|     8 | ResultIncorrectFinalizationSession | The message refers to a different/unknown finalization session                         | No(?)    |
+-------+------------------------------------+----------------------------------------------------------------------------------------+----------+
|     9 | ResultUnverifiable                 | The message could not be verified in the current state (initiate catch-up with peer)   | No       |
+-------+------------------------------------+----------------------------------------------------------------------------------------+----------+
-}
type ReceiveResult = Int64

toReceiveResult :: UpdateResult -> ReceiveResult
toReceiveResult ResultSuccess = 0
toReceiveResult ResultSerializationFail = 1
toReceiveResult ResultInvalid = 2
toReceiveResult ResultPendingBlock = 3
toReceiveResult ResultPendingFinalization = 4
toReceiveResult ResultAsync = 5
toReceiveResult ResultDuplicate = 6
toReceiveResult ResultStale = 7
toReceiveResult ResultIncorrectFinalizationSession = 8
toReceiveResult ResultUnverifiable = 9


handleSkovFinalizationEvents :: (SimpleOutMessage -> IO ()) -> [FinalizationOutputEvent] -> IO ()
handleSkovFinalizationEvents broadcast = mapM_ handleEvt
    where
        handleEvt (BroadcastFinalizationMessage finMsg) = broadcast (SOMsgFinalization (FPMMessage finMsg))
        handleEvt (BroadcastFinalizationRecord finRec) = broadcast (SOMsgFinalizationRecord finRec)

-- |Handle receipt of a block.
-- The possible return codes are @ResultSuccess@, @ResultSerializationFail@, @ResultInvalid@,
-- @ResultPendingBlock@, @ResultPendingFinalization@, @ResultAsync@, @ResultDuplicate@,
-- and @ResultStale@.
-- 'receiveBlock' may invoke the callbacks for new finalization messages and finalization records,
-- and missing blocks and finalization records.
receiveBlock :: StablePtr ConsensusRunner -> CString -> Int64 -> IO ReceiveResult
receiveBlock bptr cstr l = do
    c <- deRefStablePtr bptr
    let logm = consensusLogMethod c
    logm External LLDebug $ "Received block data size = " ++ show l ++ ". Decoding ..."
    blockBS <- BS.packCStringLen (cstr, fromIntegral l)
    toReceiveResult <$> case runGet get blockBS of
        Left _ -> do
          logm External LLDebug "Block deserialization failed. Ignoring the block."
          return ResultSerializationFail
        Right (GenesisBlock _) -> do
            logm External LLDebug $ "Genesis block deserialized. Ignoring the block."
            return ResultSerializationFail
        Right (NormalBlock block0) -> do
                        logm External LLInfo $ "Block deserialized. Sending to consensus."
                        now <- currentTime
                        gsptr <- case c of
                          BakerRunner{..} -> liftIO $ do
                            st <- readMVar . syncState $ bakerSyncRunner
                            return . _skovGlobalStatePtr . _sbhsSkov $ st
                          PassiveRunner{..} -> do
                            st <- readMVar . syncPState $ passiveSyncRunner
                            return . _skovGlobalStatePtr . _sphsSkov $ st
                        block <- makePendingBlock gsptr block0 now
                        case c of
                            BakerRunner{..} -> do
                                (res, evts) <- syncReceiveBlock bakerSyncRunner block
                                handleSkovFinalizationEvents bakerBroadcast evts
                                return res
                            PassiveRunner{..} -> syncPassiveReceiveBlock passiveSyncRunner block


-- |Handle receipt of a finalization message.
-- The possible return codes are @ResultSuccess@, @ResultSerializationFail@, @ResultInvalid@,
-- @ResultPendingFinalization@, @ResultDuplicate@, @ResultStale@, @ResultIncorrectFinalizationSession@ and
-- @ResultUnverifiable@.
-- 'receiveFinalization' may invoke the callbacks for new finalization messages and finalization records,
-- and missing blocks and finalization records.
receiveFinalization :: StablePtr ConsensusRunner -> CString -> Int64 -> IO ReceiveResult
receiveFinalization bptr cstr l = do
    c <- deRefStablePtr bptr
    let logm = consensusLogMethod c
    logm External LLDebug $ "Received finalization message size = " ++ show l ++ ".  Decoding ..."
    bs <- BS.packCStringLen (cstr, fromIntegral l)
    toReceiveResult <$> case runGet get bs of
        Left _ -> do
            logm External LLDebug "Deserialization of finalization message failed."
            return ResultSerializationFail
        Right finMsg -> do
            logm External LLDebug "Finalization message deserialized."
            case c of
                BakerRunner{..} -> do
                    (res, evts) <- syncReceiveFinalizationMessage bakerSyncRunner finMsg
                    handleSkovFinalizationEvents bakerBroadcast evts
                    return res
                PassiveRunner{..} -> syncPassiveReceiveFinalizationMessage passiveSyncRunner finMsg bs

-- |Handle receipt of a finalization record.
-- The possible return codes are @ResultSuccess@, @ResultSerializationFail@, @ResultInvalid@,
-- @ResultPendingBlock@, @ResultPendingFinalization@, @ResultDuplicate@, and @ResultStale@.
-- (Currently, @ResultDuplicate@ cannot happen, although it may be supported in future.)
-- 'receiveFinalizationRecord' may invoke the callbacks for new finalization messages and
-- finalization records, and missing blocks and finalization records.
receiveFinalizationRecord :: StablePtr ConsensusRunner -> CString -> Int64 -> IO ReceiveResult
receiveFinalizationRecord bptr cstr l = do
    c <- deRefStablePtr bptr
    let logm = consensusLogMethod c
    logm External LLDebug $ "Received finalization record data size = " ++ show l ++ ". Decoding ..."
    finRecBS <- BS.packCStringLen (cstr, fromIntegral l)
    toReceiveResult <$> case runGet get finRecBS of
        Left _ -> do
          logm External LLDebug "Deserialization of finalization record failed."
          return ResultSerializationFail
        Right finRec -> do
            logm External LLDebug "Finalization record deserialized."
            case c of
                BakerRunner{..} -> do
                    (res, evts) <- syncReceiveFinalizationRecord bakerSyncRunner finRec
                    handleSkovFinalizationEvents bakerBroadcast evts
                    return res
                PassiveRunner{..} -> syncPassiveReceiveFinalizationRecord passiveSyncRunner finRec

-- |Handle receipt of a transaction.
-- The possible return codes are @ResultSuccess@, @ResultSerializationFail@, @ResultDuplicate@, and @ResultStale@
receiveTransaction :: StablePtr ConsensusRunner -> CString -> Int64 -> IO ReceiveResult
receiveTransaction bptr tdata len = do
    c <- deRefStablePtr bptr
    let logm = consensusLogMethod c
    logm External LLInfo $ "Received transaction, data size=" ++ show len ++ ". Decoding ..."
    tbs <- BS.packCStringLen (tdata, fromIntegral len)
    toReceiveResult <$> case runGet get tbs of
        Left _ -> do
            logm External LLDebug "Could not decode transaction into header + body."
            return ResultSerializationFail
        Right tr -> do
            logm External LLInfo $ "Transaction decoded. Its header is: " ++ show (trHeader tr)
            case c of
                BakerRunner{..} -> do
                    (res, _) <- syncReceiveTransaction bakerSyncRunner tr
                    -- Currently, no events can occur as a result of receiving a transaction
                    return res
                PassiveRunner{..} -> syncPassiveReceiveTransaction passiveSyncRunner tr

runConsensusQuery :: ConsensusRunner -> (forall z m s. (Get.SkovStateQueryable z m, TS.TreeStateMonad m, MonadState s m, TS.PendingBlock m ~ RSB.PendingBlock, GSBS.BlockPointer m ~ RSB.BlockPointer) => z -> a) -> a
runConsensusQuery BakerRunner{..} f = f (syncState bakerSyncRunner)
runConsensusQuery PassiveRunner{..} f = f (syncPState passiveSyncRunner)


-- |Returns a null-terminated string with a JSON representation of the current status of Consensus.
getConsensusStatus :: StablePtr ConsensusRunner -> IO CString
getConsensusStatus cptr = do
    c <- deRefStablePtr cptr
    status <- runConsensusQuery c Get.getConsensusStatus
    jsonValueToCString status

-- |Given a null-terminated string that represents a block hash (base 16), returns a null-terminated
-- string containing a JSON representation of the block.
getBlockInfo :: StablePtr ConsensusRunner -> CString -> IO CString
getBlockInfo cptr blockcstr = do
    c <- deRefStablePtr cptr
    block <- peekCString blockcstr
    blockInfo <- runConsensusQuery c Get.getBlockInfo block
    jsonValueToCString blockInfo

-- |Given a null-terminated string that represents a block hash (base 16), and a number of blocks,
-- returns a null-terminated string containing a JSON list of the ancestors of the node (up to the
-- given number, including the block itself).
getAncestors :: StablePtr ConsensusRunner -> CString -> Word64 -> IO CString
getAncestors cptr blockcstr depth = do
    c <- deRefStablePtr cptr
    block <- peekCString blockcstr
    ancestors <- runConsensusQuery c Get.getAncestors block (fromIntegral depth :: BlockHeight)
    jsonValueToCString ancestors

-- |Returns a null-terminated string with a JSON representation of the current branches from the
-- last finalized block (inclusive).
getBranches :: StablePtr ConsensusRunner -> IO CString
getBranches cptr = do
    c <- deRefStablePtr cptr
    branches <- runConsensusQuery c Get.getBranches
    jsonValueToCString branches



byteStringToCString :: BS.ByteString -> IO CString
byteStringToCString bs = do
  let bsp = BS.concat [P.runPut (P.putWord32be (fromIntegral (BS.length bs))), bs]
  BS.unsafeUseAsCStringLen bsp $ \(cstr, len) -> do dest <- mallocBytes len
                                                    copyBytes dest cstr len
                                                    return dest

withBlockHash :: CString -> (String -> IO ()) -> (BlockHash -> IO CString) -> IO CString
withBlockHash blockcstr logm f =
  readMaybe <$> (peekCString blockcstr) >>=
    \case Nothing -> do
            logm "Block hash invalid. Returning error value."
            newCString "\"Invalid block hash.\""
          Just hash -> f hash

-- |Get the list of account addresses in the given block. The block must be
-- given as a null-terminated base16 encoding of the block hash. The return
-- value is a null-terminated JSON-encoded list of addresses.
-- The returned string should be freed by calling 'freeCStr'.
getAccountList :: StablePtr ConsensusRunner -> CString -> IO CString
getAccountList cptr blockcstr = do
    c <- deRefStablePtr cptr
    let logm = consensusLogMethod c
    logm External LLInfo "Received account list request."
    withBlockHash blockcstr (logm External LLDebug) $ \hash -> do
      alist <- runConsensusQuery c (Get.getAccountList hash)
      logm External LLDebug $ "Replying with the list: " ++ show alist
      jsonValueToCString alist

-- |Get the list of contract instances (their addresses) in the given block. The
-- block must be given as a null-terminated base16 encoding of the block hash.
-- The return value is a null-terminated JSON-encoded list of addresses.
-- The returned string should be freed by calling 'freeCStr'.
getInstances :: StablePtr ConsensusRunner -> CString -> IO CString
getInstances cptr blockcstr = do
    c <- deRefStablePtr cptr
    let logm = consensusLogMethod c
    logm External LLInfo "Received instance list request."
    withBlockHash blockcstr (logm External LLDebug) $ \hash -> do
      istances <- runConsensusQuery c (Get.getInstances hash)
      logm External LLDebug $ "Replying with the list: " ++ (show istances)
      jsonValueToCString istances


-- |Get account information for the given block and instance. The block must be
-- given as a null-terminated base16 encoding of the block hash and the account
-- address (second CString) must be given as a null-terminated string in Base58
-- encoding (same format as returned by 'getAccountList'). The return value is a
-- null-terminated, json encoded information.
-- The returned string should be freed by calling 'freeCStr'.
getAccountInfo :: StablePtr ConsensusRunner -> CString -> CString -> IO CString
getAccountInfo cptr blockcstr cstr = do
    c <- deRefStablePtr cptr
    let logm = consensusLogMethod c
    logm External LLInfo "Received account info request."
    bs <- BS.packCString cstr
    safeDecodeBase58Address bs >>= \case
      Nothing -> do
        logm External LLInfo "Could not decode address."
        jsonValueToCString Null
      Just acc -> do
        logm External LLInfo $ "Decoded address to: " ++ show acc
        withBlockHash blockcstr (logm External LLDebug) $ \hash -> do
          ainfo <- runConsensusQuery c (Get.getAccountInfo hash) acc
          logm External LLDebug $ "Replying with: " ++ show ainfo
          jsonValueToCString ainfo

-- |Get the status of the rewards parameters for the given block. The block must
-- be given as a null-terminated base16 encoding of the block hash.
-- The return value is a null-terminated, JSON encoded value.
-- The returned string should be freed by calling 'freeCStr'.
getRewardStatus :: StablePtr ConsensusRunner -> CString -> IO CString
getRewardStatus cptr blockcstr = do
    c <- deRefStablePtr cptr
    let logm = consensusLogMethod c
    logm External LLInfo "Received request for bank status."
    withBlockHash blockcstr (logm External LLDebug) $ \hash -> do
      reward <- runConsensusQuery c (Get.getRewardStatus hash)
      logm External LLDebug $ "Replying with: " ++ show reward
      jsonValueToCString reward


-- |Get the list of modules in the given block. The block must be given as a
-- null-terminated base16 encoding of the block hash.
-- The return value is a null-terminated JSON-encoded list.
-- The returned string should be freed by calling 'freeCStr'.
getModuleList :: StablePtr ConsensusRunner -> CString -> IO CString
getModuleList cptr blockcstr = do
    c <- deRefStablePtr cptr
    let logm = consensusLogMethod c
    logm External LLInfo "Received request for list of modules."
    withBlockHash blockcstr (logm External LLDebug) $ \hash -> do
      mods <- runConsensusQuery c (Get.getModuleList hash)
      logm External LLDebug $ "Replying with" ++ show mods
      jsonValueToCString mods

-- |Get birk parameters for the given block. The block must be given as a
-- null-terminated base16 encoding of the block hash.
-- The return value is a null-terminated JSON-encoded value.
-- The returned string should be freed by calling 'freeCStr'.
getBirkParameters :: StablePtr ConsensusRunner -> CString -> IO CString
getBirkParameters cptr blockcstr = do
    c <- deRefStablePtr cptr
    let logm = consensusLogMethod c
    logm External LLInfo "Received request Birk parameters."
    withBlockHash blockcstr (logm External LLDebug) $ \hash -> do
      bps <- runConsensusQuery c (Get.getBlockBirkParameters hash)
      logm External LLDebug $ "Replying with" ++ show bps
      jsonValueToCString bps


-- |Get instance information the given block and instance. The block must be
-- given as a null-terminated base16 encoding of the block hash and the address
-- (second CString) must be given as a null-terminated JSON-encoded value.
-- The return value is a null-terminated, json encoded information.
-- The returned string should be freed by calling 'freeCStr'.
getInstanceInfo :: StablePtr ConsensusRunner -> CString -> CString -> IO CString
getInstanceInfo cptr blockcstr cstr = do
    c <- deRefStablePtr cptr
    let logm = consensusLogMethod c
    logm External LLInfo "Received account info request."
    bs <- BS.packCString cstr
    case AE.decodeStrict bs :: Maybe ContractAddress of
      Nothing -> do
        logm External LLDebug "Could not decode address."
        jsonValueToCString Null
      Just ii -> do
        logm External LLDebug $ "Decoded address to: " ++ show ii
        withBlockHash blockcstr (logm External LLDebug) $ \hash -> do
          iinfo <- runConsensusQuery c (Get.getContractInfo hash) ii
          logm External LLDebug $ "Replying with: " ++ show iinfo
          jsonValueToCString iinfo


-- |NB: The return value is __NOT__ JSON encoded but rather it is a binary
-- serialization. The first 4 bytes are the length of the rest of the string, and
-- the string is __NOT__ null terminated and can contain null characters.
-- The returned string should be freed by calling 'freeCStr'.
getModuleSource :: StablePtr ConsensusRunner -> CString -> CString -> IO CString
getModuleSource cptr blockcstr cstr = do
    c <- deRefStablePtr cptr
    let logm = consensusLogMethod c
    logm External LLInfo "Received request for a module."
    bs <- peekCString cstr -- null terminated
    case readMaybe bs of
      Nothing -> do
        logm External LLInfo "Cannot decode module reference."
        byteStringToCString BS.empty
      Just mrefhash -> do
        let mref = ModuleRef mrefhash
        logm External LLInfo $ "Decoded module hash to : " ++ show mref -- base 16
        withBlockHash blockcstr (logm External LLDebug) $ \hash -> do
          mmodul <- runConsensusQuery c (Get.getModuleSource hash) mref
          case mmodul :: Maybe (Core.Module Core.UA) of
            Nothing -> do
              logm External LLDebug "Module not available."
              byteStringToCString BS.empty
            Just modul ->
              let reply = P.runPut (Core.putModule modul)
              in do
                logm External LLDebug $ "Replying with data size = " ++ show (BS.length reply)
                byteStringToCString reply

-- |Query consensus about a specific transaction, installing a hook to
-- observe when the transaction is added to a block.
-- The transaction hash is passed as a null-terminated base-16 encoded string.
-- The return value is a null-terminated JSON object representing the state
-- of the transaction, which should be freed with 'freeCStr'.
hookTransaction :: StablePtr ConsensusRunner -> CString -> IO CString
hookTransaction cptr trcstr = do
    c <- deRefStablePtr cptr
    let logm = consensusLogMethod c
    logm External LLInfo "Received transaction hook request."
    withBlockHash trcstr (logm External LLDebug) $ \hash -> do
        hookRes <- case c of
            BakerRunner{..} -> syncHookTransaction bakerSyncRunner hash
            PassiveRunner{..} -> syncPassiveHookTransaction passiveSyncRunner hash
        let v = AE.toJSON hookRes
        logm External LLDebug $ "Replying with: " ++ show v
        jsonValueToCString v

freeCStr :: CString -> IO ()
freeCStr = free

-- |Get a finalization record for the given block.
-- The block hash is passed as a pointer to a fixed length (32 byte) string.
-- The return value is a length encoded string: the first 4 bytes are
-- the length (encoded big-endian), followed by the data itself.
-- The string should be freed by calling 'freeCStr'.
-- The string may be empty (length 0) if the finalization record is not found.
getBlockFinalization :: StablePtr ConsensusRunner -> BlockReference -> IO CString
getBlockFinalization cptr blockRef = do
        c <- deRefStablePtr cptr
        let logm = consensusLogMethod c
        bh <- blockReferenceToBlockHash blockRef
        logm External LLInfo $ "Received request for finalization record for block: " ++ show bh
        f <- runConsensusQuery c Get.getBlockFinalization bh
        case f :: Maybe FinalizationRecord of
            Nothing -> do
                logm External LLInfo $ "Finalization record not available"
                byteStringToCString BS.empty
            Just finRec -> do
                logm External LLInfo $ "Finalization record found"
                byteStringToCString $ P.runPut $ put finRec

-- |Get a finalization record for the given finalization index.
-- The return value is a length encoded string: the first 4 bytes are
-- the length (encoded big-endian), followed by the data itself.
-- The string should be freed by calling 'freeCStr'.
-- The string may be empty (length 0) if the finalization record is not found.
getIndexedFinalization :: StablePtr ConsensusRunner -> Word64 -> IO CString
getIndexedFinalization cptr finInd = do
        c <- deRefStablePtr cptr
        let logm = consensusLogMethod c
        logm External LLInfo $ "Received request for finalization record at index " ++ show finInd
        f <- runConsensusQuery c Get.getIndexedFinalization (fromIntegral finInd :: FinalizationIndex)
        case f :: Maybe FinalizationRecord of
            Nothing -> do
                logm External LLInfo $ "Finalization record not available"
                byteStringToCString BS.empty
            Just finRec -> do
                logm External LLInfo $ "Finalization record found"
                byteStringToCString $ P.runPut $ put finRec

-- |Get a catch-up status message for requesting catch-up with peers.
-- The return value is a length encoded string: the first 4 bytes are
-- the length (encoded big-endian), followed by the data itself.
-- The string should be freed by calling 'freeCStr'.
getCatchUpStatus :: StablePtr ConsensusRunner -> IO CString
getCatchUpStatus cptr = do
        c <- deRefStablePtr cptr
        let logm = consensusLogMethod c
        logm External LLInfo $ "Received request for catch-up status"
        cus <- runConsensusQuery c Get.getCatchUpStatus
        logm External LLDebug $ "Replying with catch-up status = " ++ show cus
        byteStringToCString $ encode (cus :: CatchUpStatus)

-- |Callback for sending a message to a peer.
-- The first argument is the peer to send to.
-- The second argument indicates the message type.
-- The third argument is a pointer to the data to broadcast.
-- The fourth argument is the length of the data in bytes.
type DirectMessageCallback = PeerID -> Int64 -> CString -> Int64 -> IO ()
foreign import ccall "dynamic" invokeDirectMessageCallback :: FunPtr DirectMessageCallback -> DirectMessageCallback
callDirectMessageCallback :: FunPtr DirectMessageCallback -> PeerID -> MessageType -> BS.ByteString -> IO ()
callDirectMessageCallback cbk peer mt bs = BS.useAsCStringLen bs $ \(cdata, clen) -> invokeDirectMessageCallback cbk peer mti cdata (fromIntegral clen)
    where
        mti = case mt of
            MTBlock -> 0
            MTFinalization -> 1
            MTFinalizationRecord -> 2
            MTCatchUpStatus -> 3

-- |Handle receiving a catch-up status message.
-- If the message is a request, then the supplied callback will be used to
-- send the requested data for the peer.
-- The response code can be:
-- * @ResultSerializationFail@
-- * @ResultInvalid@ -- the catch-up message is inconsistent with the skov
-- * @ResultPendingBlock@ -- the sender has some data I am missing, and should be marked pending
-- * @ResultSuccess@ -- I do not require additional data from the sender, so mark it as up-to-date
receiveCatchUpStatus :: StablePtr ConsensusRunner -> PeerID -> CString -> Int64 -> FunPtr DirectMessageCallback -> IO ReceiveResult
receiveCatchUpStatus cptr src cstr l cbk = do
    c <- deRefStablePtr cptr
    let logm = consensusLogMethod c
    bs <- BS.packCStringLen (cstr, fromIntegral l)
    toReceiveResult <$> case decode bs :: Either String CatchUpStatus of
        Left _ -> do
            logm External LLDebug "Deserialization of catch-up status message failed."
            return ResultSerializationFail
        Right cus -> do
            logm External LLDebug $ "Catch-up status message deserialized: " ++ show cus
            res <- runConsensusQuery c Get.handleCatchUpStatus cus
            case res :: (Either String (Maybe ([Either FinalizationRecord RSBS.BlockPointer], CatchUpStatus), Bool)) of
                Left emsg -> logm Skov LLWarning emsg >> return ResultInvalid
                Right (d, flag) -> do
                    let
                        sendMsg = callDirectMessageCallback cbk src
                        sendBlock = sendMsg MTBlock . runPut . putBlock
                        sendFinRec = sendMsg MTFinalizationRecord . encode
                        send [] = return ()
                        send (Left fr:r) = sendFinRec fr >> send r
                        send (Right b:r) = sendBlock b >> send r
                    forM_ d $ \(frbs, rcus) -> do
                        logm Skov LLDebug $ "Catch up response data: " ++ show frbs
                        send frbs
                        logm Skov LLDebug $ "Catch up response status message: " ++ show rcus
                        sendMsg MTCatchUpStatus $ encode rcus
                    return $! if flag then ResultPendingBlock else ResultSuccess



foreign export ccall makeGenesisData :: Timestamp -> Word64 -> CString -> CString -> FunPtr GenesisDataCallback -> FunPtr BakerIdentityCallback -> IO CInt
<<<<<<< HEAD
foreign export ccall startConsensus :: CString -> Int64 -> CString -> Int64 -> Ptr GlobalStateR -> FunPtr BroadcastCallback -> FunPtr LogCallback -> IO (StablePtr ConsensusRunner)
foreign export ccall startConsensusPassive :: CString -> Int64 -> Ptr GlobalStateR -> FunPtr LogCallback -> IO (StablePtr ConsensusRunner)
=======
foreign export ccall startConsensus :: CString -> Int64 -> CString -> Int64 -> FunPtr BroadcastCallback -> FunPtr LogCallback -> FunPtr LogTransferCallback -> IO (StablePtr ConsensusRunner)
foreign export ccall startConsensusPassive :: CString -> Int64 -> FunPtr LogCallback -> IO (StablePtr ConsensusRunner)
>>>>>>> 52f86b46
foreign export ccall stopConsensus :: StablePtr ConsensusRunner -> IO ()
foreign export ccall startBaker :: StablePtr ConsensusRunner -> IO ()
foreign export ccall stopBaker :: StablePtr ConsensusRunner -> IO ()
foreign export ccall receiveBlock :: StablePtr ConsensusRunner -> CString -> Int64 -> IO Int64
foreign export ccall receiveFinalization :: StablePtr ConsensusRunner -> CString -> Int64 -> IO Int64
foreign export ccall receiveFinalizationRecord :: StablePtr ConsensusRunner -> CString -> Int64 -> IO Int64
foreign export ccall receiveTransaction :: StablePtr ConsensusRunner -> CString -> Int64 -> IO Int64

foreign export ccall getConsensusStatus :: StablePtr ConsensusRunner -> IO CString
foreign export ccall getBlockInfo :: StablePtr ConsensusRunner -> CString -> IO CString
foreign export ccall getAncestors :: StablePtr ConsensusRunner -> CString -> Word64 -> IO CString
foreign export ccall getBranches :: StablePtr ConsensusRunner -> IO CString
foreign export ccall freeCStr :: CString -> IO ()

foreign export ccall getBlockFinalization :: StablePtr ConsensusRunner -> BlockReference -> IO CString
foreign export ccall getIndexedFinalization :: StablePtr ConsensusRunner -> Word64 -> IO CString

foreign export ccall getCatchUpStatus :: StablePtr ConsensusRunner -> IO CString
foreign export ccall receiveCatchUpStatus :: StablePtr ConsensusRunner -> PeerID -> CString -> Int64 -> FunPtr DirectMessageCallback -> IO ReceiveResult

-- report global state information will be removed in the future when global
-- state is handled better
foreign export ccall getAccountList :: StablePtr ConsensusRunner -> CString -> IO CString
foreign export ccall getInstances :: StablePtr ConsensusRunner -> CString -> IO CString
foreign export ccall getAccountInfo :: StablePtr ConsensusRunner -> CString -> CString -> IO CString
foreign export ccall getInstanceInfo :: StablePtr ConsensusRunner -> CString -> CString -> IO CString
foreign export ccall getRewardStatus :: StablePtr ConsensusRunner -> CString -> IO CString
foreign export ccall getBirkParameters :: StablePtr ConsensusRunner -> CString -> IO CString
foreign export ccall getModuleList :: StablePtr ConsensusRunner -> CString -> IO CString
foreign export ccall getModuleSource :: StablePtr ConsensusRunner -> CString -> CString -> IO CString
foreign export ccall hookTransaction :: StablePtr ConsensusRunner -> CString -> IO CString<|MERGE_RESOLUTION|>--- conflicted
+++ resolved
@@ -35,6 +35,7 @@
 import Concordium.GlobalState.Finalization(FinalizationIndex(..),FinalizationRecord)
 import Concordium.GlobalState.BlockState as GSBS (BlockPointer)
 import qualified Concordium.GlobalState.TreeState as TS
+import qualified Concordium.GlobalState.BlockState as BS
 import Concordium.GlobalState.Rust.TreeState
 
 
@@ -192,7 +193,7 @@
                             logCallback (logSourceId src) (logLevelId lvl)
 
 unsafeWithBSLen :: BS.ByteString -> (CSize -> Ptr Word8 -> IO ()) -> IO ()
-unsafeWithBSLen bs f = BS.unsafeUseAsCStringLen bs $ \(ptr, len) -> f (fromIntegral len) (castPtr ptr) 
+unsafeWithBSLen bs f = BS.unsafeUseAsCStringLen bs $ \(ptr, len) -> f (fromIntegral len) (castPtr ptr)
 
 -- |Create a method for logging transfers.
 -- The output format is the following.
@@ -207,32 +208,32 @@
 -- |--------+---------------------------------+--------------------------------------------------------|
 
 -- * Account address serialiation is 21 bytes in length
--- * Contract address serialization is 16 bytes, consisting of two 64-bit unsigned integers in big-endian format 
+-- * Contract address serialization is 16 bytes, consisting of two 64-bit unsigned integers in big-endian format
 -- * Baker Id serialization is a 64 bit unsigned integer in big-endian format.
 
-toLogTransferMethod :: FunPtr LogTransferCallback -> TS.LogTransferMethod IO
+toLogTransferMethod :: FunPtr LogTransferCallback -> BS.LogTransferMethod IO
 toLogTransferMethod logtCallBackPtr = logTransfer
     where logit = callLogTransferCallback logtCallBackPtr
           logTransfer bh slot reason =
             withBlockReference bh $ \block ->
               case reason of
-                TS.DirectTransfer{..} ->
+                BS.DirectTransfer{..} ->
                   withTxReference trdtId $ \txRef ->
                     let rest = runPut (put trdtSource <> put trdtTarget)
                     in unsafeWithBSLen rest $ logit 0 block slot txRef trdtAmount
-                TS.AccountToContractTransfer{..} ->
+                BS.AccountToContractTransfer{..} ->
                   withTxReference tractId $ \txRef ->
                     let rest = runPut (put tractSource <> put tractTarget)
                     in unsafeWithBSLen rest $ logit 1 block slot txRef tractAmount
-                TS.ContractToAccountTransfer{..} ->
+                BS.ContractToAccountTransfer{..} ->
                   withTxReference trcatId $ \txRef ->
                     let rest = runPut (put trcatSource <> put trcatTarget)
                     in unsafeWithBSLen rest $ logit 2 block slot txRef trcatAmount
-                TS.ExecutionCost{..} ->
+                BS.ExecutionCost{..} ->
                   withTxReference trecId $ \txRef ->
                     let rest = runPut (put trecSource <> put trecBaker)
                     in unsafeWithBSLen rest $ logit 3 block slot txRef trecAmount
-                TS.BakingRewardTransfer{..} ->
+                BS.BakingRewardTransfer{..} ->
                   let rest = runPut (put trbrBaker <> put trbrAccount)
                   in unsafeWithBSLen rest $ logit 4 block slot nullPtr trbrAmount
 
@@ -295,24 +296,15 @@
            -> Ptr GlobalStateR
            -> FunPtr BroadcastCallback -- ^Handler for generated messages
            -> FunPtr LogCallback -- ^Handler for log events
-<<<<<<< HEAD
-            -> IO (StablePtr ConsensusRunner)
-startConsensus gdataC gdataLenC bidC bidLenC gsptr bcbk lcbk = do
-=======
            -> FunPtr LogTransferCallback -- ^Handler for logging transfer events
            -> IO (StablePtr ConsensusRunner)
-startConsensus gdataC gdataLenC bidC bidLenC bcbk lcbk ltcbk = do
->>>>>>> 52f86b46
+startConsensus gdataC gdataLenC bidC bidLenC gsptr bcbk lcbk ltcbk = do
         gdata <- BS.packCStringLen (gdataC, fromIntegral gdataLenC)
         bdata <- BS.packCStringLen (bidC, fromIntegral bidLenC)
         case (decode gdata, decode bdata) of
             (Right genData, Right bid) -> do
-<<<<<<< HEAD
                 foreignGsPtr <- newForeignPtr_ gsptr
-                bakerSyncRunner <- makeSyncRunner logM bid genData (genesisState genData) foreignGsPtr bakerBroadcast
-=======
-                bakerSyncRunner <- makeSyncRunner logM (Just logT) bid genData (genesisState genData) bakerBroadcast
->>>>>>> 52f86b46
+                bakerSyncRunner <- makeSyncRunner logM (Just logT) bid genData (genesisState genData) foreignGsPtr bakerBroadcast
                 newStablePtr BakerRunner{..}
             _ -> ioError (userError $ "Error decoding serialized data.")
     where
@@ -851,13 +843,8 @@
 
 
 foreign export ccall makeGenesisData :: Timestamp -> Word64 -> CString -> CString -> FunPtr GenesisDataCallback -> FunPtr BakerIdentityCallback -> IO CInt
-<<<<<<< HEAD
-foreign export ccall startConsensus :: CString -> Int64 -> CString -> Int64 -> Ptr GlobalStateR -> FunPtr BroadcastCallback -> FunPtr LogCallback -> IO (StablePtr ConsensusRunner)
+foreign export ccall startConsensus :: CString -> Int64 -> CString -> Int64 -> Ptr GlobalStateR -> FunPtr BroadcastCallback -> FunPtr LogCallback -> FunPtr LogTransferCallback -> IO (StablePtr ConsensusRunner)
 foreign export ccall startConsensusPassive :: CString -> Int64 -> Ptr GlobalStateR -> FunPtr LogCallback -> IO (StablePtr ConsensusRunner)
-=======
-foreign export ccall startConsensus :: CString -> Int64 -> CString -> Int64 -> FunPtr BroadcastCallback -> FunPtr LogCallback -> FunPtr LogTransferCallback -> IO (StablePtr ConsensusRunner)
-foreign export ccall startConsensusPassive :: CString -> Int64 -> FunPtr LogCallback -> IO (StablePtr ConsensusRunner)
->>>>>>> 52f86b46
 foreign export ccall stopConsensus :: StablePtr ConsensusRunner -> IO ()
 foreign export ccall startBaker :: StablePtr ConsensusRunner -> IO ()
 foreign export ccall stopBaker :: StablePtr ConsensusRunner -> IO ()
