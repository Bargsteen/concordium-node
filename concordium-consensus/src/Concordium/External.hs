{-# LANGUAGE ForeignFunctionInterface, LambdaCase, RecordWildCards, ScopedTypeVariables, OverloadedStrings, RankNTypes, TypeFamilies #-}
module Concordium.External where

import Foreign
import Foreign.C

import qualified Data.ByteString.Lazy as BSL
import qualified Data.ByteString.Char8 as BS
import qualified Data.ByteString.Unsafe as BS
import Data.Serialize
import Data.Serialize.Put as P
import qualified Data.Aeson as AE
import Data.Foldable(forM_)
import Text.Read(readMaybe)
import Control.Exception
import Control.Monad.State.Class(MonadState)

import qualified Data.Text.Lazy as LT
import qualified Data.Aeson.Text as AET
import Data.Aeson(Value(Null))

import qualified Concordium.Crypto.SHA256 as Hash
import qualified Data.FixedByteString as FBS

import Concordium.Types
import Concordium.ID.Types(safeDecodeBase58Address)
import qualified Concordium.Types.Acorn.Core as Core
import Concordium.GlobalState.Parameters
import Concordium.GlobalState.Transactions
import Concordium.GlobalState.Block
<<<<<<< HEAD
import Concordium.GlobalState.Basic.BlockState(BlockState)
=======
import Concordium.GlobalState.Basic.Block
import Concordium.GlobalState.Finalization(FinalizationIndex(..),FinalizationRecord)
import Concordium.GlobalState.Basic.BlockState(BlockState, BlockPointer)
>>>>>>> 99c82e42
import qualified Concordium.GlobalState.TreeState as TS
import qualified Concordium.GlobalState.BlockState as TS


import Concordium.Scheduler.Utils.Init.Example (initialState)

import Concordium.Runner
import Concordium.Skov hiding (receiveTransaction, getBirkParameters)
import Concordium.Afgjort.Finalize (FinalizationOutputEvent(..), FinalizationQuery, FinalizationPoint, FinalizationMessage)
import Concordium.Logger
import Concordium.TimeMonad

import qualified Concordium.Getters as Get
import qualified Concordium.Startup as S

-- |A 'PeerID' identifies peer at the p2p layer.
type PeerID = Word64

-- |A 'BlockReference' is a pointer to a block hash as a sequence of 32 bytes.
type BlockReference = Ptr Word8

jsonValueToCString :: Value -> IO CString
jsonValueToCString = newCString . LT.unpack . AET.encodeToLazyText

-- |Use a 'BlockHash' as a 'BlockReference'.  The 'BlockReference' may not
-- be valid after the function has returned.
withBlockReference :: BlockHash -> (BlockReference -> IO a) -> IO a
-- withBlockReference (Hash.Hash fbs) = FBS.withPtr fbs
withBlockReference (Hash.Hash fbs) = FBS.withPtrReadOnly fbs

-- |Create a 'BlockHash' from a 'BlockReference'.  This creates a copy
-- of the block hash.
blockReferenceToBlockHash :: BlockReference -> IO BlockHash
blockReferenceToBlockHash src = Hash.Hash <$> FBS.create cp
    where
        cp dest = copyBytes dest src (FBS.fixedLength (undefined :: Hash.DigestSize))


-- |Callback for handling genesis data.
type GenesisDataCallback = CString -> Int64 -> IO ()
foreign import ccall "dynamic" invokeGenesisDataCallback :: FunPtr GenesisDataCallback -> GenesisDataCallback
callGenesisDataCallback :: FunPtr GenesisDataCallback -> BS.ByteString -> IO ()
callGenesisDataCallback cb bs = BS.useAsCStringLen bs $ \(cdata, clen) -> (invokeGenesisDataCallback cb) cdata (fromIntegral clen)

-- |Callback for handling a generated baker identity.
-- The first argument is the identity of the baker (TODO: this should really by a 'Word64').
-- The second argument is the pointer to the data, and the third is the length of the data.
type BakerIdentityCallback = Int64 -> CString -> Int64 -> IO ()
foreign import ccall "dynamic" invokeBakerIdentityCallback :: FunPtr BakerIdentityCallback -> BakerIdentityCallback
callBakerIdentityCallback :: FunPtr BakerIdentityCallback -> Word64 -> BS.ByteString -> IO ()
callBakerIdentityCallback cb bix bs = BS.useAsCStringLen bs $ \(cdata, clen) -> invokeBakerIdentityCallback cb (fromIntegral bix) cdata (fromIntegral clen)

-- |Generate genesis data given a genesis time (in seconds since the UNIX epoch) and
-- number of bakers.  This function is deterministic: calling with the same genesis
-- time and number of bakers should generate the same genesis data and baker identities.
-- Returns
-- - 9 if cryptographic parameters could not be loaded,
-- - 10 if identity providers could not be loaded
-- - 0 if data was generated.
makeGenesisData ::
    Timestamp -- ^Genesis time
    -> Word64 -- ^Number of bakers
    -> CString -- ^File name of the data with cryptographic providers. Null-terminated.
    -> CString -- ^File name of the data with identity providers. Null-terminated.
    -> FunPtr GenesisDataCallback -- ^Function to process the generated genesis data.
    -> FunPtr BakerIdentityCallback -- ^Function to process each baker identity. Will be called repeatedly with different baker ids.
    -> IO CInt
makeGenesisData genTime nBakers cryptoParamsFile idProvidersFile cbkgen cbkbaker = do
    mCryptoParams <- readCryptographicParameters <$>
      catch (BSL.readFile =<< peekCString cryptoParamsFile) (\(_ :: IOException) -> return BSL.empty)
    mIdProviders <- readIdentityProviders <$>
      catch (BSL.readFile =<< peekCString idProvidersFile) (\(_ :: IOException) -> return BSL.empty)
    case mCryptoParams of
      Nothing -> return 9
      Just cryptoParams ->
        case mIdProviders of
          Nothing -> return 10
          Just idProviders -> do
            let (genData, bakers) = S.makeGenesisData genTime (fromIntegral nBakers) 10 0.5 9 cryptoParams idProviders
            let bakersPrivate = map fst bakers
            callGenesisDataCallback cbkgen (encode genData)
            mapM_ (\(bid, bkr) -> callBakerIdentityCallback cbkbaker bid (encode bkr)) (zip [0..] bakersPrivate)
            return 0

-- | External function that logs in Rust a message using standard Rust log output
--
-- The first argument represents the Identifier which shows in which module the message has been emited.
-- The current mapping is as follows:
--
-- +----------+---------+
-- |Identifier|Module   |
-- +==========+=========+
-- |1         |Runner   |
-- +----------+---------+
-- |2         |Afgjort  |
-- +----------+---------+
-- |3         |Birk     |
-- +----------+---------+
-- |4         |Crypto   |
-- +----------+---------+
-- |5         |Kontrol  |
-- +----------+---------+
-- |6         |Skov     |
-- +----------+---------+
-- |7         |Baker    |
-- +----------+---------+
-- |8         |External |
-- +----------+---------+
--
-- The second argument represents the Log Level which is interpreted as follows:
--
-- +-----+--------+
-- |Value|LogLevel|
-- +=====+========+
-- |1    |Error   |
-- +-----+--------+
-- |2    |Warning |
-- +-----+--------+
-- |3    |Info    |
-- +-----+--------+
-- |4    |Debug   |
-- +-----+--------+
-- |Other|Trace   |
-- +-----+--------+
--
-- The third argument is the log message that is emited.
type LogCallback = Word8 -> Word8 -> CString -> IO ()
foreign import ccall "dynamic" callLogCallback :: FunPtr LogCallback -> LogCallback

-- |Wrap a log callback as a log method.
toLogMethod :: FunPtr LogCallback -> LogMethod IO
toLogMethod logCallbackPtr = le
    where
        logCallback = callLogCallback logCallbackPtr
        le src lvl msg = BS.useAsCString (BS.pack msg) $
                            logCallback (logSourceId src) (logLevelId lvl)


-- |Callback for broadcasting a message to the network.
-- The first argument indicates the message type.
-- The second argument is a pointer to the data to broadcast.
-- The third argument is the length of the data in bytes.
type BroadcastCallback = Int64 -> CString -> Int64 -> IO ()
foreign import ccall "dynamic" invokeBroadcastCallback :: FunPtr BroadcastCallback -> BroadcastCallback
data MessageType 
    = MTBlock
    | MTFinalization
    | MTFinalizationRecord
    | MTCatchUpStatus
callBroadcastCallback :: FunPtr BroadcastCallback -> MessageType -> BS.ByteString -> IO ()
callBroadcastCallback cbk mt bs = BS.useAsCStringLen bs $ \(cdata, clen) -> invokeBroadcastCallback cbk mti cdata (fromIntegral clen)
    where
        mti = case mt of
            MTBlock -> 0
            MTFinalization -> 1
            MTFinalizationRecord -> 2
            MTCatchUpStatus -> 3

{-

-- |Callback to signal that a block is missing by a block hash of a (possible) ancestor and
-- the difference in height from this ancestor.
type MissingByBlockDeltaCallback = PeerID -> BlockReference -> Word64 -> IO ()
foreign import ccall "dynamic" invokeMissingByBlockDeltaCallback :: FunPtr MissingByBlockDeltaCallback -> MissingByBlockDeltaCallback
callMissingByBlockDeltaCallback :: FunPtr MissingByBlockDeltaCallback -> PeerID -> BlockHash -> BlockHeight -> IO ()
callMissingByBlockDeltaCallback cbk peer bh delta = withBlockReference bh $ \bref -> invokeMissingByBlockDeltaCallback cbk peer bref (theBlockHeight delta)

-- |Callback to signal that an item is missing for a specific block.
type MissingByBlockCallback = PeerID -> BlockReference -> IO ()
foreign import ccall "dynamic" invokeMissingByBlockCallback :: FunPtr MissingByBlockCallback -> MissingByBlockCallback
callMissingByBlockCallback :: FunPtr MissingByBlockCallback -> PeerID -> BlockHash -> IO ()
callMissingByBlockCallback cbk peer bh = withBlockReference bh $ invokeMissingByBlockCallback cbk peer

-- |Callback to signal that a finalization record is missing at a given finalization index.
type MissingByFinalizationIndexCallback = PeerID -> Word64 -> IO ()
foreign import ccall "dynamic" invokeMissingByFinalizationIndexCallback :: FunPtr MissingByFinalizationIndexCallback -> MissingByFinalizationIndexCallback
callMissingByFinalizationIndexCallback :: FunPtr MissingByFinalizationIndexCallback -> PeerID -> FinalizationIndex -> IO ()
callMissingByFinalizationIndexCallback cbk peer (FinalizationIndex finIx) = invokeMissingByFinalizationIndexCallback cbk peer finIx

missingCallback :: LogMethod IO -> FunPtr MissingByBlockDeltaCallback -> FunPtr MissingByBlockCallback -> FunPtr MissingByFinalizationIndexCallback -> PeerID -> SkovMissingEvent -> IO ()
missingCallback logm missingBlock missingFinBlock missingFinIx = handleME
    where
        handleME peer (SkovMissingBlock bh delta) = do
            logm External LLDebug $ "Requesting missing block " ++ show bh ++ "+ delta " ++ show (theBlockHeight delta) ++ " from peer " ++ show peer
            callMissingByBlockDeltaCallback missingBlock peer bh delta
        handleME peer (SkovMissingFinalization (Left bh)) = do
            logm External LLDebug $ "Requesting missing finalization record for block " ++ show bh ++ " from peer " ++ show peer
            callMissingByBlockCallback missingFinBlock peer bh
        handleME peer (SkovMissingFinalization (Right fi)) = do
            logm External LLDebug $ "Requesting missing finalization record at index " ++ show (theFinalizationIndex fi) ++ " from peer " ++ show peer
            callMissingByFinalizationIndexCallback missingFinIx peer fi

-} 

broadcastCallback :: LogMethod IO -> FunPtr BroadcastCallback -> SimpleOutMessage -> IO ()
broadcastCallback logM bcbk = handleB
    where
        handleB (SOMsgNewBlock block) = do
            let blockbs = runPut (putBlock block)
            logM External LLDebug $ "Broadcasting block [size=" ++ show (BS.length blockbs) ++ "]"
            callBroadcastCallback bcbk MTBlock blockbs
        handleB (SOMsgFinalization finMsg) = do
            let finbs = encode finMsg
            logM External LLDebug $ "Broadcasting finalization message [size=" ++ show (BS.length finbs) ++ "]: " ++ show finMsg
            callBroadcastCallback bcbk MTFinalization finbs
        handleB (SOMsgFinalizationRecord finRec) = do
            let msgbs = encode finRec
            logM External LLDebug $ "Broadcasting finalization record [size=" ++ show (BS.length msgbs) ++ "]: " ++ show finRec
            callBroadcastCallback bcbk MTFinalizationRecord msgbs

-- |A 'ConsensusRunner' encapsulates an instance of the consensus, and possibly a baker thread.
data ConsensusRunner = BakerRunner {
        bakerSyncRunner :: SyncRunner,
        bakerBroadcast :: SimpleOutMessage -> IO ()
    }
    | PassiveRunner {
        passiveSyncRunner :: SyncPassiveRunner
    }

consensusLogMethod :: ConsensusRunner -> LogMethod IO
consensusLogMethod BakerRunner{bakerSyncRunner=SyncRunner{syncLogMethod=logM}} = logM
consensusLogMethod PassiveRunner{passiveSyncRunner=SyncPassiveRunner{syncPLogMethod=logM}} = logM

genesisState :: GenesisData -> BlockState
genesisState genData = initialState (genesisBirkParameters genData) (genesisCryptographicParameters genData) (genesisBakerAccounts genData) (genesisIdentityProviders genData) 2

-- |Start up an instance of Skov without starting the baker thread.
startConsensus ::
           CString -> Int64 -- ^Serialized genesis data (c string + len)
           -> CString -> Int64 -- ^Serialized baker identity (c string + len)
           -> FunPtr BroadcastCallback -- ^Handler for generated messages
           -> FunPtr LogCallback -- ^Handler for log events
            -> IO (StablePtr ConsensusRunner)
startConsensus gdataC gdataLenC bidC bidLenC bcbk lcbk = do
        gdata <- BS.packCStringLen (gdataC, fromIntegral gdataLenC)
        bdata <- BS.packCStringLen (bidC, fromIntegral bidLenC)
        case (decode gdata, decode bdata) of
            (Right genData, Right bid) -> do
                bakerSyncRunner <- makeSyncRunner logM bid genData (genesisState genData) bakerBroadcast
                newStablePtr BakerRunner{..}
            _ -> ioError (userError $ "Error decoding serialized data.")
    where
        logM = toLogMethod lcbk
        bakerBroadcast = broadcastCallback logM bcbk

-- |Start consensus without a baker identity.
startConsensusPassive :: 
           CString -> Int64 -- ^Serialized genesis data (c string + len)
           -> FunPtr LogCallback -- ^Handler for log events
            -> IO (StablePtr ConsensusRunner)
startConsensusPassive gdataC gdataLenC lcbk = do
        gdata <- BS.packCStringLen (gdataC, fromIntegral gdataLenC)
        case (decode gdata) of
            (Right genData) -> do
                passiveSyncRunner <- makeSyncPassiveRunner logM genData (genesisState genData)
                newStablePtr PassiveRunner{..}
            _ -> ioError (userError $ "Error decoding serialized data.")
    where
        logM = toLogMethod lcbk

-- |Shuts down consensus, stopping any baker thread if necessary.
-- The pointer is not valid after this function returns.
stopConsensus :: StablePtr ConsensusRunner -> IO ()
stopConsensus cptr = mask_ $ do
    deRefStablePtr cptr >>= \case
        BakerRunner{..} -> stopSyncRunner bakerSyncRunner
        _ -> return ()
    freeStablePtr cptr

-- |Start the baker thread.  Calling this more than once
-- should not start additional baker threads.
startBaker :: StablePtr ConsensusRunner -> IO ()
startBaker cptr = mask_ $
    deRefStablePtr cptr >>= \case
        BakerRunner{..} -> startSyncRunner bakerSyncRunner
        c -> consensusLogMethod c External LLError "Attempted to start baker thread, but consensus was started without baker credentials"

-- |Stop a baker thread.
stopBaker :: StablePtr ConsensusRunner -> IO ()
stopBaker cptr = mask_ $ do
    deRefStablePtr cptr >>= \case
        BakerRunner{..} -> stopSyncRunner bakerSyncRunner
        c -> consensusLogMethod c External LLError "Attempted to stop baker thread, but consensus was started without baker credentials"

{- | Result values for receive functions.

+=======+====================================+========================================================================================+==========+
| Value |                Name                |                                      Description                                       | Forward? |
+=======+====================================+========================================================================================+==========+
|     0 | ResultSuccess                      | Message received, validated and processed                                              | Yes      |
+-------+------------------------------------+----------------------------------------------------------------------------------------+----------+
|     1 | ResultSerializationFail            | Message deserialization failed                                                         | No       |
+-------+------------------------------------+----------------------------------------------------------------------------------------+----------+
|     2 | ResultInvalid                      | The message was determined to be invalid                                               | No       |
+-------+------------------------------------+----------------------------------------------------------------------------------------+----------+
|     3 | ResultPendingBlock                 | The message was received, but is awaiting a block to complete processing               | Yes      |
+-------+------------------------------------+----------------------------------------------------------------------------------------+----------+
|     4 | ResultPendingFinalization          | The message was received, but is awaiting a finalization record to complete processing | Yes      |
+-------+------------------------------------+----------------------------------------------------------------------------------------+----------+
|     5 | ResultAsync                        | The message was received, but is being processed asynchronously                        | Yes      |
+-------+------------------------------------+----------------------------------------------------------------------------------------+----------+
|     6 | ResultDuplicate                    | The message duplicates a previously received message                                   | No       |
+-------+------------------------------------+----------------------------------------------------------------------------------------+----------+
|     7 | ResultStale                        | The message may have been valid in the past, but is no longer relevant                 | No       |
+-------+------------------------------------+----------------------------------------------------------------------------------------+----------+
|     8 | ResultIncorrectFinalizationSession | The message refers to a different/unknown finalization session                         | No(?)    |
+-------+------------------------------------+----------------------------------------------------------------------------------------+----------+
-}
type ReceiveResult = Int64

toReceiveResult :: UpdateResult -> ReceiveResult
toReceiveResult ResultSuccess = 0
toReceiveResult ResultSerializationFail = 1
toReceiveResult ResultInvalid = 2
toReceiveResult ResultPendingBlock = 3
toReceiveResult ResultPendingFinalization = 4
toReceiveResult ResultAsync = 5
toReceiveResult ResultDuplicate = 6
toReceiveResult ResultStale = 7
toReceiveResult ResultIncorrectFinalizationSession = 8


handleSkovFinalizationEvents :: (SimpleOutMessage -> IO ()) -> [SkovFinalizationEvent] -> IO ()
handleSkovFinalizationEvents broadcast = mapM_ handleEvt
    where
        handleEvt (SkovFinalization (BroadcastFinalizationMessage finMsg)) = broadcast (SOMsgFinalization finMsg)
        handleEvt (SkovFinalization (BroadcastFinalizationRecord finRec)) = broadcast (SOMsgFinalizationRecord finRec)
        handleEvt (SkovMissing _req) = return ()

-- |Handle receipt of a block.
-- The possible return codes are @ResultSuccess@, @ResultSerializationFail@, @ResultInvalid@,
-- @ResultPendingBlock@, @ResultPendingFinalization@, @ResultAsync@, @ResultDuplicate@,
-- and @ResultStale@.
-- 'receiveBlock' may invoke the callbacks for new finalization messages and finalization records,
-- and missing blocks and finalization records.
receiveBlock :: StablePtr ConsensusRunner -> CString -> Int64 -> IO ReceiveResult
receiveBlock bptr cstr l = do
    c <- deRefStablePtr bptr
    let logm = consensusLogMethod c
    logm External LLDebug $ "Received block data size = " ++ show l ++ ". Decoding ..."
    blockBS <- BS.packCStringLen (cstr, fromIntegral l)
    toReceiveResult <$> case runGet get blockBS of
        Left _ -> do
          logm External LLDebug "Block deserialization failed. Ignoring the block."
          return ResultSerializationFail
        Right (GenesisBlock _) -> do
            logm External LLDebug $ "Genesis block deserialized. Ignoring the block."
            return ResultSerializationFail
        Right (NormalBlock block0) -> do
                        logm External LLInfo $ "Block deserialized. Sending to consensus."
                        now <- currentTime
                        let block = makePendingBlock block0 now
                        case c of
                            BakerRunner{..} -> do
                                (res, evts) <- syncReceiveBlock bakerSyncRunner block
                                handleSkovFinalizationEvents bakerBroadcast evts
                                return res
                            PassiveRunner{..} -> do
                                (res, _) <- syncPassiveReceiveBlock passiveSyncRunner block
                                return res


-- |Handle receipt of a finalization message.
-- The possible return codes are @ResultSuccess@, @ResultSerializationFail@, @ResultInvalid@,
-- @ResultPendingFinalization@, @ResultDuplicate@, @ResultStale@ and @ResultIncorrectFinalizationSession@.
-- 'receiveFinalization' may invoke the callbacks for new finalization messages and finalization records,
-- and missing blocks and finalization records.
receiveFinalization :: StablePtr ConsensusRunner -> CString -> Int64 -> IO ReceiveResult
receiveFinalization bptr cstr l = do
    c <- deRefStablePtr bptr
    let logm = consensusLogMethod c
    logm External LLDebug $ "Received finalization message size = " ++ show l ++ ".  Decoding ..."
    bs <- BS.packCStringLen (cstr, fromIntegral l)
    toReceiveResult <$> case runGet get bs of
        Left _ -> do
            logm External LLDebug "Deserialization of finalization message failed."
            return ResultSerializationFail
        Right finMsg -> do
            logm External LLDebug "Finalization message deserialized."
            case c of
                BakerRunner{..} -> do
                    (res, evts) <- syncReceiveFinalizationMessage bakerSyncRunner finMsg
                    handleSkovFinalizationEvents bakerBroadcast evts
                    return res
                PassiveRunner{..} -> do
                    (res, _) <- syncPassiveReceiveFinalizationMessage passiveSyncRunner finMsg
                    return res

-- |Handle receipt of a finalization record.
-- The possible return codes are @ResultSuccess@, @ResultSerializationFail@, @ResultInvalid@,
-- @ResultPendingBlock@, @ResultPendingFinalization@, @ResultDuplicate@, and @ResultStale@.
-- (Currently, @ResultDuplicate@ cannot happen, although it may be supported in future.)
-- 'receiveFinalizationRecord' may invoke the callbacks for new finalization messages and
-- finalization records, and missing blocks and finalization records.
receiveFinalizationRecord :: StablePtr ConsensusRunner -> CString -> Int64 -> IO ReceiveResult
receiveFinalizationRecord bptr cstr l = do
    c <- deRefStablePtr bptr
    let logm = consensusLogMethod c
    logm External LLDebug $ "Received finalization record data size = " ++ show l ++ ". Decoding ..."
    finRecBS <- BS.packCStringLen (cstr, fromIntegral l)
    toReceiveResult <$> case runGet get finRecBS of
        Left _ -> do
          logm External LLDebug "Deserialization of finalization record failed."
          return ResultSerializationFail
        Right finRec -> do
            logm External LLDebug "Finalization record deserialized."
            case c of
                BakerRunner{..} -> do
                    (res, evts) <- syncReceiveFinalizationRecord bakerSyncRunner finRec
                    handleSkovFinalizationEvents bakerBroadcast evts
                    return res
                PassiveRunner{..} -> do
                    (res, _) <- syncPassiveReceiveFinalizationRecord passiveSyncRunner finRec
                    return res

-- |Handle receipt of a transaction.
-- The possible return codes are @ResultSuccess@, @ResultSerializationFail@, @ResultDuplicate@, and @ResultStale@
receiveTransaction :: StablePtr ConsensusRunner -> CString -> Int64 -> IO ReceiveResult
receiveTransaction bptr tdata len = do
    c <- deRefStablePtr bptr
    let logm = consensusLogMethod c
    logm External LLInfo $ "Received transaction, data size=" ++ show len ++ ". Decoding ..."
    tbs <- BS.packCStringLen (tdata, fromIntegral len)
    toReceiveResult <$> case runGet get tbs of
        Left _ -> do
            logm External LLDebug "Could not decode transaction into header + body."
            return ResultSerializationFail
        Right tr -> do
            logm External LLInfo $ "Transaction decoded. Its header is: " ++ show (trHeader tr)
            case c of
                BakerRunner{..} -> do
                    (res, _) <- syncReceiveTransaction bakerSyncRunner tr
                    -- Currently, no events can occur as a result of receiving a transaction
                    return res
                PassiveRunner{..} -> do
                    (res, _) <- syncPassiveReceiveTransaction passiveSyncRunner tr
                    return res

runConsensusQuery :: ConsensusRunner -> (forall z m s. (Get.SkovStateQueryable z m, TS.TreeStateMonad m, MonadState s m, FinalizationQuery s, TS.PendingBlock m ~ PendingBlock, TS.BlockPointer m ~ BlockPointer) => z -> a) -> a
runConsensusQuery BakerRunner{..} f = f (syncState bakerSyncRunner)
runConsensusQuery PassiveRunner{..} f = f (syncPState passiveSyncRunner)


-- |Returns a null-terminated string with a JSON representation of the current status of Consensus.
getConsensusStatus :: StablePtr ConsensusRunner -> IO CString
getConsensusStatus cptr = do
    c <- deRefStablePtr cptr
    status <- runConsensusQuery c Get.getConsensusStatus
    jsonValueToCString status

-- |Given a null-terminated string that represents a block hash (base 16), returns a null-terminated
-- string containing a JSON representation of the block.
getBlockInfo :: StablePtr ConsensusRunner -> CString -> IO CString
getBlockInfo cptr blockcstr = do
    c <- deRefStablePtr cptr
    block <- peekCString blockcstr
    blockInfo <- runConsensusQuery c Get.getBlockInfo block
    jsonValueToCString blockInfo

-- |Given a null-terminated string that represents a block hash (base 16), and a number of blocks,
-- returns a null-terminated string containing a JSON list of the ancestors of the node (up to the
-- given number, including the block itself).
getAncestors :: StablePtr ConsensusRunner -> CString -> Word64 -> IO CString
getAncestors cptr blockcstr depth = do
    c <- deRefStablePtr cptr
    block <- peekCString blockcstr
    ancestors <- runConsensusQuery c Get.getAncestors block (fromIntegral depth :: BlockHeight)
    jsonValueToCString ancestors

-- |Returns a null-terminated string with a JSON representation of the current branches from the
-- last finalized block (inclusive).
getBranches :: StablePtr ConsensusRunner -> IO CString
getBranches cptr = do
    c <- deRefStablePtr cptr
    branches <- runConsensusQuery c Get.getBranches
    jsonValueToCString branches



byteStringToCString :: BS.ByteString -> IO CString
byteStringToCString bs = do
  let bsp = BS.concat [P.runPut (P.putWord32be (fromIntegral (BS.length bs))), bs]
  BS.unsafeUseAsCStringLen bsp $ \(cstr, len) -> do dest <- mallocBytes len
                                                    copyBytes dest cstr len
                                                    return dest

withBlockHash :: CString -> (String -> IO ()) -> (BlockHash -> IO CString) -> IO CString
withBlockHash blockcstr logm f = 
  readMaybe <$> (peekCString blockcstr) >>=
    \case Nothing -> do
            logm "Block hash invalid. Returning error value."
            newCString "\"Invalid block hash.\""
          Just hash -> f hash

-- |Get the list of account addresses in the given block. The block must be
-- given as a null-terminated base16 encoding of the block hash. The return
-- value is a null-terminated JSON-encoded list of addresses.
-- The returned string should be freed by calling 'freeCStr'.
getAccountList :: StablePtr ConsensusRunner -> CString -> IO CString
getAccountList cptr blockcstr = do
    c <- deRefStablePtr cptr
    let logm = consensusLogMethod c
    logm External LLInfo "Received account list request."
    withBlockHash blockcstr (logm External LLDebug) $ \hash -> do
      alist <- runConsensusQuery c (Get.getAccountList hash)
      logm External LLDebug $ "Replying with the list: " ++ show alist
      jsonValueToCString alist

-- |Get the list of contract instances (their addresses) in the given block. The
-- block must be given as a null-terminated base16 encoding of the block hash.
-- The return value is a null-terminated JSON-encoded list of addresses.
-- The returned string should be freed by calling 'freeCStr'.
getInstances :: StablePtr ConsensusRunner -> CString -> IO CString
getInstances cptr blockcstr = do
    c <- deRefStablePtr cptr
    let logm = consensusLogMethod c
    logm External LLInfo "Received instance list request."
    withBlockHash blockcstr (logm External LLDebug) $ \hash -> do
      istances <- runConsensusQuery c (Get.getInstances hash)
      logm External LLDebug $ "Replying with the list: " ++ (show istances)
      jsonValueToCString istances


-- |Get account information for the given block and instance. The block must be
-- given as a null-terminated base16 encoding of the block hash and the account
-- address (second CString) must be given as a null-terminated string in Base58
-- encoding (same format as returned by 'getAccountList'). The return value is a
-- null-terminated, json encoded information.
-- The returned string should be freed by calling 'freeCStr'.
getAccountInfo :: StablePtr ConsensusRunner -> CString -> CString -> IO CString
getAccountInfo cptr blockcstr cstr = do
    c <- deRefStablePtr cptr
    let logm = consensusLogMethod c
    logm External LLInfo "Received account info request."
    bs <- BS.packCString cstr
    safeDecodeBase58Address bs >>= \case
      Nothing -> do
        logm External LLInfo "Could not decode address."
        jsonValueToCString Null
      Just acc -> do
        logm External LLInfo $ "Decoded address to: " ++ show acc
        withBlockHash blockcstr (logm External LLDebug) $ \hash -> do
          ainfo <- runConsensusQuery c (Get.getAccountInfo hash) acc
          logm External LLDebug $ "Replying with: " ++ show ainfo
          jsonValueToCString ainfo

-- |Get the status of the rewards parameters for the given block. The block must
-- be given as a null-terminated base16 encoding of the block hash.
-- The return value is a null-terminated, JSON encoded value.
-- The returned string should be freed by calling 'freeCStr'.
getRewardStatus :: StablePtr ConsensusRunner -> CString -> IO CString
getRewardStatus cptr blockcstr = do
    c <- deRefStablePtr cptr
    let logm = consensusLogMethod c
    logm External LLInfo "Received request for bank status."
    withBlockHash blockcstr (logm External LLDebug) $ \hash -> do
      reward <- runConsensusQuery c (Get.getRewardStatus hash)
      logm External LLDebug $ "Replying with: " ++ show reward
      jsonValueToCString reward


-- |Get the list of modules in the given block. The block must be given as a
-- null-terminated base16 encoding of the block hash.
-- The return value is a null-terminated JSON-encoded list.
-- The returned string should be freed by calling 'freeCStr'.
getModuleList :: StablePtr ConsensusRunner -> CString -> IO CString
getModuleList cptr blockcstr = do
    c <- deRefStablePtr cptr
    let logm = consensusLogMethod c
    logm External LLInfo "Received request for list of modules."
    withBlockHash blockcstr (logm External LLDebug) $ \hash -> do
      mods <- runConsensusQuery c (Get.getModuleList hash)
      logm External LLDebug $ "Replying with" ++ show mods
      jsonValueToCString mods

-- |Get birk parameters for the given block. The block must be given as a
-- null-terminated base16 encoding of the block hash.
-- The return value is a null-terminated JSON-encoded value.
-- The returned string should be freed by calling 'freeCStr'.
getBirkParameters :: StablePtr ConsensusRunner -> CString -> IO CString
getBirkParameters cptr blockcstr = do
    c <- deRefStablePtr cptr
    let logm = consensusLogMethod c
    logm External LLInfo "Received request Birk parameters."
    withBlockHash blockcstr (logm External LLDebug) $ \hash -> do
      bps <- runConsensusQuery c (Get.getBlockBirkParameters hash)
      logm External LLDebug $ "Replying with" ++ show bps
      jsonValueToCString bps


-- |Get instance information the given block and instance. The block must be
-- given as a null-terminated base16 encoding of the block hash and the address
-- (second CString) must be given as a null-terminated JSON-encoded value.
-- The return value is a null-terminated, json encoded information.
-- The returned string should be freed by calling 'freeCStr'.
getInstanceInfo :: StablePtr ConsensusRunner -> CString -> CString -> IO CString
getInstanceInfo cptr blockcstr cstr = do
    c <- deRefStablePtr cptr
    let logm = consensusLogMethod c
    logm External LLInfo "Received account info request."
    bs <- BS.packCString cstr
    case AE.decodeStrict bs :: Maybe ContractAddress of
      Nothing -> do
        logm External LLDebug "Could not decode address."
        jsonValueToCString Null
      Just ii -> do
        logm External LLDebug $ "Decoded address to: " ++ show ii
        withBlockHash blockcstr (logm External LLDebug) $ \hash -> do
          iinfo <- runConsensusQuery c (Get.getContractInfo hash) ii
          logm External LLDebug $ "Replying with: " ++ show iinfo
          jsonValueToCString iinfo


-- |NB: The return value is __NOT__ JSON encoded but rather it is a binary
-- serialization. The first 4 bytes are the length of the rest of the string, and
-- the string is __NOT__ null terminated and can contain null characters.
-- The returned string should be freed by calling 'freeCStr'.
getModuleSource :: StablePtr ConsensusRunner -> CString -> CString -> IO CString
getModuleSource cptr blockcstr cstr = do
    c <- deRefStablePtr cptr
    let logm = consensusLogMethod c
    logm External LLInfo "Received request for a module."
    bs <- peekCString cstr -- null terminated
    case readMaybe bs of
      Nothing -> do
        logm External LLInfo "Cannot decode module reference."
        byteStringToCString BS.empty
      Just mrefhash -> do
        let mref = ModuleRef mrefhash
        logm External LLInfo $ "Decoded module hash to : " ++ show mref -- base 16
        withBlockHash blockcstr (logm External LLDebug) $ \hash -> do
          mmodul <- runConsensusQuery c (Get.getModuleSource hash) mref
          case mmodul :: Maybe (Core.Module Core.UA) of
            Nothing -> do
              logm External LLDebug "Module not available."
              byteStringToCString BS.empty
            Just modul ->
              let reply = P.runPut (Core.putModule modul)
              in do
                logm External LLDebug $ "Replying with data size = " ++ show (BS.length reply)
                byteStringToCString reply

-- |Query consensus about a specific transaction, installing a hook to
-- observe when the transaction is added to a block.
-- The transaction hash is passed as a null-terminated base-16 encoded string.
-- The return value is a null-terminated JSON object representing the state
-- of the transaction, which should be freed with 'freeCStr'.
hookTransaction :: StablePtr ConsensusRunner -> CString -> IO CString
hookTransaction cptr trcstr = do
    c <- deRefStablePtr cptr
    let logm = consensusLogMethod c
    logm External LLInfo "Received transaction hook request."
    withBlockHash trcstr (logm External LLDebug) $ \hash -> do
        hookRes <- case c of
            BakerRunner{..} -> syncHookTransaction bakerSyncRunner hash
            PassiveRunner{..} -> syncPassiveHookTransaction passiveSyncRunner hash
        let v = AE.toJSON hookRes
        logm External LLDebug $ "Replying with: " ++ show v
        jsonValueToCString v

freeCStr :: CString -> IO ()
freeCStr = free

-- |Get a block for the given block hash.
-- The block hash is passed as a pointer to a fixed length (32 byte) string.
-- The return value is a length encoded string: the first 4 bytes are
-- the length (encoded big-endian), followed by the data itself.
-- The string should be freed by calling 'freeCStr'.
-- The string may be empty (length 0) if the finalization record is not found.
getBlock :: StablePtr ConsensusRunner -> BlockReference -> IO CString
getBlock cptr blockRef = do
        c <- deRefStablePtr cptr
        let logm = consensusLogMethod c
        bh <- blockReferenceToBlockHash blockRef
        logm External LLInfo $ "Received request for block: " ++ show bh
        b <- runConsensusQuery c Get.getBlockData bh
        case b :: Maybe Block of
            Nothing -> do
                logm External LLInfo $ "Block not available"
                byteStringToCString BS.empty
            Just block -> do
                logm External LLInfo $ "Block found"
                byteStringToCString $ P.runPut $ put block

-- |Get a block that is descended from the given block hash by the given number of generations.
-- The block hash is passed as a pointer to a fixed length (32 byte) string.
-- The return value is a length encoded string: the first 4 bytes are
-- the length (encoded big-endian), followed by the data itself.
-- The string should be freed by calling 'freeCStr'.
-- The string may be empty (length 0) if the finalization record is not found.
getBlockDelta :: StablePtr ConsensusRunner -> BlockReference -> Word64 -> IO CString
getBlockDelta bptr blockRef 0 = getBlock bptr blockRef
getBlockDelta cptr blockRef delta = do
        c <- deRefStablePtr cptr
        let logm = consensusLogMethod c
        bh <- blockReferenceToBlockHash blockRef
        logm External LLInfo $ "Received request for descendent of block " ++ show bh ++ " with delta " ++ show delta
        b <- runConsensusQuery c Get.getBlockDescendant bh (BlockHeight delta)
        case b :: Maybe Block of
            Nothing -> do
                logm External LLInfo $ "Block not available"
                byteStringToCString BS.empty
            Just block -> do
                logm External LLInfo $ "Block found"
                byteStringToCString $ P.runPut $ put block

-- |Get a finalization record for the given block.
-- The block hash is passed as a pointer to a fixed length (32 byte) string.
-- The return value is a length encoded string: the first 4 bytes are
-- the length (encoded big-endian), followed by the data itself.
-- The string should be freed by calling 'freeCStr'.
-- The string may be empty (length 0) if the finalization record is not found.
getBlockFinalization :: StablePtr ConsensusRunner -> BlockReference -> IO CString
getBlockFinalization cptr blockRef = do
        c <- deRefStablePtr cptr
        let logm = consensusLogMethod c
        bh <- blockReferenceToBlockHash blockRef
        logm External LLInfo $ "Received request for finalization record for block: " ++ show bh
        f <- runConsensusQuery c Get.getBlockFinalization bh
        case f :: Maybe FinalizationRecord of
            Nothing -> do
                logm External LLInfo $ "Finalization record not available"
                byteStringToCString BS.empty
            Just finRec -> do
                logm External LLInfo $ "Finalization record found"
                byteStringToCString $ P.runPut $ put finRec

-- |Get a finalization record for the given finalization index.
-- The return value is a length encoded string: the first 4 bytes are
-- the length (encoded big-endian), followed by the data itself.
-- The string should be freed by calling 'freeCStr'.
-- The string may be empty (length 0) if the finalization record is not found.
getIndexedFinalization :: StablePtr ConsensusRunner -> Word64 -> IO CString
getIndexedFinalization cptr finInd = do
        c <- deRefStablePtr cptr
        let logm = consensusLogMethod c
        logm External LLInfo $ "Received request for finalization record at index " ++ show finInd
        f <- runConsensusQuery c Get.getIndexedFinalization (fromIntegral finInd :: FinalizationIndex)
        case f :: Maybe FinalizationRecord of
            Nothing -> do
                logm External LLInfo $ "Finalization record not available"
                byteStringToCString BS.empty
            Just finRec -> do
                logm External LLInfo $ "Finalization record found"
                byteStringToCString $ P.runPut $ put finRec

type FinalizationMessageCallback = PeerID -> CString -> Int64 -> IO ()

foreign import ccall "dynamic" callFinalizationMessageCallback :: FunPtr FinalizationMessageCallback -> FinalizationMessageCallback

-- |Get pending finalization messages beyond a given point.
-- The finalization messages are returned by calling the provided
-- callback for each message, which receives the peer id, a string and
-- the length of the string.  The call returns once all messages are handled.
-- A return value of 0 indicates success.  A return value of 1 indicates
-- that the finalization point could not be deserialized.
-- Note: this function is thread safe; it will not block, but the data can in
-- principle be out of date.
getFinalizationMessages :: StablePtr ConsensusRunner 
    -> PeerID -- ^Peer id (used in callback)
    -> CString -> Int64 -- ^Data, length of finalization point
    -> FunPtr FinalizationMessageCallback -> IO Int64
getFinalizationMessages cptr peer finPtStr finPtLen callback = do
        c <- deRefStablePtr cptr
        let logm = consensusLogMethod c
        logm External LLInfo $ "Received request for finalization messages"
        finPtBS <- BS.packCStringLen (finPtStr, fromIntegral finPtLen)
        case runGet get finPtBS :: Either String FinalizationPoint of
            Left _ -> do
                logm External LLDebug "Finalization point deserialization failed"
                return 1
            Right fpt -> do
                finMsgs <- runConsensusQuery c Get.getFinalizationMessages fpt
                forM_ (finMsgs :: [FinalizationMessage]) $ \finMsg -> do
                    logm External LLDebug $ "Sending finalization catchup, data = " ++ show finMsg
                    BS.useAsCStringLen (runPut $ put finMsg) $ \(cstr, l) -> callFinalizationMessageCallback callback peer cstr (fromIntegral l)
                return 0

-- |Get the current point in the finalization protocol.
-- The return value is a length encoded string: the first 4 bytes are
-- the length (encoded big-endian), followed by the data itself.
-- The string should be freed by calling 'freeCStr'.
getFinalizationPoint :: StablePtr ConsensusRunner -> IO CString
getFinalizationPoint cptr = do 
        c <- deRefStablePtr cptr
        let logm = consensusLogMethod c
        logm External LLInfo $ "Received request for finalization point"
        finPt <- runConsensusQuery c Get.getFinalizationPoint
        logm External LLDebug $ "Replying with finalization point = " ++ show finPt
        byteStringToCString $ encode (finPt :: FinalizationPoint)

-- |Get a catch-up status message for requesting catch-up with peers.
-- The return value is a length encoded string: the first 4 bytes are
-- the length (encoded big-endian), followed by the data itself.
-- The string should be freed by calling 'freeCStr'.
getCatchUpStatus :: StablePtr ConsensusRunner -> IO CString
getCatchUpStatus cptr = do
        c <- deRefStablePtr cptr
        let logm = consensusLogMethod c
        logm External LLInfo $ "Received request for catch-up status"
        cus <- runConsensusQuery c Get.getCatchUpStatus
        logm External LLDebug $ "Replying with catch-up status = " ++ show cus
        byteStringToCString $ encode cus

-- |Callback for sending a message to a peer.
-- The first argument is the peer to send to.
-- The second argument indicates the message type.
-- The third argument is a pointer to the data to broadcast.
-- The fourth argument is the length of the data in bytes.
type DirectMessageCallback = PeerID -> Int64 -> CString -> Int64 -> IO ()
foreign import ccall "dynamic" invokeDirectMessageCallback :: FunPtr DirectMessageCallback -> DirectMessageCallback
callDirectMessageCallback :: FunPtr DirectMessageCallback -> PeerID -> MessageType -> BS.ByteString -> IO ()
callDirectMessageCallback cbk peer mt bs = BS.useAsCStringLen bs $ \(cdata, clen) -> invokeDirectMessageCallback cbk peer mti cdata (fromIntegral clen)
    where
        mti = case mt of
            MTBlock -> 0
            MTFinalization -> 1
            MTFinalizationRecord -> 2
            MTCatchUpStatus -> 3

-- |Handle receiving a catch-up status message.
-- If the message is a request, then the supplied callback will be used to
-- send the requested data for the peer.
-- The response code can be:
-- * @ResultSerializationFail@
-- * @ResultInvalid@ -- the catch-up message is inconsistent with the skov
-- * @ResultPendingBlock@ -- the sender has some data I am missing, and should be marked pending
-- * @ResultSuccess@ -- I do not require additional data from the sender, so mark it as up-to-date
receiveCatchUpStatus :: StablePtr ConsensusRunner -> PeerID -> CString -> Int64 -> FunPtr DirectMessageCallback -> IO ReceiveResult
receiveCatchUpStatus cptr src cstr l cbk = do
    c <- deRefStablePtr cptr
    let logm = consensusLogMethod c
    bs <- BS.packCStringLen (cstr, fromIntegral l)
    toReceiveResult <$> case decode bs of
        Left _ -> do
            logm External LLDebug "Deserialization of catch-up status message failed."
            return ResultSerializationFail
        Right cus -> do
            logm External LLDebug "Catch-up status message deserialized."
            res <- runConsensusQuery c Get.handleCatchUpStatus cus
            case res of
                Left emsg -> logm Skov LLWarning emsg >> return ResultInvalid
                Right (d, flag) -> do
                    let
                        sendMsg = callDirectMessageCallback cbk src
                        sendBlock = sendMsg MTBlock . encode
                        sendFinRec = sendMsg MTFinalizationRecord . encode
                        send [] = return ()
                        send (Left fr:r) = sendFinRec fr >> send r
                        send (Right b:r) = sendBlock b >> send r
                    forM_ d $ \(frbs, rcus) -> do
                        send frbs
                        sendMsg MTCatchUpStatus $ encode rcus
                    return $! if flag then ResultPendingBlock else ResultSuccess
                        


foreign export ccall makeGenesisData :: Timestamp -> Word64 -> CString -> CString -> FunPtr GenesisDataCallback -> FunPtr BakerIdentityCallback -> IO CInt
foreign export ccall startConsensus :: CString -> Int64 -> CString -> Int64 -> FunPtr BroadcastCallback -> FunPtr LogCallback -> IO (StablePtr ConsensusRunner)
foreign export ccall startConsensusPassive :: CString -> Int64 -> FunPtr LogCallback -> IO (StablePtr ConsensusRunner)
foreign export ccall stopConsensus :: StablePtr ConsensusRunner -> IO ()
foreign export ccall startBaker :: StablePtr ConsensusRunner -> IO ()
foreign export ccall stopBaker :: StablePtr ConsensusRunner -> IO ()
<<<<<<< HEAD
foreign export ccall receiveBlock :: StablePtr ConsensusRunner -> CString -> Int64 -> IO Int64
foreign export ccall receiveFinalization :: StablePtr ConsensusRunner -> CString -> Int64 -> IO Int64
foreign export ccall receiveFinalizationRecord :: StablePtr ConsensusRunner -> CString -> Int64 -> IO Int64
foreign export ccall printBlock :: CString -> Int64 -> IO ()
=======
foreign export ccall receiveBlock :: StablePtr ConsensusRunner -> PeerID -> CString -> Int64 -> IO Int64
foreign export ccall receiveFinalization :: StablePtr ConsensusRunner -> PeerID -> CString -> Int64 -> IO Int64
foreign export ccall receiveFinalizationRecord :: StablePtr ConsensusRunner -> PeerID -> CString -> Int64 -> IO Int64
>>>>>>> 99c82e42
foreign export ccall receiveTransaction :: StablePtr ConsensusRunner -> CString -> Int64 -> IO Int64

foreign export ccall getConsensusStatus :: StablePtr ConsensusRunner -> IO CString
foreign export ccall getBlockInfo :: StablePtr ConsensusRunner -> CString -> IO CString
foreign export ccall getAncestors :: StablePtr ConsensusRunner -> CString -> Word64 -> IO CString
foreign export ccall getBranches :: StablePtr ConsensusRunner -> IO CString
foreign export ccall freeCStr :: CString -> IO ()

foreign export ccall getBlock :: StablePtr ConsensusRunner -> BlockReference -> IO CString
foreign export ccall getBlockDelta :: StablePtr ConsensusRunner -> BlockReference -> Word64 -> IO CString
foreign export ccall getBlockFinalization :: StablePtr ConsensusRunner -> BlockReference -> IO CString
foreign export ccall getIndexedFinalization :: StablePtr ConsensusRunner -> Word64 -> IO CString
foreign export ccall getFinalizationMessages :: StablePtr ConsensusRunner -> PeerID -> CString -> Int64 -> FunPtr FinalizationMessageCallback -> IO Int64
foreign export ccall getFinalizationPoint :: StablePtr ConsensusRunner -> IO CString

foreign export ccall getCatchUpStatus :: StablePtr ConsensusRunner -> IO CString
foreign export ccall receiveCatchUpStatus :: StablePtr ConsensusRunner -> PeerID -> CString -> Int64 -> FunPtr DirectMessageCallback -> IO ReceiveResult

-- report global state information will be removed in the future when global
-- state is handled better
foreign export ccall getAccountList :: StablePtr ConsensusRunner -> CString -> IO CString
foreign export ccall getInstances :: StablePtr ConsensusRunner -> CString -> IO CString
foreign export ccall getAccountInfo :: StablePtr ConsensusRunner -> CString -> CString -> IO CString
foreign export ccall getInstanceInfo :: StablePtr ConsensusRunner -> CString -> CString -> IO CString
foreign export ccall getRewardStatus :: StablePtr ConsensusRunner -> CString -> IO CString
foreign export ccall getBirkParameters :: StablePtr ConsensusRunner -> CString -> IO CString
foreign export ccall getModuleList :: StablePtr ConsensusRunner -> CString -> IO CString
foreign export ccall getModuleSource :: StablePtr ConsensusRunner -> CString -> CString -> IO CString
foreign export ccall hookTransaction :: StablePtr ConsensusRunner -> CString -> IO CString<|MERGE_RESOLUTION|>--- conflicted
+++ resolved
@@ -28,13 +28,9 @@
 import Concordium.GlobalState.Parameters
 import Concordium.GlobalState.Transactions
 import Concordium.GlobalState.Block
-<<<<<<< HEAD
-import Concordium.GlobalState.Basic.BlockState(BlockState)
-=======
 import Concordium.GlobalState.Basic.Block
 import Concordium.GlobalState.Finalization(FinalizationIndex(..),FinalizationRecord)
-import Concordium.GlobalState.Basic.BlockState(BlockState, BlockPointer)
->>>>>>> 99c82e42
+import Concordium.GlobalState.Basic.BlockState(BlockState, BlockPointer, _bpBlock)
 import qualified Concordium.GlobalState.TreeState as TS
 import qualified Concordium.GlobalState.BlockState as TS
 
@@ -46,6 +42,7 @@
 import Concordium.Afgjort.Finalize (FinalizationOutputEvent(..), FinalizationQuery, FinalizationPoint, FinalizationMessage)
 import Concordium.Logger
 import Concordium.TimeMonad
+import Concordium.Skov.CatchUp (CatchUpStatus)
 
 import qualified Concordium.Getters as Get
 import qualified Concordium.Startup as S
@@ -837,7 +834,7 @@
         logm External LLInfo $ "Received request for catch-up status"
         cus <- runConsensusQuery c Get.getCatchUpStatus
         logm External LLDebug $ "Replying with catch-up status = " ++ show cus
-        byteStringToCString $ encode cus
+        byteStringToCString $ encode (cus :: CatchUpStatus)
 
 -- |Callback for sending a message to a peer.
 -- The first argument is the peer to send to.
@@ -868,19 +865,19 @@
     c <- deRefStablePtr cptr
     let logm = consensusLogMethod c
     bs <- BS.packCStringLen (cstr, fromIntegral l)
-    toReceiveResult <$> case decode bs of
+    toReceiveResult <$> case decode bs :: Either String CatchUpStatus of
         Left _ -> do
             logm External LLDebug "Deserialization of catch-up status message failed."
             return ResultSerializationFail
         Right cus -> do
             logm External LLDebug "Catch-up status message deserialized."
             res <- runConsensusQuery c Get.handleCatchUpStatus cus
-            case res of
+            case res :: (Either String (Maybe ([Either FinalizationRecord (BlockPointer)], CatchUpStatus), Bool)) of
                 Left emsg -> logm Skov LLWarning emsg >> return ResultInvalid
                 Right (d, flag) -> do
                     let
                         sendMsg = callDirectMessageCallback cbk src
-                        sendBlock = sendMsg MTBlock . encode
+                        sendBlock = sendMsg MTBlock . encode . _bpBlock
                         sendFinRec = sendMsg MTFinalizationRecord . encode
                         send [] = return ()
                         send (Left fr:r) = sendFinRec fr >> send r
@@ -898,16 +895,9 @@
 foreign export ccall stopConsensus :: StablePtr ConsensusRunner -> IO ()
 foreign export ccall startBaker :: StablePtr ConsensusRunner -> IO ()
 foreign export ccall stopBaker :: StablePtr ConsensusRunner -> IO ()
-<<<<<<< HEAD
 foreign export ccall receiveBlock :: StablePtr ConsensusRunner -> CString -> Int64 -> IO Int64
 foreign export ccall receiveFinalization :: StablePtr ConsensusRunner -> CString -> Int64 -> IO Int64
 foreign export ccall receiveFinalizationRecord :: StablePtr ConsensusRunner -> CString -> Int64 -> IO Int64
-foreign export ccall printBlock :: CString -> Int64 -> IO ()
-=======
-foreign export ccall receiveBlock :: StablePtr ConsensusRunner -> PeerID -> CString -> Int64 -> IO Int64
-foreign export ccall receiveFinalization :: StablePtr ConsensusRunner -> PeerID -> CString -> Int64 -> IO Int64
-foreign export ccall receiveFinalizationRecord :: StablePtr ConsensusRunner -> PeerID -> CString -> Int64 -> IO Int64
->>>>>>> 99c82e42
 foreign export ccall receiveTransaction :: StablePtr ConsensusRunner -> CString -> Int64 -> IO Int64
 
 foreign export ccall getConsensusStatus :: StablePtr ConsensusRunner -> IO CString
