--- conflicted
+++ resolved
@@ -753,14 +753,10 @@
         logm External LLDebug $ "Replying with finalization point = " ++ show finPt
         byteStringToCString $ P.runPut $ put finPt
 
-<<<<<<< HEAD
 foreign export ccall makeGenesisData :: Timestamp -> Word64 -> CString -> CString -> FunPtr GenesisDataCallback -> FunPtr BakerIdentityCallback -> IO CInt
-foreign export ccall startBaker :: CString -> Int64 -> CString -> Int64 -> FunPtr BroadcastCallback -> FunPtr LogCallback -> FunPtr MissingByBlockDeltaCallback -> FunPtr MissingByBlockCallback -> FunPtr MissingByFinalizationIndexCallback -> IO (StablePtr BakerRunner)
-=======
-foreign export ccall makeGenesisData :: Timestamp -> Word64 -> FunPtr GenesisDataCallback -> FunPtr BakerIdentityCallback -> IO ()
 foreign export ccall startConsensus :: CString -> Int64 -> CString -> Int64 -> FunPtr BroadcastCallback -> FunPtr LogCallback -> FunPtr MissingByBlockDeltaCallback -> FunPtr MissingByBlockCallback -> FunPtr MissingByFinalizationIndexCallback -> IO (StablePtr BakerRunner)
 foreign export ccall startBaker :: StablePtr BakerRunner -> IO ()
->>>>>>> 2a986c9d
+
 foreign export ccall stopBaker :: StablePtr BakerRunner -> IO ()
 foreign export ccall receiveBlock :: StablePtr BakerRunner -> PeerID -> CString -> Int64 -> IO Int64
 foreign export ccall receiveFinalization :: StablePtr BakerRunner -> PeerID -> CString -> Int64 -> IO Int64
