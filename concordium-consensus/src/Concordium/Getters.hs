--- conflicted
+++ resolved
@@ -362,16 +362,5 @@
 checkIsCurrentFinalizer sfsRef = runStateQuery sfsRef $ do
    fs <- use finState
    case fs ^. finCurrentRound of
-<<<<<<< HEAD
      Left _ -> return False
-     Right _ -> return True
-=======
-     Nothing -> return False
-     Just _ -> return True
-
-getCatchUpStatus :: (SkovStateQueryable z m, TS.TreeStateMonad m, LoggerMonad m) => z -> Bool -> IO CU.CatchUpStatus
-getCatchUpStatus sRef isRequest = runStateQuery sRef $ CU.getCatchUpStatus isRequest
-
-handleCatchUpStatus :: (SkovStateQueryable z m, TS.TreeStateMonad m, LoggerMonad m) => z -> CU.CatchUpStatus -> IO (Either String (Maybe ([Either FinalizationRecord (BlockPointerType m)], CU.CatchUpStatus), Bool))
-handleCatchUpStatus sRef cus = runStateQuery sRef $ CU.handleCatchUp cus
->>>>>>> f5b17e37
+     Right _ -> return True