{-# LANGUAGE OverloadedStrings #-}
{-# LANGUAGE RecordWildCards #-}
{-# LANGUAGE ScopedTypeVariables #-}
{-# LANGUAGE LambdaCase, CPP #-}
{-# LANGUAGE MultiParamTypeClasses, FlexibleInstances, FunctionalDependencies, FlexibleContexts, TypeFamilies #-}
module Concordium.Getters where

import Lens.Micro.Platform hiding ((.=))

import Concordium.Kontrol.BestBlock
import Concordium.Skov
import Concordium.Skov.Update (isAncestorOf)

import Control.Monad.State.Class

import qualified Concordium.Scheduler.Types as AT
import Concordium.GlobalState.BlockState(BlockPointerData(..))
import qualified Concordium.GlobalState.TreeState as TS
import qualified Concordium.GlobalState.BlockState as BS
import qualified Concordium.GlobalState.Statistics as Stat
import Concordium.Types as T
import Concordium.GlobalState.Information(jsonStorable)
import Concordium.GlobalState.Parameters
import Concordium.GlobalState.Bakers
import Concordium.GlobalState.Block
<<<<<<< HEAD
import Concordium.GlobalState.Basic.Block
import Concordium.GlobalState.Persistent.BlockState
import Concordium.GlobalState.Persistent.TreeState (PersistentBlockPointer, _bpBlock)
=======
import Concordium.GlobalState.Implementation.Block
import Concordium.GlobalState.Implementation.BlockState
>>>>>>> 2be76a84
import Concordium.Types.HashableTo
import qualified Concordium.Types.Acorn.Core as Core
import Concordium.GlobalState.Instances
import Concordium.GlobalState.Finalization
import qualified Concordium.Skov.CatchUp as CU

import Concordium.Afgjort.Finalize(FinalizationStateLenses(..))

import Control.Concurrent.MVar
import Data.IORef
import Text.Read hiding (get, String)
import qualified Data.Map as Map
import Data.Aeson
import qualified Data.Text as T
import Data.Word
import Data.Vector (fromList)

class SkovQueryMonad m => SkovStateQueryable z m | z -> m where
    runStateQuery :: z -> m a -> IO a

instance SkovStateQueryable (IORef SkovActiveState, PersistentContext) (SkovQueryM PersistentContext SkovActiveState IO) where
    runStateQuery (sfsRef, ctx) a = readIORef sfsRef >>= evalSkovQueryM a ctx

instance SkovStateQueryable (MVar SkovBufferedState, PersistentContext) (SkovQueryM PersistentContext SkovBufferedState IO) where
    runStateQuery (sfsRef, ctx) a = readMVar sfsRef >>= evalSkovQueryM a ctx

instance SkovStateQueryable (MVar SkovBufferedHookedState, PersistentContext) (SkovQueryM PersistentContext SkovBufferedHookedState IO) where
    runStateQuery (sfsRef, ctx) a = readMVar sfsRef >>= evalSkovQueryM a ctx

instance SkovStateQueryable (MVar SkovPassiveState, PersistentContext) (SkovQueryM PersistentContext SkovPassiveState IO) where
    runStateQuery (sfsRef, ctx) a = readMVar sfsRef >>= evalSkovQueryM a ctx

instance SkovStateQueryable (MVar SkovPassiveHookedState, PersistentContext) (SkovQueryM PersistentContext SkovPassiveHookedState IO) where
    runStateQuery (sfsRef, ctx) a = readMVar sfsRef >>= evalSkovQueryM a ctx

hsh :: (HashableTo BlockHash a) => a -> String
hsh x = show (getHash x :: BlockHash)

getBestBlockState :: SkovQueryMonad m => m (BS.BlockState m)
getBestBlockState = bpState <$> bestBlock

getLastFinalState :: SkovQueryMonad m => m (BS.BlockState m)
getLastFinalState = bpState <$> lastFinalizedBlock

withBlockStateJSON :: SkovQueryMonad m => BlockHash -> (BS.BlockState m -> m Value) -> m Value
withBlockStateJSON hash f =
  resolveBlock hash >>=
    \case Nothing -> return Null
          Just bp -> f (bpState bp)

getAccountList :: SkovStateQueryable z m => BlockHash -> z -> IO Value
getAccountList hash sfsRef = runStateQuery sfsRef $
  withBlockStateJSON hash $ \st -> do
  alist <- BS.getAccountList st
  return . toJSON $ alist  -- show instance for account addresses is based on Base58 encoding

getInstances :: (SkovStateQueryable z m) => BlockHash -> z -> IO Value
getInstances hash sfsRef = runStateQuery sfsRef $
  withBlockStateJSON hash $ \st -> do
  ilist <- BS.getContractInstanceList st
  return $ toJSON (map iaddress ilist)

getAccountInfo :: (SkovStateQueryable z m) => BlockHash -> z -> AccountAddress -> IO Value
getAccountInfo hash sfsRef addr = runStateQuery sfsRef $
  withBlockStateJSON hash $ \st ->
  BS.getAccount st addr >>=
      \case Nothing -> return Null
            Just acc -> return $ object ["accountNonce" .= let Nonce n = (acc ^. T.accountNonce) in n
                                        ,"accountAmount" .= toInteger (acc ^. T.accountAmount)
                                        ,"accountCredentials" .= (acc ^. accountCredentials)
                                        ,"accountDelegation" .= (toInteger <$> (acc ^. T.accountStakeDelegate))
                                        ]

getContractInfo :: (SkovStateQueryable z m) => BlockHash -> z -> AT.ContractAddress -> IO Value
getContractInfo hash sfsRef addr = runStateQuery sfsRef $
  withBlockStateJSON hash $ \st ->
  BS.getContractInstance st addr >>=
      \case Nothing -> return Null
            Just istance -> let params = instanceParameters istance
                            in return $ object ["model" .= jsonStorable (instanceModel istance)
                                               ,"owner" .= String (T.pack (show (instanceOwner params))) -- account address show instance is base58
                                               ,"amount" .= toInteger (instanceAmount istance)]

getRewardStatus :: (SkovStateQueryable z m) => BlockHash -> z -> IO Value
getRewardStatus hash sfsRef = runStateQuery sfsRef $
  withBlockStateJSON hash $ \st -> do
  reward <- BS.getRewardStatus st
  return $ object [
    "totalAmount" .= (fromIntegral (reward ^. AT.totalGTU) :: Integer),
    "totalEncryptedAmount" .= (fromIntegral (reward ^. AT.totalEncryptedGTU) :: Integer),
    "centralBankAmount" .= (fromIntegral (reward ^. AT.centralBankGTU) :: Integer),
    "mintedAmountPerSlot" .= (fromIntegral (reward ^. AT.mintedGTUPerSlot) :: Integer)
    ]

getBlockBirkParameters :: (SkovStateQueryable z m) => BlockHash -> z -> IO Value
getBlockBirkParameters hash sfsRef = runStateQuery sfsRef $
  withBlockStateJSON hash $ \st -> do
  bps@BirkParameters{..} <- BS.getBlockBirkParameters st
  return $ object [
    "electionDifficulty" .= _birkElectionDifficulty,
    "electionNonce" .= _birkLeadershipElectionNonce bps,
    "bakers" .= Array (fromList .
                       map (\(bid, BakerInfo{..}) -> object ["bakerId" .= (toInteger bid)
                                                            ,"bakerAccount" .= show _bakerAccount
                                                            ,"bakerLotteryPower" .= ((fromIntegral _bakerStake :: Double) / fromIntegral (_bakerTotalStake _birkBakers))
                                                            ]) .
                       Map.toList $ _bakerMap $ _birkBakers)
    ]

getModuleList :: (SkovStateQueryable z m) => BlockHash -> z -> IO Value
getModuleList hash sfsRef = runStateQuery sfsRef $
  withBlockStateJSON hash $ \st -> do
  mlist <- BS.getModuleList st
  return . toJSON . map show $ mlist -- show instance of ModuleRef displays it in Base16


getModuleSource :: (SkovStateQueryable z m) => BlockHash -> z -> ModuleRef -> IO (Maybe (Core.Module Core.UA))
getModuleSource hash sfsRef mhash = runStateQuery sfsRef $
  resolveBlock hash >>=
    \case Nothing -> return Nothing
          Just bp -> do
            mmodul <- BS.getModule (bpState bp) mhash
            return (BS.moduleSource <$> mmodul)

getConsensusStatus :: (SkovStateQueryable z m, TS.TreeStateMonad m) => z -> IO Value
getConsensusStatus sfsRef = runStateQuery sfsRef $ do
        bb <- bestBlock
        lfb <- lastFinalizedBlock
        genesis <- genesisBlock
        stats <- TS.getConsensusStatistics
        return $ object [
                "bestBlock" .= hsh bb,
                "genesisBlock" .= hsh genesis,
                "lastFinalizedBlock" .= hsh lfb,
                "bestBlockHeight" .= theBlockHeight (bpHeight bb),
                "lastFinalizedBlockHeight" .= theBlockHeight (bpHeight lfb),
                "blocksReceivedCount" .= (stats ^. Stat.blocksReceivedCount),
                "blockLastReceivedTime" .= (stats ^. Stat.blockLastReceived),
                "blockReceiveLatencyEMA" .= (stats ^. Stat.blockReceiveLatencyEMA),
                "blockReceiveLatencyEMSD" .= sqrt (stats ^. Stat.blockReceiveLatencyEMVar),
                "blockReceivePeriodEMA" .= (stats ^. Stat.blockReceivePeriodEMA),
                "blockReceivePeriodEMSD" .= (sqrt <$> (stats ^. Stat.blockReceivePeriodEMVar)),
                "blocksVerifiedCount" .= (stats ^. Stat.blocksVerifiedCount),
                "blockLastArrivedTime" .= (stats ^. Stat.blockLastArrive),
                "blockArriveLatencyEMA" .= (stats ^. Stat.blockArriveLatencyEMA),
                "blockArriveLatencyEMSD" .= sqrt (stats ^. Stat.blockArriveLatencyEMVar),
                "blockArrivePeriodEMA" .= (stats ^. Stat.blockArrivePeriodEMA),
                "blockArrivePeriodEMSD" .= (sqrt <$> (stats ^. Stat.blockArrivePeriodEMVar)),
                "transactionsPerBlockEMA" .= (stats ^. Stat.transactionsPerBlockEMA),
                "transactionsPerBlockEMSD" .= sqrt (stats ^. Stat.transactionsPerBlockEMVar),
                "finalizationCount" .= (stats ^. Stat.finalizationCount),
                "lastFinalizedTime" .= (stats ^. Stat.lastFinalizedTime),
                "finalizationPeriodEMA" .= (stats ^. Stat.finalizationPeriodEMA),
                "finalizationPeriodEMSD" .= (sqrt <$> (stats ^. Stat.finalizationPeriodEMVar))
            ]

getBlockInfo :: (SkovStateQueryable z m, TS.TreeStateMonad m) => z -> String -> IO Value
getBlockInfo sfsRef blockHash = case readMaybe blockHash of
        Nothing -> return Null
        Just bh -> runStateQuery sfsRef $
                resolveBlock bh >>= \case
                    Nothing -> return Null
                    Just bp -> do
                        let slot = blockSlot bp
                        reward <- BS.getRewardStatus (bpState bp)
                        slotTime <- getSlotTime slot
                        bfin <- isFinalized bh
                        return $ object [
                            "blockHash" .= hsh bp,
                            "blockParent" .= hsh (bpParent bp),
                            "blockLastFinalized" .= hsh (bpLastFinalized bp),
                            "blockHeight" .= theBlockHeight (bpHeight bp),
                            "blockReceiveTime" .= bpReceiveTime bp,
                            "blockArriveTime" .= bpArriveTime bp,
                            "blockSlot" .= (fromIntegral slot :: Word64),
                            "blockSlotTime" .= slotTime,
                            "blockBaker" .= case blockFields bp of
                                            Nothing -> Null
                                            Just bf -> toJSON (toInteger (blockBaker bf)),
                            "finalized" .= bfin,
                            "transactionCount" .= bpTransactionCount bp,
                            "transactionEnergyCost" .= toInteger (bpTransactionsEnergyCost bp),
                            "transactionsSize" .= toInteger (bpTransactionsSize bp),

                            "totalAmount" .= toInteger (reward ^. AT.totalGTU),
                            "totalEncryptedAmount" .= toInteger (reward ^. AT.totalEncryptedGTU),
                            "centralBankAmount" .= toInteger (reward ^. AT.centralBankGTU),
                            "mintedAmountPerSlot" .= toInteger (reward ^. AT.mintedGTUPerSlot),
                            "executionCost" .= toInteger (reward ^. AT.executionCost)
                            ]

getAncestors :: (SkovStateQueryable z m, TS.TreeStateMonad m) => z -> String -> BlockHeight -> IO Value
getAncestors sfsRef blockHash count = case readMaybe blockHash of
        Nothing -> return Null
        Just bh -> runStateQuery sfsRef $
                resolveBlock bh >>= \case
                    Nothing -> return Null
                    Just bp -> do
                        let heightLim = if count > bpHeight bp then 0 else bpHeight bp - count + 1
                        return $ toJSONList $ map hsh $ takeWhile (\b -> bpHeight b >= heightLim) $ iterate bpParent bp

getBranches :: (SkovStateQueryable z m, TS.TreeStateMonad m) => z -> IO Value
getBranches sfsRef = runStateQuery sfsRef $ do
            brs <- branchesFromTop
            let brt = foldl up Map.empty brs
            lastFin <- lastFinalizedBlock
            return $ object ["blockHash" .= hsh lastFin, "children" .= Map.findWithDefault [] lastFin brt]
    where
        up childrenMap = foldr (\b -> at (bpParent b) . non [] %~ (object ["blockHash" .= hsh b, "children" .= Map.findWithDefault [] b childrenMap] :)) Map.empty

<<<<<<< HEAD
getBlockData :: (SkovStateQueryable z m, TS.TreeStateMonad m, BS.BlockPointer m ~ PersistentBlockPointer, TS.PendingBlock m ~ PendingBlock)
=======
#ifdef RUST
getBlockData :: (SkovStateQueryable z m, TS.TreeStateMonad m, BS.BlockPointer m ~ BlockPointer, TS.PendingBlock m ~ PendingBlock)
    => z -> BlockHash -> IO (Maybe BlockContents)
getBlockData sfsRef bh = runStateQuery sfsRef $
            TS.getBlockStatus bh <&> \case
                Just (TS.BlockAlive bp) -> Just (blockPointerExtractBlockContents bp)
                Just (TS.BlockFinalized bp _) -> Just (blockPointerExtractBlockContents bp)
                Just (TS.BlockPending pb) -> Just (pendingBlockExtractBlockContents pb)
                Just (TS.BlockDead) -> Nothing
                Nothing -> Nothing

getBlockDescendant :: (SkovStateQueryable z m, BS.BlockPointer m ~ BlockPointer) => z -> BlockHash -> BlockHeight -> IO (Maybe BlockContents)
getBlockDescendant sfsRef ancestor distance = runStateQuery sfsRef $
            resolveBlock ancestor >>= \case
                Nothing -> return Nothing
                Just bp -> do
                    candidates <- getBlocksAtHeight (bpHeight bp + distance)
                    return $ blockPointerExtractBlockContents <$> candidates ^? each . filtered (bp `isAncestorOf`)
#else
getBlockData :: (SkovStateQueryable z m, TS.TreeStateMonad m, BS.BlockPointer m ~ BlockPointer, TS.PendingBlock m ~ PendingBlock)
>>>>>>> 2be76a84
    => z -> BlockHash -> IO (Maybe Block)
getBlockData sfsRef bh = runStateQuery sfsRef $
            TS.getBlockStatus bh <&> \case
                Just (TS.BlockAlive bp) -> Just (_bpBlock bp)
                Just (TS.BlockFinalized bp _) -> Just (_bpBlock bp)
                Just (TS.BlockPending pb) -> Just $ NormalBlock (pbBlock pb)
                Just (TS.BlockDead) -> Nothing
                Nothing -> Nothing

getBlockDescendant :: (SkovStateQueryable z m, BS.BlockPointer m ~ PersistentBlockPointer) => z -> BlockHash -> BlockHeight -> IO (Maybe Block)
getBlockDescendant sfsRef ancestor distance = runStateQuery sfsRef $
            resolveBlock ancestor >>= \case
                Nothing -> return Nothing
                Just bp -> do
                    candidates <- getBlocksAtHeight (bpHeight bp + distance)
                    return $ _bpBlock <$> candidates ^? each . filtered (bp `isAncestorOf`)
#endif



getBlockFinalization :: (SkovStateQueryable z m, TS.TreeStateMonad m) => z -> BlockHash -> IO (Maybe FinalizationRecord)
getBlockFinalization sfsRef bh = runStateQuery sfsRef $ do
            bs <- TS.getBlockStatus bh
            case bs of
                Just (TS.BlockFinalized _ fr) -> return $ Just fr
                _ -> return Nothing

-- |Check whether a keypair is part of the baking committee by a key pair in the current best block.
checkBakerExistsBestBlock :: (SkovStateQueryable z m)
    => BakerSignVerifyKey
    -> z
    -> IO Bool
checkBakerExistsBestBlock key sfsRef = runStateQuery sfsRef $ do
  bb <- bestBlock
  bps <- BS.getBlockBirkParameters (bpState bb)
  case bps ^. birkBakers . bakersByKey . at key of
    Nothing -> return False
    Just _ -> return True

-- |Check whether a keypair is part of the finalization committee by a key pair in the current best block.
-- checkFinalizerExistsBestBlock :: (SkovStateQueryable z m, FinalizationMonad s m) => z -> IO Bool
checkFinalizerExistsBestBlock :: (SkovStateQueryable z m, MonadState s m, FinalizationStateLenses s) => z -> IO Bool
checkFinalizerExistsBestBlock sfsRef = runStateQuery sfsRef $ do
   fs <- use finState
   case fs ^. finCurrentRound of
     Nothing -> return False
     Just _ -> return True

getIndexedFinalization :: (SkovStateQueryable z m, TS.TreeStateMonad m) => z -> FinalizationIndex -> IO (Maybe FinalizationRecord)
getIndexedFinalization sfsRef finInd = runStateQuery sfsRef $ TS.getFinalizationAtIndex finInd

getCatchUpStatus :: (SkovStateQueryable z m, TS.TreeStateMonad m) => z -> IO CU.CatchUpStatus
getCatchUpStatus sRef = runStateQuery sRef $ CU.getCatchUpStatus True

handleCatchUpStatus :: (SkovStateQueryable z m, TS.TreeStateMonad m) => z -> CU.CatchUpStatus -> IO (Either String (Maybe ([Either FinalizationRecord (BS.BlockPointer m)], CU.CatchUpStatus), Bool))
handleCatchUpStatus sRef cus = runStateQuery sRef $ CU.handleCatchUp cus<|MERGE_RESOLUTION|>--- conflicted
+++ resolved
@@ -9,12 +9,11 @@
 
 import Concordium.Kontrol.BestBlock
 import Concordium.Skov
-import Concordium.Skov.Update (isAncestorOf)
 
 import Control.Monad.State.Class
 
 import qualified Concordium.Scheduler.Types as AT
-import Concordium.GlobalState.BlockState(BlockPointerData(..))
+import Concordium.GlobalState.Classes
 import qualified Concordium.GlobalState.TreeState as TS
 import qualified Concordium.GlobalState.BlockState as BS
 import qualified Concordium.GlobalState.Statistics as Stat
@@ -23,14 +22,6 @@
 import Concordium.GlobalState.Parameters
 import Concordium.GlobalState.Bakers
 import Concordium.GlobalState.Block
-<<<<<<< HEAD
-import Concordium.GlobalState.Basic.Block
-import Concordium.GlobalState.Persistent.BlockState
-import Concordium.GlobalState.Persistent.TreeState (PersistentBlockPointer, _bpBlock)
-=======
-import Concordium.GlobalState.Implementation.Block
-import Concordium.GlobalState.Implementation.BlockState
->>>>>>> 2be76a84
 import Concordium.Types.HashableTo
 import qualified Concordium.Types.Acorn.Core as Core
 import Concordium.GlobalState.Instances
@@ -51,31 +42,24 @@
 class SkovQueryMonad m => SkovStateQueryable z m | z -> m where
     runStateQuery :: z -> m a -> IO a
 
-instance SkovStateQueryable (IORef SkovActiveState, PersistentContext) (SkovQueryM PersistentContext SkovActiveState IO) where
-    runStateQuery (sfsRef, ctx) a = readIORef sfsRef >>= evalSkovQueryM a ctx
-
-instance SkovStateQueryable (MVar SkovBufferedState, PersistentContext) (SkovQueryM PersistentContext SkovBufferedState IO) where
-    runStateQuery (sfsRef, ctx) a = readMVar sfsRef >>= evalSkovQueryM a ctx
-
-instance SkovStateQueryable (MVar SkovBufferedHookedState, PersistentContext) (SkovQueryM PersistentContext SkovBufferedHookedState IO) where
-    runStateQuery (sfsRef, ctx) a = readMVar sfsRef >>= evalSkovQueryM a ctx
-
-instance SkovStateQueryable (MVar SkovPassiveState, PersistentContext) (SkovQueryM PersistentContext SkovPassiveState IO) where
-    runStateQuery (sfsRef, ctx) a = readMVar sfsRef >>= evalSkovQueryM a ctx
-
-instance SkovStateQueryable (MVar SkovPassiveHookedState, PersistentContext) (SkovQueryM PersistentContext SkovPassiveHookedState IO) where
-    runStateQuery (sfsRef, ctx) a = readMVar sfsRef >>= evalSkovQueryM a ctx
+instance (SkovConfiguration c, SkovQueryMonad (SkovT () c IO))
+        => SkovStateQueryable (SkovContext c, IORef (SkovState c)) (SkovT () c IO) where
+    runStateQuery (ctx, st) a = readIORef st >>= evalSkovT a () ctx
+
+instance (SkovConfiguration c, SkovQueryMonad (SkovT () c IO))
+        => SkovStateQueryable (SkovContext c, MVar (SkovState c)) (SkovT () c IO) where
+    runStateQuery (ctx, st) a = readMVar st >>= evalSkovT a () ctx
 
 hsh :: (HashableTo BlockHash a) => a -> String
 hsh x = show (getHash x :: BlockHash)
 
-getBestBlockState :: SkovQueryMonad m => m (BS.BlockState m)
+getBestBlockState :: SkovQueryMonad m => m (BlockState m)
 getBestBlockState = bpState <$> bestBlock
 
-getLastFinalState :: SkovQueryMonad m => m (BS.BlockState m)
+getLastFinalState :: SkovQueryMonad m => m (BlockState m)
 getLastFinalState = bpState <$> lastFinalizedBlock
 
-withBlockStateJSON :: SkovQueryMonad m => BlockHash -> (BS.BlockState m -> m Value) -> m Value
+withBlockStateJSON :: SkovQueryMonad m => BlockHash -> (BlockState m -> m Value) -> m Value
 withBlockStateJSON hash f =
   resolveBlock hash >>=
     \case Nothing -> return Null
@@ -241,50 +225,6 @@
     where
         up childrenMap = foldr (\b -> at (bpParent b) . non [] %~ (object ["blockHash" .= hsh b, "children" .= Map.findWithDefault [] b childrenMap] :)) Map.empty
 
-<<<<<<< HEAD
-getBlockData :: (SkovStateQueryable z m, TS.TreeStateMonad m, BS.BlockPointer m ~ PersistentBlockPointer, TS.PendingBlock m ~ PendingBlock)
-=======
-#ifdef RUST
-getBlockData :: (SkovStateQueryable z m, TS.TreeStateMonad m, BS.BlockPointer m ~ BlockPointer, TS.PendingBlock m ~ PendingBlock)
-    => z -> BlockHash -> IO (Maybe BlockContents)
-getBlockData sfsRef bh = runStateQuery sfsRef $
-            TS.getBlockStatus bh <&> \case
-                Just (TS.BlockAlive bp) -> Just (blockPointerExtractBlockContents bp)
-                Just (TS.BlockFinalized bp _) -> Just (blockPointerExtractBlockContents bp)
-                Just (TS.BlockPending pb) -> Just (pendingBlockExtractBlockContents pb)
-                Just (TS.BlockDead) -> Nothing
-                Nothing -> Nothing
-
-getBlockDescendant :: (SkovStateQueryable z m, BS.BlockPointer m ~ BlockPointer) => z -> BlockHash -> BlockHeight -> IO (Maybe BlockContents)
-getBlockDescendant sfsRef ancestor distance = runStateQuery sfsRef $
-            resolveBlock ancestor >>= \case
-                Nothing -> return Nothing
-                Just bp -> do
-                    candidates <- getBlocksAtHeight (bpHeight bp + distance)
-                    return $ blockPointerExtractBlockContents <$> candidates ^? each . filtered (bp `isAncestorOf`)
-#else
-getBlockData :: (SkovStateQueryable z m, TS.TreeStateMonad m, BS.BlockPointer m ~ BlockPointer, TS.PendingBlock m ~ PendingBlock)
->>>>>>> 2be76a84
-    => z -> BlockHash -> IO (Maybe Block)
-getBlockData sfsRef bh = runStateQuery sfsRef $
-            TS.getBlockStatus bh <&> \case
-                Just (TS.BlockAlive bp) -> Just (_bpBlock bp)
-                Just (TS.BlockFinalized bp _) -> Just (_bpBlock bp)
-                Just (TS.BlockPending pb) -> Just $ NormalBlock (pbBlock pb)
-                Just (TS.BlockDead) -> Nothing
-                Nothing -> Nothing
-
-getBlockDescendant :: (SkovStateQueryable z m, BS.BlockPointer m ~ PersistentBlockPointer) => z -> BlockHash -> BlockHeight -> IO (Maybe Block)
-getBlockDescendant sfsRef ancestor distance = runStateQuery sfsRef $
-            resolveBlock ancestor >>= \case
-                Nothing -> return Nothing
-                Just bp -> do
-                    candidates <- getBlocksAtHeight (bpHeight bp + distance)
-                    return $ _bpBlock <$> candidates ^? each . filtered (bp `isAncestorOf`)
-#endif
-
-
-
 getBlockFinalization :: (SkovStateQueryable z m, TS.TreeStateMonad m) => z -> BlockHash -> IO (Maybe FinalizationRecord)
 getBlockFinalization sfsRef bh = runStateQuery sfsRef $ do
             bs <- TS.getBlockStatus bh
@@ -306,7 +246,7 @@
 
 -- |Check whether a keypair is part of the finalization committee by a key pair in the current best block.
 -- checkFinalizerExistsBestBlock :: (SkovStateQueryable z m, FinalizationMonad s m) => z -> IO Bool
-checkFinalizerExistsBestBlock :: (SkovStateQueryable z m, MonadState s m, FinalizationStateLenses s) => z -> IO Bool
+checkFinalizerExistsBestBlock :: (SkovStateQueryable z m, MonadState s m, FinalizationStateLenses s t) => z -> IO Bool
 checkFinalizerExistsBestBlock sfsRef = runStateQuery sfsRef $ do
    fs <- use finState
    case fs ^. finCurrentRound of
@@ -319,5 +259,5 @@
 getCatchUpStatus :: (SkovStateQueryable z m, TS.TreeStateMonad m) => z -> IO CU.CatchUpStatus
 getCatchUpStatus sRef = runStateQuery sRef $ CU.getCatchUpStatus True
 
-handleCatchUpStatus :: (SkovStateQueryable z m, TS.TreeStateMonad m) => z -> CU.CatchUpStatus -> IO (Either String (Maybe ([Either FinalizationRecord (BS.BlockPointer m)], CU.CatchUpStatus), Bool))
+handleCatchUpStatus :: (SkovStateQueryable z m, TS.TreeStateMonad m) => z -> CU.CatchUpStatus -> IO (Either String (Maybe ([Either FinalizationRecord (BlockPointer m)], CU.CatchUpStatus), Bool))
 handleCatchUpStatus sRef cus = runStateQuery sRef $ CU.handleCatchUp cus