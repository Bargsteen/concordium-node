{-# LANGUAGE TemplateHaskell #-}
{-# LANGUAGE OverloadedStrings #-}
module Concordium.GlobalState.Account where

import Control.Monad
import qualified Data.Set as Set
import qualified Data.Map as Map
import qualified Data.Sequence as Seq
import Data.Maybe
import Data.Serialize
import Lens.Micro.Platform

import Concordium.Utils
import qualified Concordium.Crypto.SHA256 as Hash
import Concordium.Crypto.SignatureScheme
import Concordium.Crypto.EncryptedTransfers
import Concordium.ID.Types
import Concordium.Types
<<<<<<< HEAD
import Concordium.Types.HashableTo

import Concordium.GlobalState.BakerInfo
=======
import Concordium.GlobalState.Basic.BlockState.AccountReleaseSchedule
>>>>>>> 532f27db

-- FIXME: Figure out where to put this constant.
maxNumIncoming :: Int
maxNumIncoming = 32

-- |See 'Concordium.GlobalState.BlockState.AccountOperations' for documentation
data PersistingAccountData = PersistingAccountData {
  _accountAddress :: !AccountAddress
  ,_accountEncryptionKey :: !AccountEncryptionKey
  ,_accountVerificationKeys :: !AccountKeys
  ,_accountCredentials :: ![AccountCredential]
  -- ^Credentials; most recent first
  ,_accountMaxCredentialValidTo :: !CredentialValidTo
  ,_accountInstances :: !(Set.Set ContractAddress)
} deriving (Show, Eq)

makeClassy ''PersistingAccountData

-- | Add an encrypted amount to the end of the list.
-- This is used when an incoming transfer is added to the account. If this would
-- go over the threshold for the maximum number of incoming amounts then
-- aggregate the first two incoming amounts.
addIncomingEncryptedAmount :: EncryptedAmount -> AccountEncryptedAmount -> AccountEncryptedAmount
addIncomingEncryptedAmount newAmount old =
  case _aggregatedAmount old of
    Nothing -> -- we have to aggregate if we have >= maxNumIncoming amounts on the sequence
      if Seq.length (_incomingEncryptedAmounts old) >= maxNumIncoming then
        -- irrefutable because of check above
        let ~(x Seq.:<| y Seq.:<| rest) = _incomingEncryptedAmounts old in
          old{_incomingEncryptedAmounts = rest Seq.|> newAmount,
              _startIndex = _startIndex old + 1,
              _aggregatedAmount = Just (x <> y, 2)
             }
      else
        old & incomingEncryptedAmounts %~ (Seq.|> newAmount)
    Just (e, n) -> -- we have to aggregate always
      -- irrefutable because of check above
      let ~(x Seq.:<| rest) = _incomingEncryptedAmounts old in
        old {_incomingEncryptedAmounts = rest Seq.|> newAmount,
             _startIndex = _startIndex old + 1,
             _aggregatedAmount = Just (e <> x, n + 1)
            }

-- | Drop the encrypted amount with indices up to (but not including) the given one, and add the new amount at the end.
-- This is used when an account is transfering from from an encrypted balance, and the newly added
-- amount is the remaining balance that was not used.
--
-- As mentioned above, the whole 'selfBalance' must always be used in any
-- outgoing action of the account.
replaceUpTo :: EncryptedAmountAggIndex -> EncryptedAmount -> AccountEncryptedAmount -> AccountEncryptedAmount
replaceUpTo newIndex newAmount AccountEncryptedAmount{..} =
  AccountEncryptedAmount{
    _selfAmount = newAmount,
    _startIndex = newStartIndex,
    _incomingEncryptedAmounts = newEncryptedAmounts,
    _aggregatedAmount = newAggregatedAmount
  }
  where (newStartIndex, toDrop, dropAggregated) =
          if newIndex > _startIndex
          then
            if isNothing _aggregatedAmount
            then
              (newIndex, fromIntegral (newIndex - _startIndex), False)
            else
              (newIndex, fromIntegral (newIndex - _startIndex) - 1, True)
          else (_startIndex, 0, False)
        newEncryptedAmounts = Seq.drop toDrop _incomingEncryptedAmounts
        newAggregatedAmount = if dropAggregated then Nothing else _aggregatedAmount

-- | Add the given encrypted amount to 'selfAmount'
-- This is used when the account is transferring from public to secret balance.
addToSelfEncryptedAmount :: EncryptedAmount -> AccountEncryptedAmount -> AccountEncryptedAmount
addToSelfEncryptedAmount newAmount = selfAmount %~ (<> newAmount)

instance Serialize PersistingAccountData where
  put PersistingAccountData{..} = put _accountAddress <>
                                  put _accountEncryptionKey <>
                                  put _accountVerificationKeys <>
                                  put _accountCredentials <> -- The order is significant for hash computation
                                  put (Set.toAscList _accountInstances)
  get = do
    _accountAddress <- get
    _accountEncryptionKey <- get
    _accountVerificationKeys <- get
    _accountCredentials <- get
    when (null _accountCredentials) $ fail "Account has no credentials"
    let _accountMaxCredentialValidTo = maximum (validTo <$> _accountCredentials)
    _accountInstances <- Set.fromList <$> get
    return PersistingAccountData{..}


-- |Pending changes to the baker associated with an account.
-- Changes are effective on the actual bakers, two epochs after the specified epoch,
-- however, the changes will be made to the 'AccountBaker' at the specified epoch.
data BakerPendingChange
  = NoChange
  -- ^There is no change pending to the baker.
  | ReduceStake !Amount !Epoch
  -- ^The stake will be decreased to the given amount.
  | RemoveBaker !Epoch
  -- ^The baker will be removed.
  deriving (Eq, Ord, Show)

instance Serialize BakerPendingChange where
  put NoChange = putWord8 0
  put (ReduceStake amt epoch) = putWord8 1 >> put amt >> put epoch
  put (RemoveBaker epoch) = putWord8 2 >> put epoch

  get = getWord8 >>= \case
    0 -> return NoChange
    1 -> ReduceStake <$> get <*> get
    2 -> RemoveBaker <$> get
    _ -> fail "Invalid BakerPendingChange"

-- |A baker associated with an account.
data AccountBaker = AccountBaker {
  _stakedAmount :: !Amount,
  _stakeEarnings :: !Bool,
  _accountBakerInfo :: !BakerInfo,
  _bakerPendingChange :: !BakerPendingChange
} deriving (Eq, Show)

makeLenses ''AccountBaker

instance Serialize AccountBaker where
  put AccountBaker{..} = do
    put _stakedAmount
    put _stakeEarnings
    put _accountBakerInfo
    put _bakerPendingChange
  get = do
    _stakedAmount <- get
    _stakeEarnings <- get
    _accountBakerInfo <- get
    _bakerPendingChange <- get
    -- If there is a pending reduction, check that it is actually a reduction.
    case _bakerPendingChange of
      ReduceStake amt _
        | amt > _stakedAmount -> fail "Pending stake reduction is not a reduction in stake"
      _ -> return ()
    return AccountBaker{..}

instance HashableTo AccountBakerHash AccountBaker where
  getHash AccountBaker{..}
    = makeAccountBakerHash
        _stakedAmount
        _stakeEarnings
        _accountBakerInfo
        _bakerPendingChange

type AccountBakerHash = Hash.Hash

-- |Make an 'AccountBakerHash' for a baker.
makeAccountBakerHash :: Amount -> Bool -> BakerInfo -> BakerPendingChange -> AccountBakerHash
makeAccountBakerHash amt stkEarnings binfo bpc = Hash.hashLazy $ runPutLazy $
  put amt >> put stkEarnings >> put binfo >> put bpc

-- |An 'AccountBakerHash' that is used when an account has no baker.
-- This is defined as the hash of the empty string.
nullAccountBakerHash :: AccountBakerHash
nullAccountBakerHash = Hash.hash ""

-- TODO To avoid recomputing the hash for the persisting account data each time we update an account
-- we might want to explicitly store its hash, too.
<<<<<<< HEAD
makeAccountHash :: Nonce -> Amount -> AccountEncryptedAmount -> AccountReleaseSchedule -> PersistingAccountData -> AccountBakerHash -> Hash.Hash
makeAccountHash n a eas ars pd abh = Hash.hashLazy $ runPutLazy $
  put n >> put a >> put eas >> put ars >> put pd >> put abh
=======
makeAccountHash :: Nonce -> Amount -> AccountEncryptedAmount -> AccountReleaseScheduleHash -> PersistingAccountData -> Hash.Hash
makeAccountHash n a eas ars pd = Hash.hashLazy $ runPutLazy $
  put n >> put a >> put eas >> put ars >> put pd
>>>>>>> 532f27db

{-# INLINE addCredential #-}
addCredential :: HasPersistingAccountData d => AccountCredential -> d -> d
addCredential cdv = (accountCredentials %~ (cdv:))
  . (accountMaxCredentialValidTo %~ max (validTo cdv))

{-# INLINE setKey #-}
-- |Set a at a given index to a given value. The value of 'Nothing' will remove the key.
setKey :: HasPersistingAccountData d => KeyIndex -> Maybe VerifyKey -> d -> d
setKey idx key = accountVerificationKeys %~ (\ks -> ks { akKeys = akKeys ks & at' idx .~ key })

{-# INLINE setThreshold #-}
-- |Set the signature threshold.
setThreshold :: HasPersistingAccountData d => SignatureThreshold -> d -> d
setThreshold thr = accountVerificationKeys %~ (\ks -> ks { akThreshold = thr })

data EncryptedAmountUpdate =
  -- |Replace encrypted amounts less than the given index,
  -- by appending the new amount at the end of the list of encrypted amounts.
  -- This is used when sending an encrypted amount, as well as when transferring
  -- from the encrypted to public balance.
  ReplaceUpTo {
    aggIndex :: !EncryptedAmountAggIndex,
    newAmount :: !EncryptedAmount
  }
  -- |Add an encrypted amount to the end of the list of encrypted amounts.
  -- This is used when receiving an encrypted amount.
  | Add {
    newAmount :: !EncryptedAmount
  }
  -- |Add an encrypted amount to the self balance, aggregating to what is already there.
  -- This is used when an account is transferring from public to secret balance.
  | AddSelf {
    newAmount :: !EncryptedAmount
    }
  deriving(Eq, Show)

data AccountKeysUpdate =
    RemoveKeys !(Set.Set KeyIndex) -- Removes the keys at the specified indexes from the account
  | SetKeys !(Map.Map KeyIndex AccountVerificationKey) -- Sets keys at the specified indexes to the specified key
  deriving(Eq)

-- |An update to an account state.
data AccountUpdate = AccountUpdate {
  -- |Address of the affected account.
  _auAddress :: !AccountAddress
  -- |Optionally a new account nonce.
  ,_auNonce :: !(Maybe Nonce)
  -- |Optionally an update to the account amount.
  ,_auAmount :: !(Maybe AmountDelta)
  -- |Optionally an update the encrypted amount.
  ,_auEncrypted :: !(Maybe EncryptedAmountUpdate)
  -- |Optionally a new credential.
  ,_auCredential :: !(Maybe AccountCredential)
  -- |Optionally an update to the account keys
  ,_auKeysUpdate :: !(Maybe AccountKeysUpdate)
  -- |Optionally update the signature threshold
  ,_auSignThreshold :: !(Maybe SignatureThreshold)
  -- |Optionally update the locked stake on the account.
  ,_auReleaseSchedule :: !(Maybe [([(Timestamp, Amount)], TransactionHash)])
} deriving(Eq)
makeLenses ''AccountUpdate

emptyAccountUpdate :: AccountAddress -> AccountUpdate
emptyAccountUpdate addr = AccountUpdate addr Nothing Nothing Nothing Nothing Nothing Nothing Nothing

-- |Optionally add a credential to an account.
{-# INLINE updateCredential #-}
updateCredential :: (HasPersistingAccountData d) => Maybe AccountCredential -> d -> d
updateCredential = maybe id addCredential

-- |Optionally update the verification keys and signature threshold for an account.
{-# INLINE updateAccountKeys #-}
updateAccountKeys :: (HasPersistingAccountData d) => Maybe AccountKeysUpdate -> Maybe SignatureThreshold -> d -> d
updateAccountKeys Nothing Nothing = id
updateAccountKeys mKeysUpd mNewThreshold = accountVerificationKeys %~ \AccountKeys{..} ->
    AccountKeys {
      akKeys = maybe akKeys (update akKeys) mKeysUpd,
      akThreshold = fromMaybe akThreshold mNewThreshold
    }
  where
    update oldKeys (RemoveKeys indices) = Set.foldl' (flip Map.delete) oldKeys indices
    update oldKeys (SetKeys keys) = Map.foldlWithKey (\m idx key -> Map.insert idx key m) oldKeys keys<|MERGE_RESOLUTION|>--- conflicted
+++ resolved
@@ -16,13 +16,10 @@
 import Concordium.Crypto.EncryptedTransfers
 import Concordium.ID.Types
 import Concordium.Types
-<<<<<<< HEAD
 import Concordium.Types.HashableTo
+import Concordium.GlobalState.Basic.BlockState.AccountReleaseSchedule
 
 import Concordium.GlobalState.BakerInfo
-=======
-import Concordium.GlobalState.Basic.BlockState.AccountReleaseSchedule
->>>>>>> 532f27db
 
 -- FIXME: Figure out where to put this constant.
 maxNumIncoming :: Int
@@ -187,15 +184,9 @@
 
 -- TODO To avoid recomputing the hash for the persisting account data each time we update an account
 -- we might want to explicitly store its hash, too.
-<<<<<<< HEAD
-makeAccountHash :: Nonce -> Amount -> AccountEncryptedAmount -> AccountReleaseSchedule -> PersistingAccountData -> AccountBakerHash -> Hash.Hash
+makeAccountHash :: Nonce -> Amount -> AccountEncryptedAmount -> AccountReleaseScheduleHash -> PersistingAccountData -> AccountBakerHash -> Hash.Hash
 makeAccountHash n a eas ars pd abh = Hash.hashLazy $ runPutLazy $
   put n >> put a >> put eas >> put ars >> put pd >> put abh
-=======
-makeAccountHash :: Nonce -> Amount -> AccountEncryptedAmount -> AccountReleaseScheduleHash -> PersistingAccountData -> Hash.Hash
-makeAccountHash n a eas ars pd = Hash.hashLazy $ runPutLazy $
-  put n >> put a >> put eas >> put ars >> put pd
->>>>>>> 532f27db
 
 {-# INLINE addCredential #-}
 addCredential :: HasPersistingAccountData d => AccountCredential -> d -> d
