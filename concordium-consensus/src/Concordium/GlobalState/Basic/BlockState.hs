{-# LANGUAGE TemplateHaskell, RecordWildCards, MultiParamTypeClasses, TypeFamilies, GeneralizedNewtypeDeriving #-}
module Concordium.GlobalState.Basic.BlockState where

import Lens.Micro.Platform
import Data.Hashable hiding (unhashed, hashed)
import Data.Time
import Data.Time.Clock.POSIX
import Control.Exception
import qualified Data.Map.Strict as Map
import qualified Data.Set as Set
import Data.Maybe

import qualified Concordium.Crypto.SHA256 as Hash
import Concordium.ID.Types(cdvRegId)
import Concordium.Types
import Concordium.Types.HashableTo
import Concordium.GlobalState.Parameters
import Concordium.GlobalState.Block
import Concordium.GlobalState.Bakers
import Concordium.GlobalState.SeedState
import qualified Concordium.GlobalState.BlockState as BS
import qualified Concordium.GlobalState.Modules as Modules
import qualified Concordium.GlobalState.Account as Account
import qualified Concordium.GlobalState.Instances as Instances
import qualified Concordium.GlobalState.Rewards as Rewards
import qualified Concordium.GlobalState.IdentityProviders as IPS
import qualified Concordium.GlobalState.Transactions as Transactions
import Concordium.GlobalState.Basic.Block

data BlockState = BlockState {
    _blockAccounts :: !Account.Accounts,
    _blockInstances :: !Instances.Instances,
    _blockModules :: !Modules.Modules,
    _blockBank :: !Rewards.BankStatus,
    _blockIdentityProviders :: !IPS.IdentityProviders,
    _blockBirkParameters :: !BirkParameters,
    _blockCryptographicParameters :: !CryptographicParameters,
    _blockTransactionOutcomes :: !Transactions.TransactionOutcomes
} deriving (Show)

makeLenses ''BlockState

-- |Mostly empty block state, apart from using 'Rewards.genesisBankStatus' which
-- has hard-coded initial values for amount of gtu in existence.
emptyBlockState :: BirkParameters -> CryptographicParameters -> BlockState
emptyBlockState _blockBirkParameters _blockCryptographicParameters = BlockState {
  _blockAccounts = Account.emptyAccounts
  , _blockInstances = Instances.emptyInstances
  , _blockModules = Modules.emptyModules
  , _blockBank = Rewards.emptyBankStatus
  , _blockIdentityProviders = IPS.emptyIdentityProviders
  , _blockTransactionOutcomes = Transactions.emptyTransactionOutcomes
  ,..
  }


data BlockPointer = BlockPointer {
    -- |Hash of the block
    _bpHash :: !BlockHash,
    -- |The block itself
    _bpBlock :: !Block,
    -- |Pointer to the parent (circular reference for genesis block)
    _bpParent :: BlockPointer,
    -- |Pointer to the last finalized block (circular for genesis)
    _bpLastFinalized :: BlockPointer,
    -- |Height of the block in the tree
    _bpHeight :: !BlockHeight,
    -- |The handle for accessing the state (of accounts, contracts, etc.) after execution of the block.
    _bpState :: !BlockState,
    -- |Time at which the block was first received
    _bpReceiveTime :: UTCTime,
    -- |Time at which the block was first considered part of the tree (validated)
    _bpArriveTime :: UTCTime,
    -- |Number of transactions in a block
    _bpTransactionCount :: Int
}

instance Eq BlockPointer where
    bp1 == bp2 = _bpHash bp1 == _bpHash bp2

instance Ord BlockPointer where
    compare bp1 bp2 = compare (_bpHash bp1) (_bpHash bp2)

instance Hashable BlockPointer where
    hashWithSalt s = hashWithSalt s . _bpHash
    hash = hash . _bpHash

instance Show BlockPointer where
    show = show . _bpHash

instance HashableTo Hash.Hash BlockPointer where
    getHash = _bpHash

type instance BlockFieldType BlockPointer = BlockFields

instance BlockData BlockPointer where
    blockSlot = blockSlot . _bpBlock
    blockFields = blockFields . _bpBlock
    blockTransactions = blockTransactions . _bpBlock
    verifyBlockSignature key = verifyBlockSignature key . _bpBlock
    putBlock = putBlock . _bpBlock
    {-# INLINE blockSlot #-}
    {-# INLINE blockFields #-}
    {-# INLINE blockTransactions #-}
    {-# INLINE verifyBlockSignature #-}
    {-# INLINE putBlock #-}


-- |Make a 'BlockPointer' from a 'PendingBlock'.
-- The parent and last finalized block pointers must match the block data.
makeBlockPointer ::
    PendingBlock        -- ^Pending block
    -> BlockPointer     -- ^Parent block pointer
    -> BlockPointer     -- ^Last finalized block pointer
    -> BlockState       -- ^Block state
    -> UTCTime          -- ^Block arrival time
    -> BlockPointer
makeBlockPointer pb _bpParent _bpLastFinalized _bpState _bpArriveTime
        = assert (getHash _bpParent == blockPointer bf) $
            assert (getHash _bpLastFinalized == blockLastFinalized bf) $
                BlockPointer {
                    _bpHash = getHash pb,
                    _bpBlock = NormalBlock (pbBlock pb),
                    _bpHeight = _bpHeight _bpParent + 1,
                    _bpReceiveTime = pbReceiveTime pb,
                    _bpTransactionCount = length (blockTransactions pb),
                    ..}
    where
        bf = bbFields $ pbBlock pb


makeGenesisBlockPointer :: GenesisData -> BlockState -> BlockPointer
makeGenesisBlockPointer genData _bpState = theBlockPointer
    where
        theBlockPointer = BlockPointer {..}
        _bpBlock = makeGenesisBlock genData
        _bpHash = getHash _bpBlock
        _bpParent = theBlockPointer
        _bpLastFinalized = theBlockPointer
        _bpHeight = 0
        _bpReceiveTime = posixSecondsToUTCTime (fromIntegral (genesisTime genData))
        _bpArriveTime = _bpReceiveTime
        _bpTransactionCount = 0


instance BS.BlockPointerData BlockPointer where
    type BlockState' BlockPointer = BlockState

    bpHash = _bpHash
    bpParent = _bpParent
    bpLastFinalized = _bpLastFinalized
    bpHeight = _bpHeight
    bpState = _bpState
    bpReceiveTime = _bpReceiveTime
    bpArriveTime = _bpArriveTime
    bpTransactionCount = _bpTransactionCount

newtype PureBlockStateMonad m a = PureBlockStateMonad {runPureBlockStateMonad :: m a}
    deriving (Functor, Applicative, Monad)

type instance BS.BlockPointer (PureBlockStateMonad m) = BlockPointer
type instance BS.UpdatableBlockState (PureBlockStateMonad m) = BlockState

instance Monad m => BS.BlockStateQuery (PureBlockStateMonad m) where
    {-# INLINE getModule #-}
    getModule bs mref = 
        return $ bs ^. blockModules . to (Modules.getModule mref)

    {-# INLINE getContractInstance #-}
    getContractInstance bs caddr = return (Instances.getInstance caddr (bs ^. blockInstances))

    {-# INLINE getAccount #-}
    getAccount bs aaddr =
      return $ bs ^? blockAccounts . ix aaddr

    {-# INLINE getModuleList #-}
    getModuleList bs = return $ bs ^. blockModules . to Modules.moduleList

    {-# INLINE getContractInstanceList #-}
    getContractInstanceList bs = return (bs ^.. blockInstances . Instances.foldInstances)

    {-# INLINE getAccountList #-}
    getAccountList bs =
      return $ Map.keys (Account.accountMap (bs ^. blockAccounts))
  
    {-# INLINE getBlockBirkParameters #-}
    getBlockBirkParameters = return . _blockBirkParameters

    {-# INLINE getRewardStatus #-}
    getRewardStatus = return . _blockBank

    {-# INLINE getTransactionOutcome #-}
    getTransactionOutcome bs trh =
        return $ bs ^? blockTransactionOutcomes . ix trh

    {-# INLINE getSpecialOutcomes #-}
    getSpecialOutcomes bs =
        return $ bs ^. blockTransactionOutcomes . Transactions.outcomeSpecial


instance Monad m => BS.BlockStateOperations (PureBlockStateMonad m) where

    {-# INLINE bsoGetModule #-}
    bsoGetModule bs mref = return $ bs ^. blockModules . to (Modules.getModule mref)

    {-# INLINE bsoGetInstance #-}
    bsoGetInstance bs caddr = return (Instances.getInstance caddr (bs ^. blockInstances))

    {-# INLINE bsoGetAccount #-}
    bsoGetAccount bs aaddr =
      return $ bs ^? blockAccounts . ix aaddr

    {-# INLINE bsoRegIdExists #-}
    bsoRegIdExists bs regid = return (Account.regIdExists regid (bs ^. blockAccounts))

    {-# INLINE bsoPutNewAccount #-}
    bsoPutNewAccount bs acc = return $
        if Account.exists addr accounts then
          (False, bs)
        else
          (True, bs & blockAccounts .~ Account.putAccount acc accounts & bakerUpdate)
        where
            accounts = bs ^. blockAccounts
            addr = acc ^. accountAddress
            bakerUpdate = blockBirkParameters . birkBakers %~ addStake (acc ^. accountStakeDelegate) (acc ^. accountAmount)

    bsoPutNewInstance bs mkInstance = return (instanceAddress, bs')
        where
            (inst, instances') = Instances.createInstance mkInstance (bs ^. blockInstances)
            Instances.InstanceParameters{..} = Instances.instanceParameters inst
            bs' = bs
                -- Add the instance
                & blockInstances .~ instances'
                -- Update the owner accounts set of instances
                & blockAccounts . ix instanceOwner . accountInstances %~ Set.insert instanceAddress
                & maybe (error "Instance has invalid owner") 
                    (\owner -> blockBirkParameters . birkBakers %~ addStake (owner ^. accountStakeDelegate) (Instances.instanceAmount inst))
                    (bs ^? blockAccounts . ix instanceOwner)

    bsoPutNewModule bs mref iface viface source = return $!
        case Modules.putInterfaces mref iface viface source (bs ^. blockModules) of
          Nothing -> (False, bs)
          Just mods' -> (True, bs & blockModules .~ mods')

    bsoTryGetLinkedExpr bs mref n = return $!
        Modules.getLinkedExpr mref n (bs ^. blockModules)

    bsoPutLinkedExpr bs mref n linked = return $!
        bs & blockModules %~ (Modules.putLinkedExpr mref n linked)


    bsoTryGetLinkedContract bs mref n = return $!
        Modules.getLinkedContract mref n (bs ^. blockModules)

    bsoPutLinkedContract bs mref n linked = return $!
        bs & blockModules %~ (Modules.putLinkedContract mref n linked)

    bsoModifyInstance bs caddr delta model = return $!
        bs & blockInstances %~ Instances.updateInstanceAt caddr delta model
        & maybe (error "Instance has invalid owner") 
            (\owner -> blockBirkParameters . birkBakers %~ modifyStake (owner ^. accountStakeDelegate) delta)
            (bs ^? blockAccounts . ix instanceOwner)
        where
            inst = fromMaybe (error "Instance does not exist") $ bs ^? blockInstances . ix caddr
            Instances.InstanceParameters{..} = Instances.instanceParameters inst

    bsoModifyAccount bs accountUpdates = return $!
        -- Update the account
        (case accountUpdates ^. BS.auCredential of
             Nothing -> bs & blockAccounts %~ Account.putAccount updatedAccount
             Just cdi ->
               bs & blockAccounts %~ Account.putAccount updatedAccount
                                   . Account.recordRegId (cdvRegId cdi))
        -- If we change the amount, update the delegate
        & (blockBirkParameters . birkBakers
                    %~ modifyStake (account ^. accountStakeDelegate)
                                   (accountUpdates ^. BS.auAmount . non 0))
        where
            account = bs ^. blockAccounts . singular (ix (accountUpdates ^. BS.auAddress))
            updatedAccount = BS.updateAccount accountUpdates account

    {-# INLINE bsoNotifyExecutionCost #-}
    bsoNotifyExecutionCost bs amnt =
      return . snd $ bs & blockBank . Rewards.executionCost <%~ (+ amnt)

    bsoNotifyIdentityIssuerCredential bs idk =
      return . snd $ bs & blockBank . Rewards.identityIssuersRewards . at idk . non 0 <%~ (+ 1)

    {-# INLINE bsoGetExecutionCost #-}
    bsoGetExecutionCost bs =
      return $ bs ^. blockBank . Rewards.executionCost 

    {-# INLINE bsoGetBlockBirkParameters #-}
    bsoGetBlockBirkParameters = return . _blockBirkParameters

    bsoAddBaker bs binfo = return $ 
        let
            (bid, newBakers) = createBaker binfo (bs ^. blockBirkParameters . birkBakers)
        in (bid, bs & blockBirkParameters . birkBakers .~ newBakers)

    -- NB: The caller must ensure the baker exists. Otherwise this method is incorrect and will raise a runtime error.
    bsoUpdateBaker bs bupdate = return $
        bs & blockBirkParameters . birkBakers %~ updateBaker bupdate

    bsoRemoveBaker bs bid = return $ 
        let
            (rv, bakers') = removeBaker bid $ bs ^. blockBirkParameters . birkBakers
        in (rv, bs & blockBirkParameters . birkBakers .~ bakers')

    bsoSetInflation bs amnt = return $
        bs & blockBank . Rewards.mintedGTUPerSlot .~ amnt

    -- mint currency in the central bank, and also update the total gtu amount to maintain the invariant
    -- that the total gtu amount is indeed the total gtu amount
    bsoMint bs amount = return $
        let updated = bs & ((blockBank . Rewards.totalGTU) +~ amount) .
                           ((blockBank . Rewards.centralBankGTU) +~ amount)
        in (updated ^. blockBank . Rewards.centralBankGTU, updated)

    bsoDecrementCentralBankGTU bs amount = return $
        let updated = bs & ((blockBank . Rewards.centralBankGTU) -~ amount)
        in (updated ^. blockBank . Rewards.centralBankGTU, updated)

    bsoDelegateStake bs aaddr target = return $ if targetValid then (True, bs') else (False, bs)
        where
            targetValid = case target of
                Nothing -> True
                Just bid -> isJust $ bs ^. blockBirkParameters . birkBakers . bakerMap . at bid
            acct = fromMaybe (error "Invalid account address") $ bs ^? blockAccounts . ix aaddr
            stake = acct ^. accountAmount + 
                sum [Instances.instanceAmount inst |
                        Just inst <- Set.toList (acct ^. accountInstances) <&> flip Instances.getInstance (bs ^. blockInstances)]
            bs' = bs & blockBirkParameters . birkBakers %~ removeStake (acct ^. accountStakeDelegate) stake . addStake target stake
                    & blockAccounts . ix aaddr %~ (accountStakeDelegate .~ target)

    bsoGetIdentityProvider bs ipId =
      return $! bs ^? blockIdentityProviders . to IPS.idProviders . ix ipId

    bsoGetCryptoParams bs =
      return $! bs ^. blockCryptographicParameters

    bsoSetTransactionOutcomes bs l =
      return $! bs & blockTransactionOutcomes .~ Transactions.transactionOutcomesFromList l

<<<<<<< HEAD
    bsoUpdateNonce  bs slot bn =
      return $
      let ss = bs ^. blockBirkParameters ^. seedState
          ss' = updateSeed slot bn ss
      in bs & blockBirkParameters . seedState .~ ss'
=======
    bsoAddSpecialTransactionOutcome bs o =
      return $! bs & blockTransactionOutcomes . Transactions.outcomeSpecial %~ (o:)
>>>>>>> e4a28d0f
<|MERGE_RESOLUTION|>--- conflicted
+++ resolved
@@ -342,13 +342,11 @@
     bsoSetTransactionOutcomes bs l =
       return $! bs & blockTransactionOutcomes .~ Transactions.transactionOutcomesFromList l
 
-<<<<<<< HEAD
+    bsoAddSpecialTransactionOutcome bs o =
+      return $! bs & blockTransactionOutcomes . Transactions.outcomeSpecial %~ (o:)
+
     bsoUpdateNonce  bs slot bn =
       return $
       let ss = bs ^. blockBirkParameters ^. seedState
           ss' = updateSeed slot bn ss
-      in bs & blockBirkParameters . seedState .~ ss'
-=======
-    bsoAddSpecialTransactionOutcome bs o =
-      return $! bs & blockTransactionOutcomes . Transactions.outcomeSpecial %~ (o:)
->>>>>>> e4a28d0f
+      in bs & blockBirkParameters . seedState .~ ss'