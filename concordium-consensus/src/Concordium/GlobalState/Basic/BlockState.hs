--- conflicted
+++ resolved
@@ -57,19 +57,18 @@
 instance HashableTo H.Hash BasicBirkParameters where
     getHash BasicBirkParameters {..} = H.hashOfHashes bpH0 bpH2
       where
-        bpH0 = H.hash $ "ElectDiff" <> encode _birkElectionDifficulty <> "SeedState" <> encode _birkSeedState
+        bpH0 = H.hash $ "SeedState" <> encode _birkSeedState
         bpH1 = H.hashOfHashes (getHash _birkPrevEpochBakers) (getHash _birkLotteryBakers)
         bpH2 = H.hashOfHashes (fromMaybe (getHash _birkCurrentBakers) _birkCurrentBakersHash) bpH1
 
 -- | Create a BasicBirkParameters value from the components
 makeBirkParameters ::
-  ElectionDifficulty
-  -> Bakers -- ^ Set of current bakers
+  Bakers -- ^ Set of current bakers
   -> Bakers -- ^ Set of bakers on the previous epoch
   -> Bakers -- ^ Set of lottery bakers
   -> SeedState
   -> BasicBirkParameters
-makeBirkParameters _birkElectionDifficulty _birkCurrentBakers prevEpochBakers lotteryBakers _birkSeedState = BasicBirkParameters {_birkCurrentBakersHash = Just (getHash _birkCurrentBakers), ..}
+makeBirkParameters _birkCurrentBakers prevEpochBakers lotteryBakers _birkSeedState = BasicBirkParameters {_birkCurrentBakersHash = Just (getHash _birkCurrentBakers), ..}
   where
     _birkPrevEpochBakers = makeHashed prevEpochBakers
     _birkLotteryBakers = makeHashed lotteryBakers
@@ -97,15 +96,10 @@
     _blockIdentityProviders :: !(Hashed IPS.IdentityProviders),
     _blockAnonymityRevokers :: !(Hashed ARS.AnonymityRevokers),
     _blockBirkParameters :: !BasicBirkParameters,
-<<<<<<< HEAD
-    _blockCryptographicParameters :: !CryptographicParameters,
-    _blockTransactionOutcomes :: !Transactions.TransactionOutcomes,
-    _blockUpdates :: !Updates
-=======
     _blockCryptographicParameters :: !(Hashed CryptographicParameters),
     _blockTransactionOutcomes :: !Transactions.TransactionOutcomes,
-    _blockHashes :: !BlockStateHashes
->>>>>>> d2109861
+    _blockHashes :: !BlockStateHashes,
+    _blockUpdates :: !Updates
 } deriving (Show)
 
 makeLenses ''BasicBirkParameters
@@ -113,23 +107,8 @@
 
 -- |Mostly empty block state, apart from using 'Rewards.genesisBankStatus' which
 -- has hard-coded initial values for amount of gtu in existence.
-<<<<<<< HEAD
 emptyBlockState :: BasicBirkParameters -> CryptographicParameters -> Authorizations -> ChainParameters -> BlockState
-emptyBlockState _blockBirkParameters _blockCryptographicParameters auths chainParams = BlockState {
-  _blockAccounts = Accounts.emptyAccounts
-  , _blockInstances = Instances.emptyInstances
-  , _blockModules = Modules.emptyModules
-  , _blockBank = Rewards.emptyBankStatus
-  , _blockIdentityProviders = IPS.emptyIdentityProviders
-  , _blockAnonymityRevokers = ARS.emptyAnonymityRevokers
-  , _blockTransactionOutcomes = Transactions.emptyTransactionOutcomes
-  , _blockUpdates = initialUpdates auths chainParams
-  ,..
-  }
-
-=======
-emptyBlockState :: BasicBirkParameters -> CryptographicParameters -> BlockState
-emptyBlockState _blockBirkParameters cryptographicParameters = BlockState
+emptyBlockState _blockBirkParameters cryptographicParameters auths chainParams = BlockState
           { _blockTransactionOutcomes = Transactions.emptyTransactionOutcomes,
             _blockHashes = makeBlockStateHashes'
                              _blockBirkParameters
@@ -150,6 +129,7 @@
       _blockBank = makeHashed Rewards.emptyBankStatus
       _blockIdentityProviders = makeHashed IPS.emptyIdentityProviders
       _blockAnonymityRevokers = makeHashed ARS.emptyAnonymityRevokers
+      _blockUpdates = initialUpdates auths chainParams
 
 -- | Given a block, calculates the top level hash, and subhashes
 makeBlockStateHashes :: BlockState -> BlockStateHashes
@@ -177,7 +157,6 @@
 
 instance HashableTo H.Hash BlockState where
     getHash BlockState {..} = blockStateHash _blockHashes
->>>>>>> d2109861
 
 newtype PureBlockStateMonad m a = PureBlockStateMonad {runPureBlockStateMonad :: m a}
     deriving (Functor, Applicative, Monad)
@@ -242,17 +221,13 @@
       return $! bs ^. blockIdentityProviders . unhashed . to (Map.elems . IPS.idProviders)
 
     {-# INLINE getAllAnonymityRevokers #-}
-<<<<<<< HEAD
-    getAllAnonymityRevokers bs = return $! bs ^. blockAnonymityRevokers . to (HashMap.elems . ARS.arRevokers)
+    getAllAnonymityRevokers bs = return $! bs ^. blockAnonymityRevokers . unhashed . to (Map.elems . ARS.arRevokers)
 
     {-# INLINE getElectionDifficulty #-}
     getElectionDifficulty bs ts = return (futureElectionDifficulty (_blockUpdates bs) ts)
 
     {-# INLINE getNextUpdateSequenceNumber #-}
     getNextUpdateSequenceNumber bs uty = return (lookupNextUpdateSequenceNumber (_blockUpdates bs) uty)
-=======
-    getAllAnonymityRevokers bs = return $! bs ^. blockAnonymityRevokers . unhashed . to (Map.elems . ARS.arRevokers)
->>>>>>> d2109861
 
 instance Monad m => BS.AccountOperations (PureBlockStateMonad m) where
 
@@ -508,28 +483,17 @@
              -> Authorizations
              -> ChainParameters
              -> BlockState
-<<<<<<< HEAD
-initialState _blockBirkParameters _blockCryptographicParameters genesisAccounts ips _blockAnonymityRevokers mintPerSlot auths chainParams = BlockState{..}
-=======
-initialState _blockBirkParameters cryptoParams genesisAccounts ips anonymityRevokers mintPerSlot = BlockState {..}
->>>>>>> d2109861
+initialState _blockBirkParameters cryptoParams genesisAccounts ips anonymityRevokers mintPerSlot auths chainParams = BlockState {..}
   where
     _blockCryptographicParameters = makeHashed cryptoParams
     _blockAccounts = List.foldl' (flip Accounts.putAccountWithRegIds) Accounts.emptyAccounts genesisAccounts
     _blockInstances = Instances.emptyInstances
     _blockModules = Modules.emptyModules
-<<<<<<< HEAD
-    _blockBank = Rewards.makeGenesisBankStatus initialAmount mintPerSlot
-    _blockIdentityProviders = ips
-    _blockTransactionOutcomes = Transactions.emptyTransactionOutcomes
-    _blockUpdates = initialUpdates auths chainParams
-
-=======
->>>>>>> d2109861
     -- initial amount in the central bank is the amount on all genesis accounts combined
     initialAmount = List.foldl' (\c acc -> c + acc ^. accountAmount) 0 $ genesisAccounts
     _blockBank = makeHashed $ Rewards.makeGenesisBankStatus initialAmount mintPerSlot
     _blockIdentityProviders = makeHashed ips
     _blockAnonymityRevokers = makeHashed anonymityRevokers
     _blockTransactionOutcomes = Transactions.emptyTransactionOutcomes
-    _blockHashes = makeBlockStateHashes' _blockBirkParameters _blockCryptographicParameters _blockIdentityProviders _blockAnonymityRevokers _blockModules _blockBank _blockAccounts _blockInstances+    _blockHashes = makeBlockStateHashes' _blockBirkParameters _blockCryptographicParameters _blockIdentityProviders _blockAnonymityRevokers _blockModules _blockBank _blockAccounts _blockInstances
+    _blockUpdates = initialUpdates auths chainParams