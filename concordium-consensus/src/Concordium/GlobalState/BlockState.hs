{-# LANGUAGE StandaloneDeriving #-}
{-# LANGUAGE DerivingVia #-}
{-|
 Definition of the API of every BlockState implementation.

The block state holds amongs other things the status of the accounts, bakers and
bank rewards after the execution of a specific block.

We will consider the genesis state containing at least:

* accounts: a collection of accounts
* credentials: a collection of the deployed credentials
* executionCost
* mintedGTUPerSlot
* totalGTU
* centralBankGTU
* identityIssuers: a collection for the amount of notifications received by the issuer
* birkParameters
* bakers: collection of the current bakers (could be inside birkParameters)
* electionDifficulty
* transactionOutcomesValues: normal transaction outcomes in a block
* transactionOutcomesSpecial: special transction outcomes in a block

Each implementation might group these values under different structures but they
are all required.

Some invariants that must be maintained in the BlockState are:
B1. Once an account has been created, it cannot be replaced by another account with the same address.
B2. The total GTU should equal the sum of all amounts on accounts plus the central bank amount plus the reward amount.
B3. The number of notifications to identity issuers must be the same as the number of transactions that don't deploy credentials.
B4. Two bakers cannot share the same aggregate signature verify key.
B5. The amount delegated to any given baker must be the sum of the amounts o all the accounts that delegate to that baker. The total delegated amount must always equal the sum of the amounts delegated to all bakers.

These invariants are actually inviolable considering the structure of the API.
-}
module Concordium.GlobalState.BlockState where

import Control.Monad.Reader
import Control.Monad.Trans.Maybe
import Control.Monad.Trans.Except
import Data.Word
import qualified Data.Vector as Vec
import Data.Serialize(Serialize)
import Data.Set (Set)
import qualified Data.Sequence as Seq
import Data.Foldable (foldl')

import qualified Concordium.Crypto.SHA256 as H
import Concordium.Types
import Concordium.Types.Execution
import Concordium.Types.Updates
import qualified Concordium.Wasm as Wasm
import Concordium.GlobalState.Classes
import Concordium.GlobalState.Account

import Concordium.GlobalState.Basic.BlockState.AccountReleaseSchedule
import Concordium.GlobalState.BakerInfo
import qualified Concordium.GlobalState.Basic.BlockState.Updates as Basic
import Concordium.GlobalState.Parameters
import Concordium.GlobalState.Rewards
import Concordium.GlobalState.Instance
import Concordium.GlobalState.Types
import Concordium.GlobalState.IdentityProviders
import Concordium.GlobalState.AnonymityRevokers
import Concordium.GlobalState.SeedState
import Concordium.Types.Transactions hiding (BareBlockItem(..))

import qualified Concordium.ID.Types as ID
import Concordium.ID.Parameters(GlobalContext)
import Concordium.ID.Types (AccountCredential, CredentialValidTo, AccountKeys)
import Concordium.Crypto.EncryptedTransfers

-- |Index of the module in the module table. Reflects when the module was added
-- to the table.
type ModuleIndex = Word64

-- |Module stored in block state.
data Module = Module {
    moduleInterface :: !Wasm.ModuleInterface,
    moduleIndex :: !ModuleIndex
}

-- |The hashes of the block state components, which are combined
-- to produce a 'StateHash'.
data BlockStateHashInputs = BlockStateHashInputs {
    bshBirkParameters :: H.Hash,
    bshCryptographicParameters :: H.Hash,
    bshIdentityProviders :: H.Hash,
    bshAnonymityRevokers :: H.Hash,
    bshModules :: H.Hash,
    bshBankStatus :: H.Hash,
    bshAccounts :: H.Hash,
    bshInstances :: H.Hash,
    bshUpdates :: H.Hash
}

-- |Construct a 'StateHash' from the component hashes.
makeBlockStateHash :: BlockStateHashInputs -> StateHash
makeBlockStateHash BlockStateHashInputs{..} = StateHashV0 $
  H.hashOfHashes
    (H.hashOfHashes
      (H.hashOfHashes
        (H.hashOfHashes bshBirkParameters bshCryptographicParameters)
        (H.hashOfHashes bshIdentityProviders bshAnonymityRevokers)
      )
      (H.hashOfHashes
        (H.hashOfHashes bshModules bshBankStatus)
        (H.hashOfHashes bshAccounts bshInstances)
      )
    )
    bshUpdates

{-
class (BlockStateTypes m,  Monad m) => BakerQuery m where

  -- |If baker with given ID exists, get the stake associated with that baker
  getBakerStake :: Bakers m -> BakerId -> m (Maybe Amount)

  -- |Get the sum total stake of all bakers
  getTotalBakerStake :: Bakers m -> m Amount

  -- |If baker with given ID exists, get the baker's account address and verification keys
  getBakerInfo :: Bakers m -> BakerId -> m (Maybe BakerInfo)

  -- |Get baker IDs and full baker information (verification keys, account addresses, and stake) for all bakers
  getFullBakerInfos :: Bakers m -> m (Map.Map BakerId FullBakerInfo)

bakerData :: BakerQuery m => BakerId -> Bakers m -> m (Maybe (BakerInfo, LotteryPower))
bakerData bid bkrs = do
  totalStake <- getTotalBakerStake bkrs
  runMaybeT $ do
    bInfo <- MaybeT (getBakerInfo bkrs bid)
    stake <- MaybeT (getBakerStake bkrs bid)
    return (bInfo, stake % totalStake)
-}

class (BlockStateTypes m,  Monad m) => AccountOperations m where

  -- | Get the address of the account
  getAccountAddress :: Account m -> m AccountAddress

  -- | Get the current public account balance
  getAccountAmount :: Account m -> m Amount

  -- |Get the next available nonce for this account
  getAccountNonce :: Account m -> m Nonce

  -- |Get the list of credentials deployed on the account, ordered from most
  -- recently deployed.  The list should be non-empty.
  getAccountCredentials :: Account m -> m [AccountCredential]

  -- |Get the last expiry time of a credential on the account.
  getAccountMaxCredentialValidTo :: Account m -> m CredentialValidTo

  -- |Get the key used to verify transaction signatures, it records the signature scheme used as well
  getAccountVerificationKeys :: Account m -> m ID.AccountKeys

  -- |Get the current encrypted amount on the account.
  getAccountEncryptedAmount :: Account m -> m AccountEncryptedAmount

  -- |Get the public key used to receive encrypted amounts.
  getAccountEncryptionKey :: Account m -> m ID.AccountEncryptionKey

  -- |Get the next index of the encrypted amount for this account. Next here refers
  -- to the index a newly added encrypted amount will receive.
  -- This has a default implementation in terms of 'getAccountEncryptedAmount',
  -- but it could be replaced by more efficient implementations for, e.g.,
  -- the persistent instance
  getAccountEncryptedAmountNextIndex :: Account m -> m EncryptedAmountIndex
  getAccountEncryptedAmountNextIndex acc = do
    AccountEncryptedAmount{..} <- getAccountEncryptedAmount acc
    return $! addToAggIndex _startIndex (maybe id (const (+1)) _aggregatedAmount $ fromIntegral (Seq.length _incomingEncryptedAmounts))

  -- |Get an encrypted amount at index, if possible.
  -- This has a default implementation in terms of `getAccountEncryptedAmount`.
  -- The implementation's complexity is linear in the difference between the start index of the current
  -- encrypted amount on the account, and the given index.
  --
  -- At each index, the 'selfAmounts' is always included, hence if the index is
  -- out of bounds we simply return the 'selfAmounts'
  getAccountEncryptedAmountAtIndex :: Account m -> EncryptedAmountAggIndex -> m (Maybe EncryptedAmount)
  getAccountEncryptedAmountAtIndex acc index = do
    AccountEncryptedAmount{..} <- getAccountEncryptedAmount acc
    let numOfAmounts = maybe id (const (+1)) _aggregatedAmount $ fromIntegral (Seq.length _incomingEncryptedAmounts)
    if index >= _startIndex && numOfAmounts >= index - _startIndex then
      let toTake = Seq.take (fromIntegral (index - _startIndex)) $ maybe id ((Seq.:<|) . fst) _aggregatedAmount _incomingEncryptedAmounts
      in return $ Just $! foldl' aggregateAmounts _selfAmount toTake
    else return Nothing

<<<<<<< HEAD
=======
  -- |Get the baker to which this account's stake is delegated (if any)
  getAccountStakeDelegate :: Account m -> m (Maybe BakerId)

  -- |Get the release schedule for an account.
  getAccountReleaseSchedule :: Account m -> m AccountReleaseSchedule

>>>>>>> fe2ff1a8
  -- |The set of instances belonging to this account
  -- TODO: Revisit choice of datastructure. Additions and removals
  -- are expected to be rare. The set is traversed when stake delegation
  -- changes.
  getAccountInstances :: Account m -> m (Set ContractAddress)

<<<<<<< HEAD
  -- |Update the public account balance. (Note, this does not
  -- actually modify the account balance in the global state.)
=======
  -- |Create an empty account with the given public key, address and credential.
  createNewAccount :: GlobalContext -> AccountKeys -> AccountAddress -> AccountCredential -> m (Account m)

  -- |Update the public account balance
>>>>>>> fe2ff1a8
  updateAccountAmount :: Account m -> Amount -> m (Account m)

-- |The block query methods can query block state. They are needed by
-- consensus itself to compute stake, get a list of and information about
-- bakers, finalization committee, etc.
class (AccountOperations m) => BlockStateQuery m where
    -- |Get the module from the module table of the state instance.
    getModule :: BlockState m -> ModuleRef -> m (Maybe Module)
    -- |Get the account state from the account table of the state instance.
    getAccount :: BlockState m -> AccountAddress -> m (Maybe (Account m))
    -- |Get the contract state from the contract table of the state instance.
    getContractInstance :: BlockState m -> ContractAddress -> m (Maybe Instance)

    -- |Get the list of addresses of modules existing in the given block state.
    getModuleList :: BlockState m -> m [ModuleRef]
    -- |Get the list of account addresses existing in the given block state.
    getAccountList :: BlockState m -> m [AccountAddress]
    -- |Get the list of contract instances existing in the given block state.
    getContractInstanceList :: BlockState m -> m [Instance]

    -- |Get the seed state, from which the leadership election nonce
    -- is derived.
    getSeedState :: BlockState m -> m SeedState

    -- |Get the bakers for the epoch in which the block was baked.
    getCurrentEpochBakers :: BlockState m -> m FullBakers

    -- |Get the bakers for a particular (future) slot.
    getSlotBakers :: BlockState m -> Slot -> m FullBakers

    -- |Get reward summary for this block.
    getRewardStatus :: BlockState m -> m BankStatus

    -- |Get the outcome of a transaction in the given block.
    getTransactionOutcome :: BlockState m -> TransactionIndex -> m (Maybe TransactionSummary)

    -- |Get the transactionOutcomesHash of a given block.
    getTransactionOutcomesHash :: BlockState m -> m TransactionOutcomesHash

    -- |Get the stateHash of a given block.
    getStateHash :: BlockState m -> m StateHash

    -- |Get all transaction outcomes for this block.
    getOutcomes :: BlockState m -> m (Vec.Vector TransactionSummary)

    -- |Get special transactions outcomes (for administrative transactions, e.g., baker reward)
    getSpecialOutcomes :: BlockState m -> m [SpecialTransactionOutcome]

    getAllIdentityProviders :: BlockState m -> m [IpInfo]

    getAllAnonymityRevokers :: BlockState m -> m [ArInfo]

    -- |Get the value of the election difficulty parameter for a future timestamp.
    -- This function applies queued election difficultly updates as appropriate.
    getElectionDifficulty :: BlockState m -> Timestamp -> m ElectionDifficulty
    -- |Get the next sequence number for a particular update type.
    getNextUpdateSequenceNumber :: BlockState m -> UpdateType -> m UpdateSequenceNumber
    -- |Get the value of the election difficulty that was used to bake this block.
    getCurrentElectionDifficulty :: BlockState m -> m ElectionDifficulty
    -- |Get the current chain parameters and pending updates.
    getUpdates :: BlockState m -> m Basic.Updates


-- |Block state update operations parametrized by a monad. The operations which
-- mutate the state all also return an 'UpdatableBlockState' handle. This is to
-- support different implementations, from pure ones to stateful ones.
class (BlockStateQuery m) => BlockStateOperations m where
  -- |Get the module from the module table of the state instance.
  bsoGetModule :: UpdatableBlockState m -> ModuleRef -> m (Maybe Wasm.ModuleInterface)
  -- |Get an account by its address.
  bsoGetAccount :: UpdatableBlockState m -> AccountAddress -> m (Maybe (Account m))
  -- |Get the contract state from the contract table of the state instance.
  bsoGetInstance :: UpdatableBlockState m -> ContractAddress -> m (Maybe Instance)

  -- |Check whether an the given credential registration ID exists.
  -- Return @True@ iff so.
  bsoRegIdExists :: UpdatableBlockState m -> ID.CredentialRegistrationID -> m Bool

  -- |Create and add an empty account with the given public key, address and credential.
  -- If an account with the given address already exists, the function @Nothing@ is returned.
  -- Otherwise, the new account is returned, and the credential is added to the known credentials.
  --
  -- It is not checked if the account's credential is a duplicate.
  bsoCreateAccount :: UpdatableBlockState m -> GlobalContext -> AccountKeys -> AccountAddress -> CredentialDeploymentValues -> m (Maybe (Account m), UpdatableBlockState m)

  -- |Add a new smart contract instance to the state.
  bsoPutNewInstance :: UpdatableBlockState m -> (ContractAddress -> Instance) -> m (ContractAddress, UpdatableBlockState m)
  -- |Add the module to the global state. If a module with the given address
  -- already exists return @False@.
  bsoPutNewModule :: UpdatableBlockState m -> Wasm.ModuleInterface -> m (Bool, UpdatableBlockState m)

  -- |Modify an existing account with given data (which includes the address of the account).
  -- This method is only called when an account exists and can thus assume this.
  -- NB: In case we are adding a credential to an account this method __must__ also
  -- update the global set of known credentials.
  bsoModifyAccount :: UpdatableBlockState m -> AccountUpdate -> m (UpdatableBlockState m)
  -- |Replace the instance with given data. The rest of the instance data (instance parameters) stays the same.
  -- This method is only called when it is known the instance exists, and can thus assume it.
  bsoModifyInstance :: UpdatableBlockState m
                    -> ContractAddress
                    -> AmountDelta
                    -> Wasm.ContractState
                    -> m (UpdatableBlockState m)

  -- |Notify the block state that the given amount was spent on execution.
  bsoNotifyExecutionCost :: UpdatableBlockState m -> Amount -> m (UpdatableBlockState m)

  -- |Notify that some amount was transferred from/to encrypted balance of some account.
  bsoNotifyEncryptedBalanceChange :: UpdatableBlockState m -> AmountDelta -> m (UpdatableBlockState m)


  -- |Notify the block state that the given identity issuer's credential was
  -- used by a sender of the transaction.
  bsoNotifyIdentityIssuerCredential :: UpdatableBlockState m -> ID.IdentityProviderIdentity -> m (UpdatableBlockState m)

  -- |Get the execution reward for the current block.
  bsoGetExecutionCost :: UpdatableBlockState m -> m Amount

  -- |Update the Birk parameters for the block being in a particular slot.
  -- This updates the seed state to account for the given block nonce, and
  -- potentially new epoch. It also updates the bakers in the event of a new
  -- epoch.
  --
  -- TODO: This will likely need to be revised for when rewards are not paid
  -- directly.
  -- bsoUpdateBirkParameters :: UpdatableBlockState m -> BlockNonce -> Slot -> m (UpdatableBlockState m)

  -- |Get the seed state associated with the block state.
  bsoGetSeedState :: UpdatableBlockState m -> m SeedState

  -- |Set the seed state associated with the block state.
  --
  -- Note: on no account should the epoch length be changed using this
  -- function (or otherwise).  The epoch length is assumed to be constant,
  -- so that epochs can always be calculated by dividing slot number by the
  -- epoch length.  Any change would throw off this calculation.
  bsoSetSeedState :: UpdatableBlockState m -> SeedState -> m (UpdatableBlockState m)

  -- |Update the bakers for the next epoch.
  --
  -- 1. The current epoch bakers are replaced with the next epoch bakers.
  --
  -- 2. The active bakers are processed to apply any removals or stake reductions.
  --
  -- 3. The next epoch bakers are derived from the active bakers.
  --
  -- Note that instead of iteratively calling this for a succession of epochs,
  -- it should always be sufficient to just call it for the last two of them.
  bsoTransitionEpochBakers
    :: UpdatableBlockState m
    -> Epoch
    -- ^The new epoch
    -> m (UpdatableBlockState m)

  -- |Register this account as a baker.
  -- The following results are possible:
  --
  -- * @BASuccess id@: the baker was created with the specified 'BakerId'.
  --   @id@ is always chosen to be the account index.
  --
  -- * @BAInvalidAccount@: the address does not resolve to a valid account.
  --
  -- * @BAAlreadyBaker@: the account is already registered as a baker.
  --
  -- * @BAInsufficientBalance@: the balance on the account is insufficient to
  --   stake the specified amount.
  --
  -- * @BADuplicateAggregationKey@: the aggregation key is already in use.
  --
  -- Note that if two results could apply, the first in this list takes precedence.  
  bsoAddBaker :: UpdatableBlockState m -> AccountAddress -> BakerAdd -> m (BakerAddResult, UpdatableBlockState m)

  -- |Update the keys associated with an account.
  -- It is assumed that the keys have already been checked for validity/ownership as
  -- far as is necessary.
  -- The only check on the keys is that the aggregation key is not a duplicate.
  --
  -- The following results are possible:
  --
  -- * @BKUSuccess@: the keys were updated
  --
  -- * @BKUInvalidBaker@: the account does not exist or is not currently a baker.
  --
  -- * @BKUDuplicateAggregationKey@: the aggregation key is a duplicate.
  bsoUpdateBakerKeys :: UpdatableBlockState m -> AccountAddress -> BakerKeyUpdate -> m (BakerKeyUpdateResult, UpdatableBlockState m)

  -- |Update the stake associated with an account.
  -- A reduction in stake will be delayed by the current cool-off period.
  -- A change will not be made if there is already a cooling-off change
  -- pending for the baker.
  --
  -- A change can specify the new amount to stake and whether or not to restake reward earnings,
  -- although both of these are optional.  Either all changes will be applied, or none of them.
  --
  -- The following results are possible:
  --
  -- * @BSUStakeIncreased@: the baker's stake was increased.
  --   This will take effect in the epoch after next.
  --
  -- * @BSUStakeReduced e@: the baker's stake was reduced.
  --   This will cool-off until epoch @e@ and take effect in epoch @e+1@.
  --
  -- * @BSUStakeUnchanged@: there is no change to the baker's stake, but this update was successful.
  --
  -- * @BSUInvalidBaker@: the account does not exist, or is not currently a baker.
  --
  -- * @BSUChangePending@: the change could not be made since the account is already in a cooling-off period.
  --
  -- * @BSUInsufficientBalance@: the account does not have sufficient balance to cover the staked amount.
  bsoUpdateBakerStake :: UpdatableBlockState m -> AccountAddress -> BakerStakeUpdate -> m (BakerStakeUpdateResult, UpdatableBlockState m)

  -- |Remove the baker associated with an account.
  -- The removal takes effect after a cooling-off period.
  -- Removal may fail if the baker is already cooling-off from another change (e.g. stake reduction).
  --
  -- The following results are possible:
  --
  -- * @BRRemoved e@: the baker was removed, and will be in cooling-off until epoch @e@.
  --   The change will take effect in epoch @e+1@.
  --
  -- * @BRInvalidBaker@: the account address is not valid, or the account is not a baker.
  --
  -- * @BRChangePending@: the baker is currently in a cooling-off period and so cannot be removed.
  bsoRemoveBaker :: UpdatableBlockState m -> AccountAddress -> m (BakerRemoveResult, UpdatableBlockState m )

  -- |Set the amount of minted GTU per slot.
  bsoSetInflation :: UpdatableBlockState m -> Amount -> m (UpdatableBlockState m)

  -- |Mint currency in the central bank. Return the new amount
  bsoMint :: UpdatableBlockState m -> Amount -> m (Amount, UpdatableBlockState m)

  -- |Subtract the amount from the central bank. Return the new amount. The
  -- precondition of this method is that the amount on the account is
  -- sufficient.
  bsoDecrementCentralBankGTU :: UpdatableBlockState m -> Amount -> m (Amount, UpdatableBlockState m)

  -- |Get the identity provider data for the given identity provider, or Nothing if
  -- the identity provider with given ID does not exist.
  bsoGetIdentityProvider :: UpdatableBlockState m -> ID.IdentityProviderIdentity -> m (Maybe IpInfo)

  -- |Get the anonymity revokers with given ids. Returns 'Nothing' if any of the
  -- anonymity revokers are not found.
  bsoGetAnonymityRevokers :: UpdatableBlockState m -> [ID.ArIdentity] -> m (Maybe [ArInfo])

  -- |Get the current cryptographic parameters. The idea is that these will be
  -- periodically updated and so they must be part of the block state.
  bsoGetCryptoParams :: UpdatableBlockState m -> m CryptographicParameters

  -- |Set the list of transaction outcomes for the block.
  bsoSetTransactionOutcomes :: UpdatableBlockState m -> [TransactionSummary] -> m (UpdatableBlockState m)

  -- |Add a special transaction outcome.
  bsoAddSpecialTransactionOutcome :: UpdatableBlockState m -> SpecialTransactionOutcome -> m (UpdatableBlockState m)

  -- |Process queued updates.
  bsoProcessUpdateQueues :: UpdatableBlockState m -> Timestamp -> m (UpdatableBlockState m)

  -- |Unlock the amounts up to the given timestamp
  bsoProcessReleaseSchedule :: UpdatableBlockState m -> Timestamp -> m (UpdatableBlockState m)

  -- |Get the current 'Authorizations' for validating updates.
  bsoGetCurrentAuthorizations :: UpdatableBlockState m -> m Authorizations

  -- |Get the next 'UpdateSequenceNumber' for a given update type.
  bsoGetNextUpdateSequenceNumber :: UpdatableBlockState m -> UpdateType -> m UpdateSequenceNumber

  -- |Enqueue an update to take effect at the specified time.
  bsoEnqueueUpdate :: UpdatableBlockState m -> TransactionTime -> UpdatePayload -> m (UpdatableBlockState m)

  -- |Add the given accounts and timestamps to the per-block account release schedule.
  -- PRECONDITION: The given timestamp must be the first timestamp for a release for the given account.
  bsoAddReleaseSchedule :: UpdatableBlockState m -> [(AccountAddress, Timestamp)] -> m (UpdatableBlockState m)

  -- |Get the current energy rate.
  bsoGetEnergyRate :: UpdatableBlockState m -> m EnergyRate

-- | Block state storage operations
class (BlockStateOperations m, Serialize (BlockStateRef m)) => BlockStateStorage m where
    -- |Derive a mutable state instance from a block state instance. The mutable
    -- state instance supports all the operations needed by the scheduler for
    -- block execution. Semantically the 'UpdatableBlockState' must be a copy,
    -- changes to it must not affect 'BlockState', but an efficient
    -- implementation should expect that only a small subset of the state will
    -- change, and thus a variant of copy-on-write should be used.
    --
    -- Thawing a block state resets the execution cost to 0 and the
    -- identity issuers to be rewarded to the empty set.
    thawBlockState :: BlockState m -> m (UpdatableBlockState m)

    -- |Freeze a mutable block state instance. The mutable state instance will
    -- not be used afterwards and the implementation can thus avoid copying
    -- data.
    freezeBlockState :: UpdatableBlockState m -> m (BlockState m)

    -- |Discard a mutable block state instance.  The mutable state instance will
    -- not be used afterwards.
    dropUpdatableBlockState :: UpdatableBlockState m -> m ()

    -- |Mark the given state instance as no longer needed and eventually
    -- discharge it. This can happen, for instance, when a block becomes dead
    -- due to finalization. The block state instance will not be accessed after
    -- this method is called.
    purgeBlockState :: BlockState m -> m ()

    -- |Mark a block state for archive: i.e. it will no longer be needed by
    -- consensus (but could be required for historical queries).
    archiveBlockState :: BlockState m -> m ()

    -- |Ensure that a block state is stored and return a reference to it.
    saveBlockState :: BlockState m -> m (BlockStateRef m)

    -- |Load a block state from a reference, given its state hash.
    loadBlockState :: StateHash -> BlockStateRef m -> m (BlockState m)

    -- |Ensure that the given block state is full loaded into memory
    -- (where applicable).
    cacheBlockState :: BlockState m -> m (BlockState m)

instance (Monad (t m), MonadTrans t, BlockStateQuery m) => BlockStateQuery (MGSTrans t m) where
  getModule s = lift . getModule s
  getAccount s = lift . getAccount s
  getContractInstance s = lift . getContractInstance s
  getModuleList = lift . getModuleList
  getAccountList = lift . getAccountList
  getContractInstanceList = lift . getContractInstanceList
  getSeedState = lift . getSeedState
  getCurrentEpochBakers = lift . getCurrentEpochBakers
  getSlotBakers s = lift . getSlotBakers s
  getRewardStatus = lift . getRewardStatus
  getTransactionOutcome s = lift . getTransactionOutcome s
  getTransactionOutcomesHash = lift . getTransactionOutcomesHash
  getStateHash = lift . getStateHash
  getOutcomes = lift . getOutcomes
  getSpecialOutcomes = lift . getSpecialOutcomes
  getAllIdentityProviders s = lift $ getAllIdentityProviders s
  getAllAnonymityRevokers s = lift $ getAllAnonymityRevokers s
  getElectionDifficulty s = lift . getElectionDifficulty s
  getNextUpdateSequenceNumber s = lift . getNextUpdateSequenceNumber s
  getCurrentElectionDifficulty = lift . getCurrentElectionDifficulty
  getUpdates = lift . getUpdates
  {-# INLINE getModule #-}
  {-# INLINE getAccount #-}
  {-# INLINE getContractInstance #-}
  {-# INLINE getModuleList #-}
  {-# INLINE getAccountList #-}
  {-# INLINE getContractInstanceList #-}
  {-# INLINE getSeedState #-}
  {-# INLINE getCurrentEpochBakers #-}
  {-# INLINE getSlotBakers #-}
  {-# INLINE getRewardStatus #-}
  {-# INLINE getOutcomes #-}
  {-# INLINE getTransactionOutcome #-}
  {-# INLINE getTransactionOutcomesHash #-}
  {-# INLINE getSpecialOutcomes #-}
  {-# INLINE getAllIdentityProviders #-}
  {-# INLINE getAllAnonymityRevokers #-}
  {-# INLINE getElectionDifficulty #-}
  {-# INLINE getNextUpdateSequenceNumber #-}
  {-# INLINE getCurrentElectionDifficulty #-}
  {-# INLINE getUpdates #-}

{-
instance (Monad (t m), MonadTrans t, BakerQuery m) => BakerQuery (MGSTrans t m) where
  getBakerStake bs = lift . getBakerStake bs
  getTotalBakerStake = lift . getTotalBakerStake
  getBakerInfo bs = lift . getBakerInfo bs
  getFullBakerInfos = lift . getFullBakerInfos
  {-# INLINE getBakerStake #-}
  {-# INLINE getTotalBakerStake #-}
  {-# INLINE getBakerInfo #-}
  {-# INLINE getFullBakerInfos #-}
-}

instance (Monad (t m), MonadTrans t, AccountOperations m) => AccountOperations (MGSTrans t m) where
  getAccountAddress = lift . getAccountAddress
  getAccountAmount = lift. getAccountAmount
  getAccountNonce = lift . getAccountNonce
  getAccountCredentials = lift . getAccountCredentials
  getAccountMaxCredentialValidTo = lift . getAccountMaxCredentialValidTo
  getAccountVerificationKeys = lift . getAccountVerificationKeys
  getAccountEncryptedAmount = lift . getAccountEncryptedAmount
  getAccountEncryptionKey = lift . getAccountEncryptionKey
<<<<<<< HEAD
=======
  getAccountStakeDelegate = lift . getAccountStakeDelegate
  getAccountReleaseSchedule = lift . getAccountReleaseSchedule
>>>>>>> fe2ff1a8
  getAccountInstances = lift . getAccountInstances
  updateAccountAmount acc = lift . updateAccountAmount acc
  {-# INLINE getAccountAddress #-}
  {-# INLINE getAccountAmount #-}
  {-# INLINE getAccountCredentials #-}
  {-# INLINE getAccountMaxCredentialValidTo #-}
  {-# INLINE getAccountNonce #-}
  {-# INLINE getAccountVerificationKeys #-}
  {-# INLINE getAccountEncryptedAmount #-}
<<<<<<< HEAD
=======
  {-# INLINE getAccountStakeDelegate #-}
  {-# INLINE getAccountReleaseSchedule #-}
>>>>>>> fe2ff1a8
  {-# INLINE getAccountInstances #-}
  {-# INLINE updateAccountAmount #-}

instance (Monad (t m), MonadTrans t, BlockStateOperations m) => BlockStateOperations (MGSTrans t m) where
  bsoGetModule s = lift . bsoGetModule s
  bsoGetAccount s = lift . bsoGetAccount s
  bsoGetInstance s = lift . bsoGetInstance s
  bsoRegIdExists s = lift . bsoRegIdExists s
  bsoCreateAccount s gc accKeys accAddr cdv = lift $ bsoCreateAccount s gc accKeys accAddr cdv
  bsoPutNewInstance s = lift . bsoPutNewInstance s
  bsoPutNewModule s miface = lift (bsoPutNewModule s miface)
  bsoModifyAccount s = lift . bsoModifyAccount s
  bsoModifyInstance s caddr amount model = lift $ bsoModifyInstance s caddr amount model
  bsoNotifyExecutionCost s = lift . bsoNotifyExecutionCost s
  bsoNotifyEncryptedBalanceChange s = lift . bsoNotifyEncryptedBalanceChange s
  bsoNotifyIdentityIssuerCredential s = lift . bsoNotifyIdentityIssuerCredential s
  bsoGetExecutionCost = lift . bsoGetExecutionCost
  bsoGetSeedState = lift . bsoGetSeedState
  bsoSetSeedState s ss = lift $ bsoSetSeedState s ss
  bsoTransitionEpochBakers s e = lift $ bsoTransitionEpochBakers s e
  bsoAddBaker s addr a = lift $ bsoAddBaker s addr a
  bsoUpdateBakerKeys s addr a = lift $ bsoUpdateBakerKeys s addr a
  bsoUpdateBakerStake s addr a = lift $ bsoUpdateBakerStake s addr a
  bsoRemoveBaker s = lift . bsoRemoveBaker s
  bsoSetInflation s = lift . bsoSetInflation s
  bsoMint s = lift . bsoMint s
  bsoDecrementCentralBankGTU s = lift . bsoDecrementCentralBankGTU s
  bsoGetIdentityProvider s ipId = lift $ bsoGetIdentityProvider s ipId
  bsoGetAnonymityRevokers s arId = lift $ bsoGetAnonymityRevokers s arId
  bsoGetCryptoParams s = lift $ bsoGetCryptoParams s
  bsoSetTransactionOutcomes s = lift . bsoSetTransactionOutcomes s
  bsoAddSpecialTransactionOutcome s = lift . bsoAddSpecialTransactionOutcome s
  bsoProcessUpdateQueues s = lift . bsoProcessUpdateQueues s
  bsoProcessReleaseSchedule s = lift . bsoProcessReleaseSchedule s
  bsoGetCurrentAuthorizations = lift . bsoGetCurrentAuthorizations
  bsoGetNextUpdateSequenceNumber s = lift . bsoGetNextUpdateSequenceNumber s
  bsoEnqueueUpdate s tt payload = lift $ bsoEnqueueUpdate s tt payload
  bsoAddReleaseSchedule s l = lift $ bsoAddReleaseSchedule s l
  bsoGetEnergyRate = lift . bsoGetEnergyRate
  {-# INLINE bsoGetModule #-}
  {-# INLINE bsoGetAccount #-}
  {-# INLINE bsoGetInstance #-}
  {-# INLINE bsoRegIdExists #-}
  {-# INLINE bsoCreateAccount #-}
  {-# INLINE bsoPutNewInstance #-}
  {-# INLINE bsoPutNewModule #-}
  {-# INLINE bsoModifyAccount #-}
  {-# INLINE bsoModifyInstance #-}
  {-# INLINE bsoNotifyExecutionCost #-}
  {-# INLINE bsoNotifyIdentityIssuerCredential #-}
  {-# INLINE bsoGetExecutionCost #-}
  {-# INLINE bsoNotifyEncryptedBalanceChange #-}
  {-# INLINE bsoGetSeedState #-}
  {-# INLINE bsoSetSeedState #-}
  {-# INLINE bsoTransitionEpochBakers #-}
  {-# INLINE bsoAddBaker #-}
  {-# INLINE bsoUpdateBakerKeys #-}
  {-# INLINE bsoUpdateBakerStake #-}
  {-# INLINE bsoRemoveBaker #-}
  {-# INLINE bsoSetInflation #-}
  {-# INLINE bsoMint #-}
  {-# INLINE bsoDecrementCentralBankGTU #-}
  {-# INLINE bsoGetIdentityProvider #-}
  {-# INLINE bsoGetAnonymityRevokers #-}
  {-# INLINE bsoGetCryptoParams #-}
  {-# INLINE bsoSetTransactionOutcomes #-}
  {-# INLINE bsoAddSpecialTransactionOutcome #-}
  {-# INLINE bsoProcessUpdateQueues #-}
  {-# INLINE bsoProcessReleaseSchedule #-}
  {-# INLINE bsoGetCurrentAuthorizations #-}
  {-# INLINE bsoGetNextUpdateSequenceNumber #-}
  {-# INLINE bsoEnqueueUpdate #-}
  {-# INLINE bsoAddReleaseSchedule #-}
  {-# INLINE bsoGetEnergyRate #-}

instance (Monad (t m), MonadTrans t, BlockStateStorage m) => BlockStateStorage (MGSTrans t m) where
    thawBlockState = lift . thawBlockState
    freezeBlockState = lift . freezeBlockState
    dropUpdatableBlockState = lift . dropUpdatableBlockState
    purgeBlockState = lift . purgeBlockState
    archiveBlockState = lift . archiveBlockState
    saveBlockState = lift . saveBlockState
    loadBlockState hsh = lift . loadBlockState hsh
    cacheBlockState = lift . cacheBlockState
    {-# INLINE thawBlockState #-}
    {-# INLINE freezeBlockState #-}
    {-# INLINE dropUpdatableBlockState #-}
    {-# INLINE purgeBlockState #-}
    {-# INLINE archiveBlockState #-}
    {-# INLINE saveBlockState #-}
    {-# INLINE loadBlockState #-}
    {-# INLINE cacheBlockState #-}

deriving via (MGSTrans MaybeT m) instance BlockStateQuery m => BlockStateQuery (MaybeT m)
deriving via (MGSTrans MaybeT m) instance AccountOperations m => AccountOperations (MaybeT m)
deriving via (MGSTrans MaybeT m) instance BlockStateOperations m => BlockStateOperations (MaybeT m)
deriving via (MGSTrans MaybeT m) instance BlockStateStorage m => BlockStateStorage (MaybeT m)

deriving via (MGSTrans (ExceptT e) m) instance BlockStateQuery m => BlockStateQuery (ExceptT e m)
deriving via (MGSTrans (ExceptT e) m) instance AccountOperations m => AccountOperations (ExceptT e m)
deriving via (MGSTrans (ExceptT e) m) instance BlockStateOperations m => BlockStateOperations (ExceptT e m)
deriving via (MGSTrans (ExceptT e) m) instance BlockStateStorage m => BlockStateStorage (ExceptT e m)<|MERGE_RESOLUTION|>--- conflicted
+++ resolved
@@ -187,30 +187,17 @@
       in return $ Just $! foldl' aggregateAmounts _selfAmount toTake
     else return Nothing
 
-<<<<<<< HEAD
-=======
-  -- |Get the baker to which this account's stake is delegated (if any)
-  getAccountStakeDelegate :: Account m -> m (Maybe BakerId)
-
   -- |Get the release schedule for an account.
   getAccountReleaseSchedule :: Account m -> m AccountReleaseSchedule
 
->>>>>>> fe2ff1a8
   -- |The set of instances belonging to this account
   -- TODO: Revisit choice of datastructure. Additions and removals
   -- are expected to be rare. The set is traversed when stake delegation
   -- changes.
   getAccountInstances :: Account m -> m (Set ContractAddress)
 
-<<<<<<< HEAD
   -- |Update the public account balance. (Note, this does not
   -- actually modify the account balance in the global state.)
-=======
-  -- |Create an empty account with the given public key, address and credential.
-  createNewAccount :: GlobalContext -> AccountKeys -> AccountAddress -> AccountCredential -> m (Account m)
-
-  -- |Update the public account balance
->>>>>>> fe2ff1a8
   updateAccountAmount :: Account m -> Amount -> m (Account m)
 
 -- |The block query methods can query block state. They are needed by
@@ -294,7 +281,7 @@
   -- Otherwise, the new account is returned, and the credential is added to the known credentials.
   --
   -- It is not checked if the account's credential is a duplicate.
-  bsoCreateAccount :: UpdatableBlockState m -> GlobalContext -> AccountKeys -> AccountAddress -> CredentialDeploymentValues -> m (Maybe (Account m), UpdatableBlockState m)
+  bsoCreateAccount :: UpdatableBlockState m -> GlobalContext -> AccountKeys -> AccountAddress -> AccountCredential -> m (Maybe (Account m), UpdatableBlockState m)
 
   -- |Add a new smart contract instance to the state.
   bsoPutNewInstance :: UpdatableBlockState m -> (ContractAddress -> Instance) -> m (ContractAddress, UpdatableBlockState m)
@@ -593,11 +580,7 @@
   getAccountVerificationKeys = lift . getAccountVerificationKeys
   getAccountEncryptedAmount = lift . getAccountEncryptedAmount
   getAccountEncryptionKey = lift . getAccountEncryptionKey
-<<<<<<< HEAD
-=======
-  getAccountStakeDelegate = lift . getAccountStakeDelegate
   getAccountReleaseSchedule = lift . getAccountReleaseSchedule
->>>>>>> fe2ff1a8
   getAccountInstances = lift . getAccountInstances
   updateAccountAmount acc = lift . updateAccountAmount acc
   {-# INLINE getAccountAddress #-}
@@ -607,11 +590,7 @@
   {-# INLINE getAccountNonce #-}
   {-# INLINE getAccountVerificationKeys #-}
   {-# INLINE getAccountEncryptedAmount #-}
-<<<<<<< HEAD
-=======
-  {-# INLINE getAccountStakeDelegate #-}
   {-# INLINE getAccountReleaseSchedule #-}
->>>>>>> fe2ff1a8
   {-# INLINE getAccountInstances #-}
   {-# INLINE updateAccountAmount #-}
 
