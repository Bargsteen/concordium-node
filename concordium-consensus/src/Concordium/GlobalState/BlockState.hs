--- conflicted
+++ resolved
@@ -272,9 +272,8 @@
   -- |Add a special transaction outcome.
   bsoAddSpecialTransactionOutcome :: UpdatableBlockState m -> SpecialTransactionOutcome -> m (UpdatableBlockState m)
 
-<<<<<<< HEAD
-  -- |Update the information used to construct the next leadership election nonce
-  bsoUpdateSeedState :: UpdatableBlockState m -> SeedState -> m (UpdatableBlockState m)
+  -- |Update the birk parameters of a block state
+  bsoUpdateBirkParameters :: UpdatableBlockState m -> BirkParameters -> m (UpdatableBlockState m)
 
 -- | Block state storage operations
 class BlockStateOperations m => BlockStateStorage m where
@@ -308,12 +307,6 @@
 
 {-
 newtype BSMTrans g t (m :: * -> *) a = BSMTrans (t m a)
-=======
-  -- |Update the birk parameters of a block state
-  bsoUpdateBirkParameters :: UpdatableBlockState m -> BirkParameters -> m (UpdatableBlockState m)
-
-newtype BSMTrans t (m :: * -> *) a = BSMTrans (t m a)
->>>>>>> 1e79f9ca
     deriving (Functor, Applicative, Monad, MonadTrans)
 instance (MonadGlobalState g m, Monad (t m)) => MonadGlobalState g (BSMTrans g t m)
 -}
