{-# LANGUAGE ScopedTypeVariables #-}
{-# LANGUAGE GeneralizedNewtypeDeriving #-}
{-# LANGUAGE DeriveGeneric #-}
{-# LANGUAGE OverloadedStrings #-}
{-# LANGUAGE TemplateHaskell #-}
{-# LANGUAGE RecordWildCards #-}
-- |This module defines types for blockchain parameters, including genesis data,
-- baker parameters and finalization parameters.
module Concordium.GlobalState.Parameters(
    module Concordium.GlobalState.Parameters,
    BakerInfo,
    BakerCreationInfo(..)
) where

import Prelude hiding (fail)
import GHC.Generics
import Data.Serialize
import Lens.Micro.Platform
import Control.Monad.Fail
import Control.Monad hiding (fail)

import Concordium.Types
import Concordium.ID.Parameters(GlobalContext)
import Concordium.GlobalState.Bakers
import Concordium.GlobalState.IdentityProviders
import Concordium.GlobalState.SeedState
import qualified Concordium.ID.Types as ID
import qualified Concordium.ID.Account as ID
import qualified Concordium.Crypto.BlsSignature as Bls

import qualified Data.PQueue.Prio.Max as Queue
import qualified Data.ByteString.Lazy as BSL
import qualified Data.Aeson as AE
import Data.Aeson.Types (FromJSON(..), (.:), (.:?), (.!=), withObject)

type CryptographicParameters = GlobalContext

data BirkParameters = BirkParameters {
    _birkElectionDifficulty :: ElectionDifficulty,
    -- |The current stake of bakers. All updates should be to this state.
    _birkCurrentBakers :: !Bakers,
    -- |The state of bakers at the end of the previous epoch,
    -- will be used as lottery bakers in next epoch.
    _birkPrevEpochBakers :: !Bakers,
    -- |The state of the bakers fixed before previous epoch, 
    -- the lottery power and reward account is used in leader election.
    _birkLotteryBakers :: !Bakers,
    _birkSeedState :: !SeedState
} deriving (Eq, Generic, Show)
instance Serialize BirkParameters where

makeLenses ''BirkParameters

_birkLeadershipElectionNonce :: BirkParameters -> LeadershipElectionNonce
_birkLeadershipElectionNonce = currentSeed . _birkSeedState

birkBaker :: BakerId -> BirkParameters -> Maybe (BakerInfo, LotteryPower)
birkBaker bid bps = bakerData bid $ bps ^. birkCurrentBakers

birkEpochBaker :: BakerId -> BirkParameters -> Maybe (BakerInfo, LotteryPower)
birkEpochBaker bid bps = bakerData bid $ bps ^. birkLotteryBakers

birkEpochBakerByKeys :: BakerSignVerifyKey -> BirkParameters -> Maybe (BakerId, BakerInfo, LotteryPower)
birkEpochBakerByKeys sigKey bps = case bps ^? birkLotteryBakers . bakersByKey . ix sigKey of
        Just bid -> birkEpochBaker bid bps <&> \(binfo, lotPow) -> (bid, binfo, lotPow)
        _ -> Nothing

data VoterInfo = VoterInfo {
    voterVerificationKey :: VoterVerificationKey,
    voterVRFKey :: VoterVRFPublicKey,
    voterPower :: VoterPower,
    voterBlsKey :: Bls.PublicKey
} deriving (Eq, Generic, Show)
instance Serialize VoterInfo where

data FinalizationParameters = FinalizationParameters {
    finalizationCommittee :: [VoterInfo],
    -- |The minimum interval between finalizations will be @1 + finalizationMinimumSkip@
    finalizationMinimumSkip :: BlockHeight
} deriving (Eq, Generic, Show)
instance Serialize FinalizationParameters where

data GenesisData = GenesisData {
    genesisTime :: Timestamp,
    genesisSlotDuration :: Duration,
    genesisBirkParameters :: BirkParameters,
    genesisAccounts :: [Account],
    -- |Special admin accounts used during beta for chain management, e.g.,
    -- adding, removing bakers.
    genesisSpecialBetaAccounts :: [Account],
    genesisFinalizationParameters :: FinalizationParameters,
    genesisCryptographicParameters :: CryptographicParameters,
    genesisIdentityProviders :: [IpInfo],
    genesisMintPerSlot :: Amount
} deriving (Generic, Show)

instance Serialize GenesisData where

readIdentityProviders :: BSL.ByteString -> Maybe [IpInfo]
readIdentityProviders = AE.decode

eitherReadIdentityProviders :: BSL.ByteString -> Either String [IpInfo]
eitherReadIdentityProviders = AE.eitherDecode

readCryptographicParameters :: BSL.ByteString -> Maybe CryptographicParameters
readCryptographicParameters = AE.decode

-- 'GenesisBaker' is an abstraction of a baker at genesis.
-- It includes the minimal information for generating a
-- baker and its account.
data GenesisBaker = GenesisBaker {
    -- |The baker's public VRF key
    gbElectionVerifyKey :: BakerElectionVerifyKey,
    -- |The baker's public signature key
    gbSignatureVerifyKey :: BakerSignVerifyKey,
<<<<<<< HEAD
    -- |The baker's public key for aggregate signatures
    gbAggregationVerifyKey :: BakerAggregationVerifyKey,
    -- |The baker's account signature scheme
    gbAccountSignatureScheme :: SchemeId,
=======
>>>>>>> 4fe774a3
    -- |The baker's account public signature key
    gbAccountSignatureKey :: AccountVerificationKey,
    -- |The baker's initial balance
    gbAccountBalance :: Amount,
    -- |Credential associated with the baker account.
    gbAccountCredential :: ID.CredentialDeploymentInformation,
    -- |Whether the baker should be included in the initial
    -- finalization committee.
    gbFinalizer :: Bool
}

instance FromJSON GenesisBaker where
    parseJSON = withObject "GenesisBaker" $ \v -> do
            gbElectionVerifyKey <- v .: "electionVerifyKey"
            gbSignatureVerifyKey <- v .: "signatureVerifyKey"
            gbAggregationVerifyKey <- v .: "aggregationVerifyKey"
            acct <- v .: "account"
            (gbAccountSignatureKey, gbAccountBalance, gbAccountCredential) <- flip (withObject "GenesisBakerAccount") acct $ \v' -> do
                sk <- parseJSON acct
                ab <- Amount <$> v' .: "balance"
                credential <- v' .: "credential"
                return (sk, ab, credential)
            gbFinalizer <- v .: "finalizer"
            return GenesisBaker{..}

-- |'GenesisAccount' are special account existing in the genesis block, in
-- addition to baker accounts which are defined by the 'GenesisBaker' structure.
data GenesisAccount = GenesisAccount {
  gaAccountVerifyKey :: !AccountVerificationKey,
  gaAccountBalance :: !Amount,
  gaDelegate :: !(Maybe BakerId)
  -- TODO: credentials
}

instance FromJSON GenesisAccount where
  parseJSON v = flip (withObject "GenesisAccount") v $ \obj -> do
    gaAccountVerifyKey <- parseJSON v
    gaAccountBalance <- Amount <$> obj .: "balance"
    gaDelegate <- fmap BakerId <$> obj .:? "delegate"
    return GenesisAccount{..}

-- 'GenesisParameters' provides a convenient abstraction for
-- constructing 'GenesisData'.
data GenesisParameters = GenesisParameters {
    gpGenesisTime :: Timestamp,
    gpSlotDuration :: Duration,
    gpLeadershipElectionNonce :: LeadershipElectionNonce,
    gpEpochLength :: EpochLength,
    gpElectionDifficulty :: ElectionDifficulty,
    gpFinalizationMinimumSkip :: BlockHeight,
    gpBakers :: [GenesisBaker],
    gpCryptographicParameters :: CryptographicParameters,
    gpIdentityProviders :: [IpInfo],
    gpBetaAccounts :: [GenesisAccount],
    gpMintPerSlot :: Amount
}

instance FromJSON GenesisParameters where
    parseJSON = withObject "GenesisParameters" $ \v -> do
        gpGenesisTime <- v .: "genesisTime"
        gpSlotDuration <- v .: "slotDuration"
        gpLeadershipElectionNonce <- v .: "leadershipElectionNonce"
        gpEpochLength <- Slot <$> v .: "epochLength"
        when(gpEpochLength == 0) $ fail "Epoch length should be non-zero"
        gpElectionDifficulty <- v .: "electionDifficulty"
        gpFinalizationMinimumSkip <- BlockHeight <$> v .: "finalizationMinimumSkip"
        gpBakers <- v .: "bakers"
        when (null gpBakers) $ fail "There should be at least one baker."
        gpCryptographicParameters <- v .: "cryptographicParameters"
        gpIdentityProviders <- v .:? "identityProviders" .!= []
        gpBetaAccounts <- v .:? "betaAccounts" .!= []
        gpMintPerSlot <- Amount <$> v .: "mintPerSlot"
        return GenesisParameters{..}

-- |Implementation-defined parameters, such as block size. They are not
-- protocol-level parameters hence do not fit into 'GenesisParameters'.
data RuntimeParameters = RuntimeParameters {
  -- |Maximum block size produced by the baker (in bytes). Note that this only
  -- applies to the blocks produced by this baker, we will still accept blocks
  -- of arbitrary size from other bakers.
  rpBlockSize :: !Int
  }

-- |Default runtime parameters, block size = 10MB.
defaultRuntimeParameters :: RuntimeParameters
defaultRuntimeParameters = RuntimeParameters{
  rpBlockSize = 10 * 10^(6 :: Int) -- 10MB
  }

instance FromJSON RuntimeParameters where
  parseJSON = withObject "RuntimeParameters" $ \v -> do
    rpBlockSize <- v .: "blockSize"
    when (rpBlockSize <= 0) $
      fail "Block size must be a positive integer."
    return RuntimeParameters{..}

-- |NB: This function will silently ignore bakers with duplicate signing keys.
parametersToGenesisData :: GenesisParameters -> GenesisData
parametersToGenesisData GenesisParameters{..} = GenesisData{..}
    where
        genesisMintPerSlot = gpMintPerSlot
        genesisTime = gpGenesisTime
        genesisSlotDuration = gpSlotDuration
        genesisBakers = fst (bakersFromList (mkBaker <$> gpBakers))
        genesisBirkParameters = BirkParameters {
            _birkElectionDifficulty = gpElectionDifficulty,
            _birkCurrentBakers = genesisBakers,
            _birkPrevEpochBakers = genesisBakers,
            _birkLotteryBakers = genesisBakers,
            _birkSeedState = genesisSeedState gpLeadershipElectionNonce gpEpochLength
        }
        mkBaker GenesisBaker{..} = BakerInfo
                gbElectionVerifyKey
                gbSignatureVerifyKey
<<<<<<< HEAD
                gbAggregationVerifyKey
                gbAccountBalance
                (ID.accountAddress gbAccountSignatureKey gbAccountSignatureScheme)
=======
                gbAccountBalance 
                (ID.accountAddress gbAccountSignatureKey)
>>>>>>> 4fe774a3
        -- special accounts will have some special privileges during beta.
        genesisSpecialBetaAccounts =
          [(newAccount gaAccountVerifyKey) {_accountAmount = gaAccountBalance,
                                                                     _accountStakeDelegate = gaDelegate}
            | GenesisAccount{..} <- gpBetaAccounts]
        -- Baker accounts will have no special privileges.
        genesisAccounts = [(newAccount gbAccountSignatureKey) {_accountAmount = gbAccountBalance,
                                                               _accountStakeDelegate = Just bid,
                                                               _accountCredentials =
                                                               let cdv = ID.cdiValues gbAccountCredential
                                                               in Queue.singleton (ID.pExpiry (ID.cdvPolicy cdv)) cdv }
                          | (GenesisBaker{..}, bid) <- zip gpBakers [0..]]
        genesisFinalizationParameters =
            FinalizationParameters
                [VoterInfo {voterVerificationKey = gbSignatureVerifyKey, voterVRFKey = gbElectionVerifyKey, voterPower = 1, voterBlsKey = gbAggregationVerifyKey}
                    | GenesisBaker{..} <- gpBakers, gbFinalizer]
                gpFinalizationMinimumSkip
        genesisCryptographicParameters = gpCryptographicParameters
        genesisIdentityProviders = gpIdentityProviders<|MERGE_RESOLUTION|>--- conflicted
+++ resolved
@@ -42,7 +42,7 @@
     -- |The state of bakers at the end of the previous epoch,
     -- will be used as lottery bakers in next epoch.
     _birkPrevEpochBakers :: !Bakers,
-    -- |The state of the bakers fixed before previous epoch, 
+    -- |The state of the bakers fixed before previous epoch,
     -- the lottery power and reward account is used in leader election.
     _birkLotteryBakers :: !Bakers,
     _birkSeedState :: !SeedState
@@ -113,13 +113,8 @@
     gbElectionVerifyKey :: BakerElectionVerifyKey,
     -- |The baker's public signature key
     gbSignatureVerifyKey :: BakerSignVerifyKey,
-<<<<<<< HEAD
     -- |The baker's public key for aggregate signatures
     gbAggregationVerifyKey :: BakerAggregationVerifyKey,
-    -- |The baker's account signature scheme
-    gbAccountSignatureScheme :: SchemeId,
-=======
->>>>>>> 4fe774a3
     -- |The baker's account public signature key
     gbAccountSignatureKey :: AccountVerificationKey,
     -- |The baker's initial balance
@@ -234,14 +229,9 @@
         mkBaker GenesisBaker{..} = BakerInfo
                 gbElectionVerifyKey
                 gbSignatureVerifyKey
-<<<<<<< HEAD
                 gbAggregationVerifyKey
                 gbAccountBalance
-                (ID.accountAddress gbAccountSignatureKey gbAccountSignatureScheme)
-=======
-                gbAccountBalance 
                 (ID.accountAddress gbAccountSignatureKey)
->>>>>>> 4fe774a3
         -- special accounts will have some special privileges during beta.
         genesisSpecialBetaAccounts =
           [(newAccount gaAccountVerifyKey) {_accountAmount = gaAccountBalance,
