--- conflicted
+++ resolved
@@ -313,12 +313,8 @@
   gaAddress :: !AccountAddress,
   gaVerifyKeys :: !ID.AccountKeys,
   gaBalance :: !Amount,
-<<<<<<< HEAD
-  gaCredential :: !ID.CredentialDeploymentInformation,
+  gaCredential :: !ID.AccountCredentialWithProofs,
   gaBaker :: !(Maybe GenesisBaker)
-=======
-  gaCredential :: !ID.AccountCredentialWithProofs
->>>>>>> fe2ff1a8
 }
 
 instance FromJSON GenesisAccount where
@@ -445,22 +441,9 @@
         genesisTime = gpGenesisTime
         genesisSlotDuration = gpSlotDuration
         genesisSeedState = SeedState.genesisSeedState gpLeadershipElectionNonce gpEpochLength
-<<<<<<< HEAD
 
         mkAccount (GenesisAccount{..}, bid) =
-          let cdv = ID.cdiValues gaCredential in
-=======
-        mkBaker GenesisBaker{..} = FullBakerInfo
-            (BakerInfo
-                gbElectionVerifyKey
-                gbSignatureVerifyKey
-                gbAggregationVerifyKey
-                (gaAddress gbAccount))
-            (gaBalance gbAccount)
-
-        mkAccount GenesisAccount{..} =
           let cdv = ID.values gaCredential in
->>>>>>> fe2ff1a8
           newAccount genesisCryptographicParameters gaVerifyKeys gaAddress cdv
                 & accountAmount .~ gaBalance
                 & case gaBaker of
