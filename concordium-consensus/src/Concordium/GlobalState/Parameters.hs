{-# LANGUAGE ScopedTypeVariables #-}
{-# LANGUAGE GeneralizedNewtypeDeriving #-}
{-# LANGUAGE DeriveGeneric #-}
{-# LANGUAGE OverloadedStrings #-}
{-# LANGUAGE TemplateHaskell #-}
{-# LANGUAGE RecordWildCards #-}
-- |This module defines types for blockchain parameters, including genesis data,
-- baker parameters and finalization parameters.
module Concordium.GlobalState.Parameters(
    module Concordium.GlobalState.Parameters,
    BakerInfo,
    BakerCreationInfo(..)
) where

import Prelude hiding (fail)
import GHC.Generics
import Data.Word
import Data.Serialize
import Lens.Micro.Platform
import Control.Monad.Fail
import Control.Monad hiding (fail)

import Concordium.Types
import Concordium.Crypto.FFIDataTypes
import Concordium.GlobalState.Bakers
import Concordium.GlobalState.SeedState
import Concordium.GlobalState.IdentityProviders
import qualified Concordium.ID.Account as ID

import qualified Data.ByteString.Lazy as BSL
import qualified Data.Aeson as AE
import Data.Aeson.Types (FromJSON(..), (.:), (.:?), (.!=), withObject)

-- |Cryptographic parameters needed to verify on-chain proofs, e.g.,
-- group parameters (generators), commitment keys, in the future also
-- common reference strings, etc.
data CryptographicParameters = CryptographicParameters {
  -- |Generator of the group used for elgamal encryption, also serving as the
  -- base of the discrete logarithm parameter in the dlog sigma protocol.
  elgamalGenerator :: ElgamalGen,
  -- |Commitment key used to construct pedersen commitments to individual
  -- attributes of the attribute list.
  attributeCommitmentKey :: PedersenKey
} deriving (Show, Generic)

instance Serialize CryptographicParameters where

data BirkParameters = BirkParameters {
    _birkElectionDifficulty :: ElectionDifficulty,
    _birkBakers :: !Bakers,
    _birkEpochBakers :: !(Bakers, Bakers),
    _seedState :: !SeedState
} deriving (Eq, Generic, Show)
instance Serialize BirkParameters where

makeLenses ''BirkParameters

_birkLeadershipElectionNonce :: BirkParameters -> LeadershipElectionNonce
_birkLeadershipElectionNonce = currentSeed . _seedState

birkBaker :: BakerId -> BirkParameters -> Maybe (BakerInfo, LotteryPower)
birkBaker bid bps = bakerData bid $ bps ^. birkBakers

<<<<<<< HEAD
birkEpochBaker :: BakerId -> BirkParameters -> Maybe (BakerInfo, LotteryPower)
birkEpochBaker bid bps = bakerData bid $ bps ^. birkEpochBakers ._2

birkEpochBakerByKeys :: BakerSignVerifyKey -> BakerElectionVerifyKey -> BirkParameters -> Maybe (BakerId, BakerInfo, LotteryPower)
birkEpochBakerByKeys sigKey elKey bps = case bps ^? birkEpochBakers ._2 . bakersByKey . ix (sigKey, elKey) of
        (Just (bid : _)) -> birkEpochBaker bid bps <&> \(binfo, lotPow) -> (bid, binfo, lotPow)
=======
birkBakerByKeys :: BakerSignVerifyKey -> BirkParameters -> Maybe (BakerId, BakerInfo, LotteryPower)
birkBakerByKeys sigKey bps = case bps ^? birkBakers . bakersByKey . ix sigKey of
        Just bid -> birkBaker bid bps <&> \(binfo, lotPow) -> (bid, binfo, lotPow)
>>>>>>> e5264ec6
        _ -> Nothing

data VoterInfo = VoterInfo {
    voterVerificationKey :: VoterVerificationKey,
    voterVRFKey :: VoterVRFPublicKey,
    voterPower :: VoterPower
} deriving (Eq, Generic, Show)
instance Serialize VoterInfo where

data FinalizationParameters = FinalizationParameters {
    finalizationCommittee :: [VoterInfo],
    -- |The minimum interval between finalizations will be @1 + finalizationMinimumSkip@
    finalizationMinimumSkip :: BlockHeight
} deriving (Eq, Generic, Show)
instance Serialize FinalizationParameters where

-- | Time in seconds since the epoch
type Timestamp = Word64
-- | Time duration in seconds
type Duration = Word64

data GenesisData = GenesisData {
    genesisTime :: Timestamp,
    genesisSlotDuration :: Duration,
    genesisBirkParameters :: BirkParameters,
    genesisAccounts :: [Account],
    -- |Special admin accounts used during beta for chain management, e.g.,
    -- adding, removing bakers.
    genesisSpecialBetaAccounts :: [Account],
    genesisFinalizationParameters :: FinalizationParameters,
    genesisCryptographicParameters :: CryptographicParameters,
    genesisIdentityProviders :: [IdentityProviderData],
    genesisMintPerSlot :: Amount
} deriving (Generic, Show)

instance Serialize GenesisData where

instance FromJSON CryptographicParameters where
  parseJSON = withObject "CryptoGraphicParameters" $ \v ->
    do elgamalGenerator <- v .: "dLogBaseChain"
       attributeCommitmentKey <- v .: "onChainCommitmentKey"
       return CryptographicParameters{..}

readIdentityProviders :: BSL.ByteString -> Maybe [IdentityProviderData]
readIdentityProviders = AE.decode

eitherReadIdentityProviders :: BSL.ByteString -> Either String [IdentityProviderData]
eitherReadIdentityProviders = AE.eitherDecode

readCryptographicParameters :: BSL.ByteString -> Maybe CryptographicParameters
readCryptographicParameters = AE.decode

-- 'GenesisBaker' is an abstraction of a baker at genesis.
-- It includes the minimal information for generating a 
-- baker and its account.
data GenesisBaker = GenesisBaker {
    -- |The baker's public VRF key
    gbElectionVerifyKey :: BakerElectionVerifyKey,
    -- |The baker's public signature key
    gbSignatureVerifyKey :: BakerSignVerifyKey,
    -- |The baker's account signature scheme
    gbAccountSignatureScheme :: SchemeId,
    -- |The baker's account public signature key
    gbAccountSignatureKey :: AccountVerificationKey,
    -- |The baker's initial balance
    gbAccountBalance :: Amount,
    -- |Whether the baker should be included in the initial
    -- finalization committee.
    gbFinalizer :: Bool
}

instance FromJSON GenesisBaker where
    parseJSON = withObject "GenesisBaker" $ \v -> do
            gbElectionVerifyKey <- v .: "electionVerifyKey"
            gbSignatureVerifyKey <- v .: "signatureVerifyKey"
            acct <- v .: "account"
            (gbAccountSignatureScheme, gbAccountSignatureKey, gbAccountBalance) <- flip (withObject "GenesisBakerAccount") acct $ \v' -> do
                ss <- v' .: "signatureScheme"
                sk <- v' .: "verifyKey"
                ab <- Amount <$> v' .: "balance"
                return (ss, sk, ab)
            gbFinalizer <- v .: "finalizer"
            return GenesisBaker{..}

-- |'GenesisAccount' are special account existing in the genesis block, in
-- addition to baker accounts which are defined by the 'GenesisBaker' structure.
data GenesisAccount = GenesisAccount {
  gaAccountSignatureScheme :: !SchemeId,
  gaAccountVerifyKey :: !AccountVerificationKey,
  gaAccountBalance :: !Amount,
  gaDelegate :: !(Maybe BakerId)
  -- TODO: credentials
}

instance FromJSON GenesisAccount where
  parseJSON = withObject "GenesisAccount" $ \v -> do
    gaAccountSignatureScheme <- v .: "signatureScheme"
    gaAccountVerifyKey <- v .: "verifyKey"
    gaAccountBalance <- Amount <$> v .: "balance"
    gaDelegate <- fmap BakerId <$> v .:? "delegate"
    return GenesisAccount{..}

-- 'GenesisParameters' provides a convenient abstraction for
-- constructing 'GenesisData'.
data GenesisParameters = GenesisParameters { 
    gpGenesisTime :: Timestamp,
    gpSlotDuration :: Duration,
    gpLeadershipElectionNonce :: LeadershipElectionNonce,
    gpEpochLength :: EpochLength,
    gpElectionDifficulty :: ElectionDifficulty,
    gpFinalizationMinimumSkip :: BlockHeight,
    gpBakers :: [GenesisBaker],
    gpCryptographicParameters :: CryptographicParameters,
    gpIdentityProviders :: [IdentityProviderData],
    gpBetaAccounts :: [GenesisAccount],
    gpMintPerSlot :: Amount
}

instance FromJSON GenesisParameters where
    parseJSON = withObject "GenesisParameters" $ \v -> do
        gpGenesisTime <- v .: "genesisTime"
        gpSlotDuration <- v .: "slotDuration"
        gpLeadershipElectionNonce <- v .: "leadershipElectionNonce"
        gpEpochLength <- Slot <$> v .: "epochLength"
        when(gpEpochLength == 0) $ fail "Epoch length should be non-zero"
        gpElectionDifficulty <- v .: "electionDifficulty"
        gpFinalizationMinimumSkip <- BlockHeight <$> v .: "finalizationMinimumSkip"
        gpBakers <- v .: "bakers"
        when (null gpBakers) $ fail "There should be at least one baker."
        gpCryptographicParameters <- v .: "cryptographicParameters"
        gpIdentityProviders <- v .:? "identityProviders" .!= []
        gpBetaAccounts <- v .:? "betaAccounts" .!= []
        gpMintPerSlot <- Amount <$> v .: "mintPerSlot"
        return GenesisParameters{..}

-- |Implementation-defined parameters, such as block size. They are not
-- protocol-level parameters hence do not fit into 'GenesisParameters'.
data RuntimeParameters = RuntimeParameters {
  -- |Maximum block size produced by the baker (in bytes). Note that this only
  -- applies to the blocks produced by this baker, we will still accept blocks
  -- of arbitrary size from other bakers.
  rpBlockSize :: !Int
  }

-- |Default runtime parameters, block size = 10MB.
defaultRuntimeParameters :: RuntimeParameters
defaultRuntimeParameters = RuntimeParameters{
  rpBlockSize = 10 * 10^(6 :: Int) -- 10MB
  }

instance FromJSON RuntimeParameters where
  parseJSON = withObject "RuntimeParameters" $ \v -> do
    rpBlockSize <- v .: "blockSize"
    when (rpBlockSize <= 0) $
      fail "Block size must be a positive integer."
    return RuntimeParameters{..}

-- |NB: This function will silently ignore bakers with duplicate signing keys.
parametersToGenesisData :: GenesisParameters -> GenesisData
parametersToGenesisData GenesisParameters{..} = GenesisData{..}
    where
        genesisMintPerSlot = gpMintPerSlot
        genesisTime = gpGenesisTime
        genesisSlotDuration = gpSlotDuration
        genesisBirkParameters = BirkParameters {
            _birkElectionDifficulty = gpElectionDifficulty,
<<<<<<< HEAD
            _birkBakers = bakersFromList (mkBaker <$> gpBakers),
            _birkEpochBakers = (bakersFromList (mkBaker <$> gpBakers), bakersFromList (mkBaker <$> gpBakers)),
=======
            _birkBakers = fst (bakersFromList (mkBaker <$> gpBakers)),
>>>>>>> e5264ec6
            _seedState = genesisSeedState gpLeadershipElectionNonce gpEpochLength
        }
        mkBaker GenesisBaker{..} = BakerInfo 
                gbElectionVerifyKey
                gbSignatureVerifyKey
                gbAccountBalance 
                (ID.accountAddress gbAccountSignatureKey gbAccountSignatureScheme)
        -- special accounts will have some special privileges during beta.
        genesisSpecialBetaAccounts =
          [(newAccount gaAccountVerifyKey gaAccountSignatureScheme) {_accountAmount = gaAccountBalance,
                                                                     _accountStakeDelegate = gaDelegate}
            | GenesisAccount{..} <- gpBetaAccounts]
        -- Baker accounts will have no special privileges.
        genesisAccounts = [(newAccount gbAccountSignatureKey gbAccountSignatureScheme) {_accountAmount = gbAccountBalance,
                                                                                        _accountStakeDelegate = Just bid}
                          | (GenesisBaker{..}, bid) <- zip gpBakers [0..]]
        genesisFinalizationParameters =
            FinalizationParameters
                [VoterInfo {voterVerificationKey = gbSignatureVerifyKey, voterVRFKey = gbElectionVerifyKey, voterPower = 1} 
                    | GenesisBaker{..} <- gpBakers, gbFinalizer]
                gpFinalizationMinimumSkip
        genesisCryptographicParameters = gpCryptographicParameters
        genesisIdentityProviders = gpIdentityProviders<|MERGE_RESOLUTION|>--- conflicted
+++ resolved
@@ -61,18 +61,12 @@
 birkBaker :: BakerId -> BirkParameters -> Maybe (BakerInfo, LotteryPower)
 birkBaker bid bps = bakerData bid $ bps ^. birkBakers
 
-<<<<<<< HEAD
 birkEpochBaker :: BakerId -> BirkParameters -> Maybe (BakerInfo, LotteryPower)
 birkEpochBaker bid bps = bakerData bid $ bps ^. birkEpochBakers ._2
 
-birkEpochBakerByKeys :: BakerSignVerifyKey -> BakerElectionVerifyKey -> BirkParameters -> Maybe (BakerId, BakerInfo, LotteryPower)
-birkEpochBakerByKeys sigKey elKey bps = case bps ^? birkEpochBakers ._2 . bakersByKey . ix (sigKey, elKey) of
-        (Just (bid : _)) -> birkEpochBaker bid bps <&> \(binfo, lotPow) -> (bid, binfo, lotPow)
-=======
-birkBakerByKeys :: BakerSignVerifyKey -> BirkParameters -> Maybe (BakerId, BakerInfo, LotteryPower)
-birkBakerByKeys sigKey bps = case bps ^? birkBakers . bakersByKey . ix sigKey of
-        Just bid -> birkBaker bid bps <&> \(binfo, lotPow) -> (bid, binfo, lotPow)
->>>>>>> e5264ec6
+birkEpochBakerByKeys :: BakerSignVerifyKey -> BirkParameters -> Maybe (BakerId, BakerInfo, LotteryPower)
+birkEpochBakerByKeys sigKey bps = case bps ^? birkEpochBakers ._2 . bakersByKey . ix sigKey of
+        Just bid -> birkEpochBaker bid bps <&> \(binfo, lotPow) -> (bid, binfo, lotPow)
         _ -> Nothing
 
 data VoterInfo = VoterInfo {
@@ -239,12 +233,9 @@
         genesisSlotDuration = gpSlotDuration
         genesisBirkParameters = BirkParameters {
             _birkElectionDifficulty = gpElectionDifficulty,
-<<<<<<< HEAD
-            _birkBakers = bakersFromList (mkBaker <$> gpBakers),
-            _birkEpochBakers = (bakersFromList (mkBaker <$> gpBakers), bakersFromList (mkBaker <$> gpBakers)),
-=======
             _birkBakers = fst (bakersFromList (mkBaker <$> gpBakers)),
->>>>>>> e5264ec6
+            _birkEpochBakers = (fst (bakersFromList (mkBaker <$> gpBakers)), fst (bakersFromList (mkBaker <$> gpBakers))),
+
             _seedState = genesisSeedState gpLeadershipElectionNonce gpEpochLength
         }
         mkBaker GenesisBaker{..} = BakerInfo 
