--- conflicted
+++ resolved
@@ -25,12 +25,7 @@
 import Concordium.GlobalState.IdentityProviders
 import Concordium.GlobalState.SeedState
 import qualified Concordium.ID.Types as ID
-<<<<<<< HEAD
-import qualified Concordium.ID.Account as ID
 import qualified Concordium.Crypto.BlsSignature as Bls
-=======
->>>>>>> f3f28f46
-
 import qualified Data.PQueue.Prio.Max as Queue
 import qualified Data.ByteString.Lazy as BSL
 import qualified Data.Aeson as AE
@@ -116,19 +111,10 @@
     gbElectionVerifyKey :: BakerElectionVerifyKey,
     -- |The baker's public signature key
     gbSignatureVerifyKey :: BakerSignVerifyKey,
-<<<<<<< HEAD
     -- |The baker's public key for aggregate signatures
     gbAggregationVerifyKey :: BakerAggregationVerifyKey,
-    -- |The baker's account public signature key
-    gbAccountSignatureKey :: AccountVerificationKey,
-    -- |The baker's initial balance
-    gbAccountBalance :: Amount,
-    -- |Credential associated with the baker account.
-    gbAccountCredential :: ID.CredentialDeploymentInformation,
-=======
     -- |Address of the baker's account.
     gbAccount :: GenesisAccount,
->>>>>>> f3f28f46
     -- |Whether the baker should be included in the initial
     -- finalization committee.
     gbFinalizer :: Bool
@@ -138,17 +124,8 @@
     parseJSON = withObject "GenesisBaker" $ \v -> do
             gbElectionVerifyKey <- v .: "electionVerifyKey"
             gbSignatureVerifyKey <- v .: "signatureVerifyKey"
-<<<<<<< HEAD
             gbAggregationVerifyKey <- v .: "aggregationVerifyKey"
-            acct <- v .: "account"
-            (gbAccountSignatureKey, gbAccountBalance, gbAccountCredential) <- flip (withObject "GenesisBakerAccount") acct $ \v' -> do
-                sk <- parseJSON acct
-                ab <- Amount <$> v' .: "balance"
-                credential <- v' .: "credential"
-                return (sk, ab, credential)
-=======
             gbAccount <- v .: "account"
->>>>>>> f3f28f46
             gbFinalizer <- v .: "finalizer"
             return GenesisBaker{..}
 
@@ -244,11 +221,7 @@
         mkBaker GenesisBaker{..} = BakerInfo
                 gbElectionVerifyKey
                 gbSignatureVerifyKey
-<<<<<<< HEAD
                 gbAggregationVerifyKey
-                gbAccountBalance
-                (ID.accountAddress gbAccountSignatureKey)
-=======
                 (gaBalance gbAccount)
                 (gaAddress gbAccount)
 
@@ -259,7 +232,6 @@
                                                  let cdv = ID.cdiValues gaCredential
                                                  in Queue.singleton (ID.pExpiry (ID.cdvPolicy cdv)) cdv
                                               }
->>>>>>> f3f28f46
         -- special accounts will have some special privileges during beta.
         genesisSpecialBetaAccounts = map mkAccount gpBetaAccounts
         -- Baker accounts will have no special privileges.
