--- conflicted
+++ resolved
@@ -234,7 +234,7 @@
                 accountRegIdHistory = RegIdHistory (rid:l) r
                 }
 
-recordRegIds :: MonadBlobStore m => [ID.CredentialRegistrationID] -> Accounts -> m Accounts
+recordRegIds :: MonadBlobStore m => [ID.CredentialRegistrationID] -> Accounts pv -> m (Accounts pv)
 recordRegIds rids accts0 = do
         (regids, accts1) <- loadRegIds accts0
         let (RegIdHistory l r) = accountRegIdHistory accts1
@@ -284,24 +284,13 @@
                                                     & accountReleaseSchedule .~ releaseScheduleRef
                                                     & accountEncryptedAmount .~ newEncryptedAmountRef
   -- create a new pointer for the persisting account data if the account credential information needs to be updated:
-<<<<<<< HEAD
-  case (upd ^. auCredential, upd ^. auKeysUpdate, upd ^. auSignThreshold) of
-        (Nothing, Nothing, Nothing) -> rehashAccount newAccWithoutHash
-        (mNewCred, mKeyUpd, mNewThreshold) -> do
+  case (upd ^. auCredentials, upd ^. auCredentialKeysUpdate) of
+        (Nothing, Nothing) -> rehashAccount newAccWithoutHash
+        (mNewCred, mKeyUpd) -> do
             pData <- refLoad (acc ^. persistingData)
-            let newPData = updateCredential mNewCred (updateAccountKeys mKeyUpd mNewThreshold pData)
+            let newPData = updateCredentials mNewCred (updateCredentialKeys mKeyUpd pData)
             newPDataRef <- refMake newPData
             rehashAccount $ newAccWithoutHash & persistingData .~ newPDataRef
-=======
-  let hashUpdate pdata = accountHash .~ makeAccountHash _accountNonce _accountAmount baseEncryptedAmount releaseScheduleHash pdata bkrHash
-  case (upd ^. auCredentials, upd ^. auCredentialKeysUpdate) of
-        (Nothing, Nothing) -> return $ newAccWithoutHash & hashUpdate pData
-        (mNewCred, mKeyUpd) -> do
-            let newPData = updateCredentials mNewCred (updateCredentialKeys mKeyUpd pData)
-            newPDataRef <- makeBufferedRef newPData
-            return $ newAccWithoutHash & persistingData .~ newPDataRef
-                                    & hashUpdate newPData
->>>>>>> 6fb3a982
   where setMaybe (Just x) _ = x
         setMaybe Nothing y = y
 
@@ -313,4 +302,4 @@
 serializeAccounts :: (MonadBlobStore m, MonadPut m, IsProtocolVersion pv) => GlobalContext -> Accounts pv -> m ()
 serializeAccounts cryptoParams accts = do
         liftPut $ putWord64be $ L.size (accountTable accts)
-        L.mmap_ (putAccountV0 cryptoParams) (accountTable accts)+        L.mmap_ (serializeAccount cryptoParams) (accountTable accts)