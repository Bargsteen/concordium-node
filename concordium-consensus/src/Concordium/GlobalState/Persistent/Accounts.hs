--- conflicted
+++ resolved
@@ -277,11 +277,7 @@
                                                     & accountEncryptedAmount .~ newEncryptedAmountRef
   bkrHash <- hashAccountBaker (acc ^. accountBaker)
   -- create a new pointer for the persisting account data if the account credential information needs to be updated:
-<<<<<<< HEAD
-  let hashUpdate pdata = accountHash .~ makeAccountHash _accountNonce _accountAmount baseEncryptedAmount releaseSchedule pdata bkrHash
-=======
-  let hashUpdate pdata = accountHash .~ makeAccountHash _accountNonce _accountAmount baseEncryptedAmount (Transient.AccountReleaseScheduleHash releaseScheduleHash) pdata
->>>>>>> 532f27db
+  let hashUpdate pdata = accountHash .~ makeAccountHash _accountNonce _accountAmount baseEncryptedAmount (Transient.AccountReleaseScheduleHash releaseScheduleHash) pdata bkrHash
   case (upd ^. auCredential, upd ^. auKeysUpdate, upd ^. auSignThreshold) of
         (Nothing, Nothing, Nothing) -> return $ newAccWithoutHash & hashUpdate pData
         (mNewCred, mKeyUpd, mNewThreshold) -> do
