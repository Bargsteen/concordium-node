{-# LANGUAGE TypeFamilies #-}
{-# LANGUAGE QuantifiedConstraints #-}
{-# LANGUAGE BangPatterns #-}
{-# LANGUAGE StandaloneDeriving #-}
{-# LANGUAGE UndecidableInstances #-}
{-# LANGUAGE DefaultSignatures #-}
{-# LANGUAGE ScopedTypeVariables #-}
{-# LANGUAGE DeriveTraversable #-}
{-# LANGUAGE DerivingStrategies #-}
{-# LANGUAGE OverloadedStrings #-}
{-# LANGUAGE ConstraintKinds #-}
{-# LANGUAGE RankNTypes #-}

-- |
--    Module      : Concordium.GlobalState.Persistent.BlobStore
--    Description : A generic storage implementation using fixed points of functors
--
--    An implementation of a generic storage interface using fixed points of functors,
--    inspired by this paper: https://www.andres-loeh.de/GenericStorage/wgp10-genstorage.pdf
--
--    This module provides a `BlobStore` type that represents the handle used for
--    reading and writing into the store that is managed using the `MonadBlobStore` typeclass.
--    Values are storable if they are instances of `BlobStorable` and they can be stored
--    on references of various kinds.
--
--    Simple references (`BufferedRef`) and fixed point references (`BufferedBlobbed`) are
--    provided, the latter ones requiring to be used together with a Functor that will
--    instantiate the recursive data type definition.
module Concordium.GlobalState.Persistent.BlobStore where

import Control.Concurrent.MVar
import System.IO
import Data.Serialize
import Data.Word
import qualified Data.ByteString as BS
import Control.Exception
import Data.Functor.Foldable
import Control.Monad.Reader.Class
import Control.Monad.Trans.Reader (ReaderT, runReaderT)
import Control.Monad.IO.Class
import System.Directory
import GHC.Stack
import Data.IORef
import Concordium.Crypto.EncryptedTransfers
import Data.Map (Map)

import Concordium.GlobalState.Persistent.MonadicRecursive

-- Imports for providing instances
import Concordium.GlobalState.Account
import Concordium.GlobalState.Basic.BlockState.Account
import Concordium.GlobalState.BakerInfo
import qualified Concordium.GlobalState.IdentityProviders as IPS
import qualified Concordium.GlobalState.AnonymityRevokers as ARS
import qualified Concordium.GlobalState.Parameters as Parameters
import Concordium.GlobalState.Basic.BlockState.AccountReleaseSchedule
import Concordium.Types
import Concordium.Types.Updates

import qualified Concordium.Crypto.SHA256 as H
import Concordium.Types.HashableTo
import Control.Monad

-- | A @BlobRef a@ represents an offset on a file, at
-- which a value of type @a@ is stored.
newtype BlobRef a = BlobRef Word64
    deriving (Eq, Ord, Serialize)

instance Show (BlobRef a) where
    show (BlobRef v) = '@' : show v

-- | The handler for the BlobStore file
data BlobHandle = BlobHandle{
  -- |File handle that should be opened in read/write mode.
  bhHandle :: !Handle,
  -- |Whether we are already at the end of the file, to avoid the need to seek on writes.
  bhAtEnd :: !Bool,
  -- |Current size of the file.
  bhSize :: !Int
  }

-- | The storage context
data BlobStore = BlobStore {
    blobStoreFile :: !(MVar BlobHandle),
    blobStoreFilePath :: !FilePath
}

class HasBlobStore a where
    blobStore :: a -> BlobStore

instance HasBlobStore BlobStore where
    blobStore = id

-- |Create a new blob store at a given location.
-- Fails if a file or directory at that location already exists.
createBlobStore :: FilePath -> IO BlobStore
createBlobStore blobStoreFilePath = do
    pathEx <- doesPathExist blobStoreFilePath
    when pathEx $ throwIO (userError $ "Blob store path already exists: " ++ blobStoreFilePath)
    bhHandle <- openBinaryFile blobStoreFilePath ReadWriteMode
    blobStoreFile <- newMVar BlobHandle{bhSize=0, bhAtEnd=True,..}
    return BlobStore{..}

-- |Load an existing blob store from a file.
-- The file must be readable and writable, but this is not checked here.
loadBlobStore :: FilePath -> IO BlobStore
loadBlobStore blobStoreFilePath = do
  bhHandle <- openBinaryFile blobStoreFilePath ReadWriteMode
  bhSize <- fromIntegral <$> hFileSize bhHandle
  blobStoreFile <- newMVar BlobHandle{bhAtEnd=bhSize==0,..}
  return BlobStore{..}

-- |Flush all buffers associated with the blob store,
-- ensuring all the contents is written out.
flushBlobStore :: BlobStore -> IO ()
flushBlobStore BlobStore{..} =
    withMVar blobStoreFile (hFlush . bhHandle)

-- |Close all references to the blob store, flushing it
-- in the process.
closeBlobStore :: BlobStore -> IO ()
closeBlobStore BlobStore{..} = do
    BlobHandle{..} <- takeMVar blobStoreFile
    hClose bhHandle

-- |Close all references to the blob store and delete the backing file.
destroyBlobStore :: BlobStore -> IO ()
destroyBlobStore bs@BlobStore{..} = do
    closeBlobStore bs
    removeFile blobStoreFilePath

-- |Run a computation with temporary access to the blob store.
-- The given FilePath is a directory where the temporary blob
-- store will be created.
-- The blob store file is deleted afterwards.
runBlobStoreTemp :: FilePath -> ReaderT BlobStore IO a -> IO a
runBlobStoreTemp dir a = bracket openf closef usef
    where
        openf = openBinaryTempFile dir "blb.dat"
        closef (tempFP, h) = do
            hClose h
            removeFile tempFP
        usef (fp, h) = do
            mv <- newMVar (BlobHandle h True 0)
            res <- runReaderT a (BlobStore mv fp)
            _ <- takeMVar mv
            return res

-- | Read a bytestring from the blob store at the given offset
readBlobBS :: BlobStore -> BlobRef a -> IO BS.ByteString
readBlobBS BlobStore{..} (BlobRef offset) = mask $ \restore -> do
        bh@BlobHandle{..} <- takeMVar blobStoreFile
        eres <- try $ restore $ do
            hSeek bhHandle AbsoluteSeek (fromIntegral offset)
            esize <- decode <$> BS.hGet bhHandle 8
            case esize :: Either String Word64 of
                Left e -> error e
                Right size -> BS.hGet bhHandle (fromIntegral size)
        putMVar blobStoreFile bh{bhAtEnd=False}
        case eres :: Either SomeException BS.ByteString of
            Left e -> throwIO e
            Right bs -> return bs

-- | Write a bytestring into the blob store and return the offset
writeBlobBS :: BlobStore -> BS.ByteString -> IO (BlobRef a)
writeBlobBS BlobStore{..} bs = mask $ \restore -> do
        bh@BlobHandle{bhHandle=writeHandle,bhAtEnd=atEnd} <- takeMVar blobStoreFile
        eres <- try $ restore $ do
            unless atEnd (hSeek writeHandle SeekFromEnd 0)
            BS.hPut writeHandle size
            BS.hPut writeHandle bs
        case eres :: Either SomeException () of
            Left e -> do
                -- In case of an exception, query for the size and assume we are not at the end.
                fSize <- hFileSize writeHandle
                putMVar blobStoreFile bh{bhSize = fromInteger fSize, bhAtEnd=False}
                throwIO e
            Right _ -> do
                putMVar blobStoreFile bh{bhSize = bhSize bh + 8 + BS.length bs, bhAtEnd=True}
                return (BlobRef (fromIntegral (bhSize bh)))
    where
        size = encode (fromIntegral (BS.length bs) :: Word64)

-- |Typeclass for a monad to be equipped with a blob store.
-- This allows a 'BS.ByteString' to be written to the store,
-- obtaining a 'BlobRef', and a 'BlobRef' to be read back as
-- a 'BS.ByteStrings'.
--
-- Default implementations are provided for a monad @m@ that
-- is a reader monad (@MonadReader r m@) for a type @r@
-- that can be projected to a 'BlobStore' (@HasBlobStore r@).
class MonadIO m => MonadBlobStore m where
    -- |Store a 'BS.ByteString' and return a reference to it.
    storeRaw :: BS.ByteString -> m (BlobRef a)
    default storeRaw :: (MonadReader r m, HasBlobStore r) => BS.ByteString -> m (BlobRef a)
    storeRaw b = do
        bs <- blobStore <$> ask
        liftIO $ writeBlobBS bs b
    -- |Load a 'BS.ByteString' from a reference.
    loadRaw :: BlobRef a -> m BS.ByteString
    default loadRaw :: (MonadReader r m, HasBlobStore r) => BlobRef a -> m BS.ByteString
    loadRaw r = do
        bs <- blobStore <$> ask
        liftIO $ readBlobBS bs r
    -- |Flush all writes to disk. This should ensure synchronization:
    -- any 'BlobRef's that are stored before a call to @flushStore@
    -- should be reliably written, and available if the file is
    -- subsequently loaded.
    flushStore :: m ()
    default flushStore :: (MonadReader r m, HasBlobStore r) => m ()
    flushStore = do
        bs <- blobStore <$> ask
        liftIO $ flushBlobStore bs
    {-# INLINE storeRaw #-}
    {-# INLINE loadRaw #-}
    {-# INLINE flushStore #-}

instance MonadBlobStore (ReaderT BlobStore IO)

-- |The @BlobStorable m a@ class defines how a value
-- of type @a@ may be stored in monad @m@.
--
-- Where @a@ is an instance of 'Serialize', default implementations
-- are provided for 'store' and 'load' that simply (de)serialize
-- the value.  For a complex datatype that uses internal pointers,
-- 'store' and 'load' are expected to translate between such pointers
-- and references in the underlying store.
--
-- Note that the functions `store` and `load` are somewhat equivalent to
-- `put` and `get` but working on references so that they can be written
-- to the disk.
class MonadBlobStore m => BlobStorable m a where
    -- |Serialize a value of type @a@ for storage.
    store :: a -> m Put
    default store :: (Serialize a) => a -> m Put
    store = pure . put
    -- |Deserialize a value of type @a@ from storage.
    load :: Get (m a)
    default load :: (Serialize a) => Get (m a)
    load = pure <$> get
    -- |Store a value of type @a@, possibly updating its representation.
    -- This is used when the value's representation includes pointers that
    -- may be replaced or supplemented with blob references.
    storeUpdate :: a -> m (Put, a)
    storeUpdate v = (,v) <$> store v
    {-# INLINE store #-}
    {-# INLINE load #-}
    {-# INLINE storeUpdate #-}

-- |Store a value in the blob store and return a reference to it.
storeRef :: BlobStorable m a => a -> m (BlobRef a)
storeRef v = do
    p <- runPut <$> store v
    storeRaw p
{-# INLINE storeRef #-}

-- |Store a value in the blob store, returning a reference to it and
-- an updated value.  (See 'storeUpdate'.)
storeUpdateRef :: BlobStorable m a => a -> m (BlobRef a, a)
storeUpdateRef v = do
    (p, v') <- storeUpdate v
    (, v') <$> storeRaw (runPut p)
{-# INLINE storeUpdateRef #-}

-- |Load a value from a reference.
loadRef :: (HasCallStack, BlobStorable m a) => BlobRef a -> m a
loadRef ref = do
    bs <- loadRaw ref
    case runGet load bs of
        Left e -> error (e ++ " :: " ++ show bs)
        Right !mv -> mv
{-# INLINE loadRef #-}

instance (MonadIO m, BlobStorable m a, BlobStorable m b) => BlobStorable m (a, b) where

  storeUpdate (a, b) = do
    (pa, a') <- storeUpdate a
    (pb, b') <- storeUpdate b
    let pab = pa >> pb
    return (pab, (a', b'))

  store v = fst <$> storeUpdate v

  load = do
    ma <- load
    mb <- load
    return $ do
      a <- ma
      b <- mb
      return (a, b)
  {-# INLINE store #-}
  {-# INLINE load #-}
  {-# INLINE storeUpdate #-}

-- | A value that can be empty or contain another value. It is equivalent to `Maybe` but
-- strict on its constructors and its `Serialize` instance depends on the inner type having
-- a special @null@ value.
data Nullable v = Null | Some !v
    deriving (Eq, Ord, Show, Functor, Foldable, Traversable)

-- | Serialization is equivalent to that of the @ref@ as there
-- is a special value for a null reference, i.e. @ref@ is @HasNull@
instance (HasNull ref, Serialize ref) => Serialize (Nullable ref) where
  put Null = put (refNull :: ref)
  put (Some v) = put v
  get = do
      r <- get
      return $! if isNull r then Null else Some r

instance MonadBlobStore m => BlobStorable m (Nullable (BlobRef a))

instance MonadBlobStore m => BlobStorable m (BlobRef a)

-- This instance has to follow the instance for HashableTo H.Hash (Maybe v), see
-- Concordium.Types.HashableTo
instance MHashableTo m H.Hash v => MHashableTo m H.Hash (Nullable v) where
  getHashM Null = return $ H.hash "Nothing"
  getHashM (Some v) = (\h -> H.hash ("Just" <> H.hashToByteString h)) <$> getHashM v

-- NOTE: As we have several "simple" reference types, we need a way to abstract over them. This is the purpose of the @Reference@ class.
-- | An instance @Reference m ref a@ specifies how a value of type @a@ can be stored and retrieved over a reference type
-- @ref@ in the monad @m@. The constraints on this typeclass are specially permissive and it is responsibility of the
-- instances to refine those. This typeclass is specifically designed to be used by BufferedRef and HashedBufferedRef.
class Monad m => Reference m ref a where
  -- |Given a reference, write it to the disk and return the updated reference and the generated offset in the store
  refFlush :: ref a -> m (ref a, BlobRef a)
  -- |Given a reference, read the value and return the possibly updated reference (that now holds the value in memory)
  refCache :: ref a -> m (a, ref a)
  -- |Read the value from a given reference either accessing the store or returning it from memory.
  refLoad :: ref a -> m a
  -- |Create a reference to a value. This does not guarantee that the value will be written to the store, and most probably
  -- it will just be stored in memory as cached.
  refMake :: a -> m (ref a)
  -- |Given a reference, flush the data and return an uncached reference.
  refUncache :: ref a -> m (ref a)

-- |A value that may exists purely on disk ('BRBlobbed'), purely in memory ('BRMemory'), or both ('BRCached').
-- When the value is cached, the cached value must match the value stored on disk.
data BufferedRef a
    = BRBlobbed {brRef :: !(BlobRef a)}
    -- ^Value stored on disk
    | BRMemory {brIORef :: !(IORef (BlobRef a)), brValue :: !a}
    -- ^Value stored in memory and possibly on disk.
    -- When a new 'BRMemory' instance is created, we initialize 'brIORef' to 'refNull'.
    -- When we store the instance in persistent storage, we update 'brIORef' with the corresponding pointer.
    -- That way, when we store the same instance again on disk (this could be, e.g., a child block
    -- that inherited its parent's state) we can store the pointer to the 'brValue' data rather than
    -- storing all of the data again.

-- | Create a @BRMemory@ value in a @MonadIO@ context with the provided values
makeBRMemory :: MonadIO m => (BlobRef a) -> a -> m (BufferedRef a)
makeBRMemory r a = liftIO $ do
    ref <- newIORef r
    return $ BRMemory ref a

-- | Create a @BRMemory@ value with a null reference (so the value is just in memory)
makeBufferedRef :: MonadIO m => a -> m (BufferedRef a)
makeBufferedRef = makeBRMemory refNull

instance Show a => Show (BufferedRef a) where
  show (BRBlobbed r) = show r
  show (BRMemory _ v) = "{" ++ show v ++ "}"

instance BlobStorable m a => BlobStorable m (BufferedRef a) where
    store b = getBRRef b >>= store
    load = fmap BRBlobbed <$> load
    storeUpdate brm@(BRMemory ref v) = do
        r <- liftIO $ readIORef ref
        if isNull r
        then do
            (r' :: BlobRef a, v') <- storeUpdateRef v
            liftIO . writeIORef ref $! r'
            (,BRMemory ref v') <$> store r'
        else (,brm) <$> store brm
    storeUpdate x = (,x) <$> store x

-- |Stores in-memory data to disk if it has not been stored yet and returns pointer to saved data
getBRRef :: BlobStorable m a => BufferedRef a -> m (BlobRef a)
getBRRef (BRMemory ref v) = do
    r <- liftIO $ readIORef ref
    if isNull r
    then do
        (r' :: BlobRef a) <- storeRef v
        liftIO . writeIORef ref $! r'
        return r'
    else
        return r
getBRRef (BRBlobbed r) = return r

instance BlobStorable m a => BlobStorable m (Nullable (BufferedRef a)) where
    store Null = return $ put (refNull :: BlobRef a)
    store (Some v) = store v
    load = do
        (r :: BlobRef a) <- get
        if isNull r then
            return (pure Null)
        else
            return $ pure $ Some $ BRBlobbed r
    storeUpdate n@Null = return (put (refNull :: BlobRef a), n)
    storeUpdate (Some v) = do
        (r, v') <- storeUpdate v
        return (r, Some v')

-- |Load the value from a @BufferedRef@ not caching it.
loadBufferedRef :: BlobStorable m a => BufferedRef a -> m a
loadBufferedRef = refLoad

-- |Load a 'BufferedRef' and cache it if it wasn't already in memory.
cacheBufferedRef :: BlobStorable m a => BufferedRef a -> m (a, BufferedRef a)
cacheBufferedRef = refCache

-- |If given a Blobbed reference, do nothing. Otherwise if needed store the value.
flushBufferedRef :: BlobStorable m a => BufferedRef a -> m (BufferedRef a, BlobRef a)
flushBufferedRef = refFlush

-- |Convert a Cached reference into a Blobbed one storing the data if needed.
uncacheBuffered :: BlobStorable m a => BufferedRef a -> m (BufferedRef a)
uncacheBuffered = refUncache

instance (Monad m, BlobStorable m a) => Reference m BufferedRef a where
  refMake = makeBRMemory refNull

  refLoad (BRBlobbed ref) = loadRef ref
  refLoad (BRMemory _ v) = return v

  refCache (BRBlobbed ref) = do
    v <- loadRef ref
    (v,) <$> makeBRMemory ref v
  refCache r@(BRMemory _ v) = return (v, r)

  refFlush brm@(BRMemory ref v) = do
    r <- liftIO $ readIORef ref
    if isNull r
      then do
        (r' :: BlobRef a, v') <- storeUpdateRef v
        liftIO . writeIORef ref $! r'
        return (BRMemory ref v', r')
      else return (brm, r)
  refFlush b = return (b, brRef b)

  refUncache v@(BRMemory _ _) = BRBlobbed <$> getBRRef v
  refUncache b = return b
  {-# INLINE refFlush #-}
  {-# INLINE refLoad #-}
  {-# INLINE refMake #-}
  {-# INLINE refCache #-}
  {-# INLINE refUncache #-}

instance (BlobStorable m a, MHashableTo m H.Hash a) => MHashableTo m H.Hash (BufferedRef a) where
  getHashM ref = getHashM =<< refLoad ref

instance (Serialize a, Serialize b, BlobStorable m a) => MHashableTo m H.Hash (BufferedRef a, b) where
  getHashM (a, b) = do
    val <- encode <$> refLoad a
    return $ H.hash (val <> encode b)

instance (BlobStorable m a, BlobStorable m b) => BlobStorable m (Nullable (BufferedRef a, b)) where
  store Null = return $ put (refNull :: BlobRef a)
  store (Some v) = store v
  load = do
    (r :: BlobRef a) <- get
    if isNull r
      then return (pure Null)
      else do
        bval <- load
        return $ do
          binner <- bval
          pure $ Some (BRBlobbed r, binner)
  storeUpdate n@Null = return (put (refNull :: BlobRef a), n)
  storeUpdate (Some v) = do
    (r, v') <- storeUpdate v
    return (r, Some v')

instance (BlobStorable m a, BlobStorable m b, MHashableTo m H.Hash a) => BlobStorable m (Nullable (HashedBufferedRef a, b)) where
  store Null = return $ put (refNull :: BlobRef a)
  store (Some v) = store v
  load = do
    (r :: BlobRef a) <- get
    if isNull r
      then return (pure Null)
      else do
        bval <- load
        return $ do
          binner <- bval
          pure $ Some (HashedBufferedRef (BRBlobbed r) Nothing, binner)
  storeUpdate n@Null = return (put (refNull :: BlobRef a), n)
  storeUpdate (Some v) = do
    (r, v') <- storeUpdate v
    return (r, Some v')


-- | Blobbed is a fixed point of the functor `f` wrapped in references of type @ref@
newtype Blobbed ref f = Blobbed {unblobbed :: ref (f (Blobbed ref f))}

-- Serialize instances, just wrap the Serialize instances of the underlying reference
deriving instance (forall a. Serialize (ref a)) => Serialize (Blobbed ref f)

-- If a monad can manage references of type @ref@ then it can store values of type
-- @Blobbed ref f@ (just by serializing the inner references) into references of type
-- @ref@
instance (MonadBlobStore m, forall a. Serialize (ref a)) => BlobStorable m (Blobbed ref f)

-- If a monad can store references of type @ref@ and a reference is serializable and nullable,
-- then it can store values of type @Nullable (Blobbed ref f)@ into references of type @ref@
instance (MonadBlobStore m, forall a. HasNull (ref a), forall a. Serialize (ref a)) => BlobStorable m (Nullable (Blobbed ref f))

type instance Base (Blobbed ref f) = f

instance (Monad m, BlobStorable m (f (Blobbed BlobRef f))) => MRecursive m (Blobbed BlobRef f) where
    -- Projecting the blobbed reference boils down to load the value it contains
    mproject (Blobbed r) = loadRef r

instance (Monad m, BlobStorable m (f (Blobbed BlobRef f))) => MCorecursive m (Blobbed BlobRef f) where
    -- Embedding a reference into a Blobbed ref boils down to storing the reference
    membed r = Blobbed <$> storeRef r

-- | A type that is an instance of @HasNull@ has a distinguished value that is considered a Null value.
class HasNull ref where
    refNull :: ref
    isNull :: ref -> Bool

instance HasNull (BlobRef a) where
    refNull = BlobRef maxBound
    isNull = (== refNull)

instance HasNull (Nullable a) where
    refNull = Null
    isNull Null = True
    isNull _ = False

instance (forall b. HasNull (ref b)) => HasNull (Blobbed ref a) where
    refNull = Blobbed refNull
    isNull (Blobbed r) = isNull r

-- | The CachedBlobbed type is equivalent to @BufferedRef@ but defined as a fixed point over `f`
--
-- A value can either be only on disk (`CBUncached`), or cached in memory (`CBCached`).
data CachedBlobbed ref f
    = CBUncached (Blobbed ref f)
    | CBCached (Blobbed ref f) (f (CachedBlobbed ref f))

cachedBlob :: CachedBlobbed ref f -> Blobbed ref f
cachedBlob (CBUncached r) = r
cachedBlob (CBCached r _) = r

type instance Base (CachedBlobbed ref f) = f

instance (Monad m, BlobStorable m (f (Blobbed BlobRef f)), Functor f) => MRecursive m (CachedBlobbed BlobRef f) where
    -- Projecting the value of a CachedBlobbed involves either projecting the value of the Blobbed field or returning the
    -- cached value.
    mproject (CBUncached r) = fmap CBUncached <$> mproject r
    mproject (CBCached _ c) = pure c

instance (Monad m, BlobStorable m (f (Blobbed BlobRef f)), Functor f) => MCorecursive m (CachedBlobbed BlobRef f) where
    -- Embedding an (f (CachedBlobbed ref f)) value into a CachedBlobbed value requires extracting the Blobbed reference
    -- and copying its embedded version to the Blobbed field of the CachedBlobbed value
    membed r = do
        b <- membed (fmap cachedBlob r)
        return (CBCached b r)

instance (forall a. Serialize (BlobRef a)) => Serialize (CachedBlobbed BlobRef f) where
    put = put . cachedBlob
    get = CBUncached <$> get

instance MonadBlobStore m => BlobStorable m (CachedBlobbed BlobRef f)

-- TODO (MRA) rename
-- | A BufferedBlobbed is a fixed point over the functor `f`
--
-- It can contain either a CachedBlobbed value or both a Blobbed value and the recursive type.
data BufferedBlobbed ref f
    = LBMemory (IORef (Blobbed ref f)) (f (BufferedBlobbed ref f))
    | LBCached (CachedBlobbed ref f)

-- | Create a BufferedBlobbed value that points to the given reference and holds the given value.
makeLBMemory :: MonadIO m => Blobbed ref f -> f (BufferedBlobbed ref f) -> m (BufferedBlobbed ref f)
makeLBMemory r a = liftIO $ do
    ref <- newIORef r
    return $ LBMemory ref a

-- | Create a BufferedBlobbed value that holds no pointer yet.
makeBufferedBlobbed :: (MonadIO m, HasNull (Blobbed ref f)) => f (BufferedBlobbed ref f) -> m (BufferedBlobbed ref f)
makeBufferedBlobbed = makeLBMemory refNull

type instance Base (BufferedBlobbed ref f) = f

instance (Monad m, BlobStorable m (f (Blobbed BlobRef f)), Functor f) => MRecursive m (BufferedBlobbed BlobRef f) where
    -- projecting a BufferedBlobbed value either means projecting the cached reference or returning the in-memory value
    mproject (LBMemory _ r) = pure r
    mproject (LBCached c) = fmap LBCached <$> mproject c
    {-# INLINE mproject #-}

instance (MonadIO m, HasNull (Blobbed ref f)) => MCorecursive m (BufferedBlobbed ref f) where
    -- embedding a value implies creating a buffered blobbed value that still doesn't hold a reference.
    membed = makeBufferedBlobbed
    {-# INLINE membed #-}

-- |Stores in-memory data to disk if it has not been stored yet and returns pointer to saved data
getBBRef :: (BlobStorable m (BufferedBlobbed BlobRef f), BlobStorable m (f (Blobbed BlobRef f)), Traversable f)
               => BufferedBlobbed BlobRef f
               -> m ((Put, BufferedBlobbed BlobRef f), Blobbed BlobRef f)
getBBRef v@(LBCached c) = (, cachedBlob c) . (, v) <$> store c
getBBRef v@(LBMemory ref _) = do
    r <- liftIO $ readIORef ref
    if isNull r
    then do
        (pu, cb) <- storeAndGetCached v
        return ((pu, LBCached cb), cachedBlob cb)
    else
        getBBRef (LBCached (CBUncached r))
    where storeAndGetCached (LBCached c) = storeUpdate c
          storeAndGetCached (LBMemory ref' t) = do
            t' <- mapM (fmap snd . storeAndGetCached) t
            rm <- liftIO $ readIORef ref'
            if (isNull rm)
            then do
                !r <- storeRef (cachedBlob <$> t')
                liftIO $ writeIORef ref' (Blobbed r)
                return (put r, CBCached (Blobbed r) t')
            else storeUpdate (CBCached rm t')

instance (MonadBlobStore m, Traversable f, BlobStorable m (f (Blobbed BlobRef f)), HasNull (Blobbed BlobRef f))
         => BlobStorable m (BufferedBlobbed BlobRef f) where
    store v = fst . fst <$> getBBRef v

    storeUpdate v = fst <$> getBBRef v

    load = return . LBCached <$> get

class FixShowable fix where
    showFix :: Functor f => (f String -> String) -> fix f -> String

instance (forall a. Show (ref a)) => FixShowable (Blobbed ref) where
    showFix _ (Blobbed r) = show r

instance (forall a. Show (ref a)) => FixShowable (CachedBlobbed ref) where
    showFix sh (CBCached r v) = "{" ++ (sh (showFix sh <$> v)) ++ "}" ++ showFix sh r
    showFix sh (CBUncached r) = showFix sh r

instance (forall a. Show (ref a)) => FixShowable (BufferedBlobbed ref) where
    showFix sh (LBMemory _ v) = "{" ++ (sh (showFix sh <$> v)) ++ "}"
    showFix sh (LBCached r) = showFix sh r

-- |Cached a fixed point value (using the 'CachedBlobbed' combinator) given
-- a function for caching the functor.
cacheCachedBlobbed :: (BlobStorable m (f (Blobbed BlobRef f)), Traversable f)
    => (forall a. f a -> m (f a))
    -- ^Function for caching the functor
    -> (CachedBlobbed BlobRef f)
    -- ^Value to cache
    -> m (CachedBlobbed BlobRef f)
cacheCachedBlobbed cacheF (CBUncached blobbed) = do
    unblobbed <- cacheF =<< mapM (cacheCachedBlobbed cacheF . CBUncached) =<< mproject blobbed
    return (CBCached blobbed unblobbed)
cacheCachedBlobbed cacheF (CBCached blobbed unblobbed) = do
    unblobbed' <- cacheF =<< mapM (cacheCachedBlobbed cacheF) unblobbed
    return (CBCached blobbed unblobbed')

-- |Cached a fixed point value (using the 'BufferedBlobbed' combinator) given
-- a function for caching the functor.
cacheBufferedBlobbed :: (BlobStorable m (f (Blobbed BlobRef f)), Traversable f)
    => (forall a. f a -> m (f a))
    -- ^Function for caching the functor
    -> BufferedBlobbed BlobRef f
    -- ^Value to cache
    -> m (BufferedBlobbed BlobRef f)
cacheBufferedBlobbed cacheF (LBMemory ref inner) = do
    inner' <- cacheF =<< mapM (cacheBufferedBlobbed cacheF) inner
    return (LBMemory ref inner')
cacheBufferedBlobbed cacheF (LBCached c) = LBCached <$> cacheCachedBlobbed cacheF c

-- BlobStorable instances
instance MonadBlobStore m => BlobStorable m IPS.IdentityProviders
instance MonadBlobStore m => BlobStorable m ARS.AnonymityRevokers
instance MonadBlobStore m => BlobStorable m Parameters.CryptographicParameters
-- FIXME: This uses serialization of accounts for storing them.
-- This is potentially quite wasteful when only small changes are made.
instance MonadBlobStore m => BlobStorable m Account
instance MonadBlobStore m => BlobStorable m Amount
instance MonadBlobStore m => BlobStorable m BakerId
instance MonadBlobStore m => BlobStorable m BakerInfo
instance MonadBlobStore m => BlobStorable m Word64
instance MonadBlobStore m => BlobStorable m BS.ByteString
instance MonadBlobStore m => BlobStorable m EncryptedAmount
<<<<<<< HEAD
instance MonadBlobStore m => BlobStorable m ()
=======
instance MonadBlobStore m => BlobStorable m TransactionHash
>>>>>>> 532f27db

instance MonadBlobStore m => BlobStorable m AccountEncryptedAmount
instance MonadBlobStore m => BlobStorable m PersistingAccountData
instance MonadBlobStore m => BlobStorable m Authorizations
instance MonadBlobStore m => BlobStorable m ProtocolUpdate
instance MonadBlobStore m => BlobStorable m ExchangeRate
instance MonadBlobStore m => BlobStorable m ElectionDifficulty
instance MonadBlobStore m => BlobStorable m AccountReleaseSchedule
instance MonadBlobStore m => BlobStorable m (Map AccountAddress Timestamp)

newtype StoreSerialized a = StoreSerialized { unStoreSerialized :: a }
    deriving newtype (Serialize)
instance (MonadBlobStore m, Serialize a) => BlobStorable m (StoreSerialized a)
deriving newtype instance HashableTo h a => HashableTo h (StoreSerialized a)
deriving newtype instance MHashableTo m h a => MHashableTo m h (StoreSerialized a)

data HashedBufferedRef a
  = HashedBufferedRef
      { bufferedReference :: !(BufferedRef a),
        bufferedHash :: !(Maybe H.Hash)
      }

bufferHashed :: MonadIO m => Hashed a -> m (HashedBufferedRef a)
bufferHashed (Hashed val h) = do
  br <- makeBRMemory refNull val
  return $ HashedBufferedRef br (Just h)

makeHashedBufferedRef :: (MonadIO m, MHashableTo m H.Hash a) => a -> m (HashedBufferedRef a)
makeHashedBufferedRef val = do
  h <- getHashM val
  bufferHashed (Hashed val h)

instance (BlobStorable m a, MHashableTo m H.Hash a) => MHashableTo m H.Hash (HashedBufferedRef a) where
  getHashM ref = maybe (getHashM =<< refLoad ref) return (bufferedHash ref)

instance Show a => Show (HashedBufferedRef a) where
  show ref = show (bufferedReference ref) ++ maybe "" (\x -> " with hash: " ++ show x) (bufferedHash ref)

instance (BlobStorable m a, MHashableTo m H.Hash a) => BlobStorable m (HashedBufferedRef a) where
  store b =
    -- store the value if needed and then serialize the returned reference.
    getBRRef (bufferedReference b) >>= store
  load =
    -- deserialize the reference and keep it as blobbed
    fmap (flip HashedBufferedRef Nothing . BRBlobbed) <$> load
  storeUpdate (HashedBufferedRef brm _) = do
    (pt, br) <- storeUpdate brm
    h <- getHashM . fst =<< cacheBufferedRef br
    return (pt, HashedBufferedRef br (Just h))

instance (Monad m, BlobStorable m a, MHashableTo m H.Hash a) => Reference m HashedBufferedRef a where
  refFlush ref = do
    (br, r) <- flushBufferedRef (bufferedReference ref)
    return (HashedBufferedRef br (bufferedHash ref), r)

  refLoad = loadBufferedRef . bufferedReference

  refMake val = do
    br <- makeBRMemory refNull val
    h <- getHashM val
    return $ HashedBufferedRef br (Just h)

  refCache ref = do
    (val, br) <- cacheBufferedRef (bufferedReference ref)
    case bufferedHash ref of
      Nothing -> do
        h <- getHashM val
        return (val, ref {bufferedReference = br, bufferedHash = Just h})
      theHash@(Just _) -> return (val, ref {bufferedReference = br, bufferedHash = theHash})

  refUncache ref = do
    br <- uncacheBuffered (bufferedReference ref)
    return $ ref {bufferedReference = br}
  {-# INLINE refFlush #-}
  {-# INLINE refLoad #-}
  {-# INLINE refMake #-}
  {-# INLINE refCache #-}
  {-# INLINE refUncache #-}

instance (BlobStorable m a, MHashableTo m H.Hash a) => BlobStorable m (Nullable (HashedBufferedRef a)) where
    store Null = return $ put (refNull :: BlobRef a)
    store (Some v) = store v
    load = do
        (r :: BlobRef a) <- get
        if isNull r then
            return (pure Null)
        else
            return $ pure $ Some $ HashedBufferedRef (BRBlobbed r) Nothing
    storeUpdate n@Null = return (put (refNull :: BlobRef a), n)
    storeUpdate (Some v) = do
        (r, v') <- storeUpdate v
        return (r, Some v')

-- |This class abstracts values that can be cached in some monad.
class Cacheable m a where
    -- |Recursively cache a value of type @a@.
    cache :: a -> m a
    default cache :: (Applicative m) => a -> m a
    cache = pure
instance (Applicative m, Cacheable m a) => Cacheable m (Nullable a) where
    cache Null = pure Null
    cache (Some v) = Some <$> cache v

instance (BlobStorable m a, Cacheable m a) => Cacheable m (BufferedRef a) where
    cache BRBlobbed{..} = do
        brValue <- cache =<< loadRef brRef
        brIORef <- liftIO $ newIORef brRef
        return BRMemory{..}
    cache br@BRMemory{..} = do
        cachedVal <- cache brValue
        return br{brValue = cachedVal}

instance (MHashableTo m H.Hash a, BlobStorable m a, Cacheable m a) => Cacheable m (HashedBufferedRef a) where
  cache (HashedBufferedRef ref Nothing) = do
    ref' <- cache ref
    hsh <- getHashM =<< refLoad ref'
    return (HashedBufferedRef ref' (Just hsh))
  cache (HashedBufferedRef ref hsh) = do
    ref' <- cache ref
    return (HashedBufferedRef ref' hsh)

instance (Applicative m, Cacheable m a, Cacheable m b) => Cacheable m (a, b) where
    cache (x, y) = (,) <$> cache x <*> cache y

instance Applicative m => Cacheable m () where
    cache _ = pure ()

-- Required for caching PersistentAccount
instance (Applicative m) => Cacheable m EncryptedAmount
instance (Applicative m) => Cacheable m AccountReleaseSchedule
instance (Applicative m) => Cacheable m (Map AccountAddress Timestamp)
instance (Applicative m) => Cacheable m PersistingAccountData
-- Required for caching AccountIndexes
instance (Applicative m) => Cacheable m Word64
-- Required for caching BlockStatePointers
instance (Applicative m) => Cacheable m IPS.IdentityProviders
instance (Applicative m) => Cacheable m ARS.AnonymityRevokers
instance (Applicative m) => Cacheable m Parameters.CryptographicParameters
-- Required for caching Bakers
instance (Applicative m) => Cacheable m BakerInfo
instance (Applicative m) => Cacheable m Amount
-- Required for caching Updates
instance (Applicative m) => Cacheable m (StoreSerialized a)<|MERGE_RESOLUTION|>--- conflicted
+++ resolved
@@ -682,11 +682,8 @@
 instance MonadBlobStore m => BlobStorable m Word64
 instance MonadBlobStore m => BlobStorable m BS.ByteString
 instance MonadBlobStore m => BlobStorable m EncryptedAmount
-<<<<<<< HEAD
+instance MonadBlobStore m => BlobStorable m TransactionHash
 instance MonadBlobStore m => BlobStorable m ()
-=======
-instance MonadBlobStore m => BlobStorable m TransactionHash
->>>>>>> 532f27db
 
 instance MonadBlobStore m => BlobStorable m AccountEncryptedAmount
 instance MonadBlobStore m => BlobStorable m PersistingAccountData
