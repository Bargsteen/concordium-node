--- conflicted
+++ resolved
@@ -664,11 +664,7 @@
         bsp <- loadPBS pbs
         return $! bspTransactionOutcomes bsp ^? ix transHash
 
-<<<<<<< HEAD
-doGetTransactionOutcomesHash :: MonadBlobStore m => PersistentBlockState -> m TransactionOutcomesHash 
-=======
-doGetTransactionOutcomesHash :: MonadBlobStore r m => PersistentBlockState -> PersistentBlockStateMonad r m TransactionOutcomesHash
->>>>>>> 51eaa391
+doGetTransactionOutcomesHash :: MonadBlobStore m => PersistentBlockState -> m TransactionOutcomesHash
 doGetTransactionOutcomesHash pbs =  do
     bsp <- loadPBS pbs
     return $! getHash (bspTransactionOutcomes bsp)
