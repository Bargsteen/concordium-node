--- conflicted
+++ resolved
@@ -684,23 +684,18 @@
         bsp <- loadPBS pbs
         return $! bspTransactionOutcomes bsp ^? ix transHash
 
-<<<<<<< HEAD
-doGetTransactionOutcomesHash :: IsSuitableForPersistentBlockState r m => PersistentBlockState -> PersistentBlockStateMonad r m TransactionOutcomesHash 
+doGetTransactionOutcomesHash :: MonadPersistentBlockState r m => PersistentBlockState -> PersistentBlockStateMonad r m TransactionOutcomesHash 
 doGetTransactionOutcomesHash pbs =  do
     bsp <- loadPBS pbs
     return $! getHash (bspTransactionOutcomes bsp)
 
-doSetTransactionOutcomes :: IsSuitableForPersistentBlockState r m => PersistentBlockState -> [TransactionSummary] -> PersistentBlockStateMonad r m PersistentBlockState
-=======
 doSetTransactionOutcomes :: MonadPersistentBlockState r m => PersistentBlockState -> [TransactionSummary] -> PersistentBlockStateMonad r m PersistentBlockState
->>>>>>> cb7c5e5e
 doSetTransactionOutcomes pbs transList = do
         bsp <- loadPBS pbs
         storePBS pbs bsp {bspTransactionOutcomes = Transactions.transactionOutcomesFromList transList}
 
-<<<<<<< HEAD
 -- Must be called on a frozen blockstate, as hashes are not evaluated until then.
-doGetStateHash :: IsSuitableForPersistentBlockState r m => PersistentBlockState -> PersistentBlockStateMonad r m StateHash
+doGetStateHash :: MonadPersistentBlockState r m => PersistentBlockState -> PersistentBlockStateMonad r m StateHash
 doGetStateHash pbs  = do
         bsp <- loadPBS pbs
         return $! case (bspHashes bsp) of
@@ -708,10 +703,7 @@
                 Just hashes' -> Basic.blockStateHash hashes'
         
 
-doNotifyExecutionCost :: IsSuitableForPersistentBlockState r m => PersistentBlockState -> Amount -> PersistentBlockStateMonad r m PersistentBlockState
-=======
 doNotifyExecutionCost :: MonadPersistentBlockState r m => PersistentBlockState -> Amount -> PersistentBlockStateMonad r m PersistentBlockState
->>>>>>> cb7c5e5e
 doNotifyExecutionCost pbs amnt = do
         bsp <- loadPBS pbs
         storePBS pbs bsp {bspBank = bspBank bsp & unhashed . Rewards.executionCost +~ amnt}
