--- conflicted
+++ resolved
@@ -56,6 +56,7 @@
 import Concordium.Logger (MonadLogger)
 import Concordium.Types.HashableTo
 import qualified Concordium.GlobalState.Persistent.LFMBTree as L
+import Concordium.GlobalState.Persistent.BlockState.Types
 
 type PersistentBlockState = IORef (BufferedRef BlockStatePointers)
 
@@ -70,25 +71,11 @@
     bspCryptographicParameters :: !(HashedBufferedRef CryptographicParameters),
     -- FIXME: Store transaction outcomes in a way that allows for individual indexing.
     bspTransactionOutcomes :: !Transactions.TransactionOutcomes,
-<<<<<<< HEAD
+    bspHashes :: !(Maybe Basic.BlockStateHashes),
     bspUpdates :: !(BufferedRef Updates)
 }
 
-instance (MonadBlobStore m BlobRef, MonadIO m) => BlobStorable m BlobRef BlockStatePointers where
-    storeUpdate p bsp0@BlockStatePointers{..} = do
-        (paccts, bspAccounts') <- storeUpdate p bspAccounts
-        (pinsts, bspInstances') <- storeUpdate p bspInstances
-        (pmods, bspModules') <- storeUpdate p bspModules
-        (pips, bspIdentityProviders') <- storeUpdate p bspIdentityProviders
-        (pars, bspAnonymityRevokers') <- storeUpdate p bspAnonymityRevokers
-        (pbps, bspBirkParameters') <- storeUpdate p bspBirkParameters
-        (pcryptps, bspCryptographicParameters') <- storeUpdate p bspCryptographicParameters
-        (pupdates, bspUpdates') <- storeUpdate p bspUpdates
-=======
-    bspHashes :: !(Maybe Basic.BlockStateHashes)
-}
-
-makeBlockHashesM :: (MonadIO m, MonadReader r m, HasBlobStore r) => BlockStatePointers -> m Basic.BlockStateHashes
+makeBlockHashesM :: MonadStateStore r m => BlockStatePointers -> m Basic.BlockStateHashes
 makeBlockHashesM BlockStatePointers {..} = do
   birkHash <- getHashM bspBirkParameters
   cryptoHash <- getHashM bspCryptographicParameters
@@ -106,7 +93,7 @@
       blockStateHash = H.hashOfHashes hashOfBirkCryptoIPsARs hashOfModulesBankAccountsIntances
   return Basic.BlockStateHashes {..}
 
-instance (MonadIO m, MonadReader r m, HasBlobStore r) => MHashableTo m H.Hash BlockStatePointers where
+instance MonadStateStore r m => MHashableTo m H.Hash BlockStatePointers where
   getHashM bps = maybe (fmap Basic.blockStateHash (makeBlockHashesM bps)) (return . Basic.blockStateHash) (bspHashes bps)
 
 instance (MonadIO m, MonadReader r m, HasBlobStore r, BlobStorable r m (Nullable (BlobRef Accounts.RegIdHistory))) => BlobStorable r m BlockStatePointers where
@@ -118,7 +105,7 @@
         (pars, bspAnonymityRevokers') <- storeUpdate bspAnonymityRevokers
         (pbps, bspBirkParameters') <- storeUpdate bspBirkParameters
         (pcryptps, bspCryptographicParameters') <- storeUpdate bspCryptographicParameters
->>>>>>> d2109861
+        (pupdates, bspUpdates') <- storeUpdate bspUpdates
         let putBSP = do
                 paccts
                 pinsts
@@ -142,16 +129,16 @@
                 })
     store bsp = fst <$> storeUpdate bsp
     load = do
-        maccts <- label "Accounts" $ load
-        minsts <- label "Instances" $ load
-        mmods <- label "Modules" $ load
+        maccts <- label "Accounts" load
+        minsts <- label "Instances" load
+        mmods <- label "Modules" load
         bspBank <- makeHashed <$> label "Bank" get
-        mpips <- label "Identity providers" $ load
-        mars <- label "Anonymity revokers" $ load
-        mbps <- label "Birk parameters" $ load
-        mcryptps <- label "Cryptographic parameters" $ load
-        bspTransactionOutcomes <- label "Transaction outcomes" $ get
-        mUpdates <- label "Updates" $ load p
+        mpips <- label "Identity providers" load
+        mars <- label "Anonymity revokers" load
+        mbps <- label "Birk parameters" load
+        mcryptps <- label "Cryptographic parameters" load
+        bspTransactionOutcomes <- label "Transaction outcomes" get
+        mUpdates <- label "Updates" load
         return $! do
             bspAccounts <- maccts
             bspInstances <- minsts
@@ -160,11 +147,8 @@
             bspAnonymityRevokers <- mars
             bspBirkParameters <- mbps
             bspCryptographicParameters <- mcryptps
-<<<<<<< HEAD
             bspUpdates <- mUpdates
-=======
             let bspHashes = Nothing
->>>>>>> d2109861
             return $! BlockStatePointers{..}
 
 data PersistentModule = PersistentModule {
@@ -182,7 +166,7 @@
     put PersistentModule{..} = put pmInterface <> put pmIndex
     get = PersistentModule <$> get <*> get
 
-instance (MonadIO m, MonadReader r m, HasBlobStore r) => BlobStorable r m PersistentModule
+instance MonadStateStore r m => BlobStorable r m PersistentModule
 
 data Modules = Modules {
     modules :: Trie.TrieN (BufferedBlobbed BlobRef) ModuleRef PersistentModule,
@@ -239,17 +223,17 @@
 
 makeLenses ''PersistentBirkParameters
 
-instance (MonadIO m, MonadReader r m, HasBlobStore r) => MHashableTo m H.Hash PersistentBirkParameters where
+instance MonadStateStore r m => MHashableTo m H.Hash PersistentBirkParameters where
   getHashM PersistentBirkParameters {..} = do
     currentHash <- getHashM _birkCurrentBakers
     prevHash <- getHashM _birkPrevEpochBakers
     lotteryHash <- getHashM _birkLotteryBakers
-    let bpH0 = H.hash $ "ElectDiff" <> encode _birkElectionDifficulty <> "SeedState" <> encode _birkSeedState
+    let bpH0 = H.hash $ "SeedState" <> encode _birkSeedState
         bpH1 = H.hashOfHashes prevHash lotteryHash
         bpH2 = H.hashOfHashes currentHash bpH1
     return $ H.hashOfHashes bpH0 bpH2
 
-instance (MonadIO m, MonadReader r m, HasBlobStore r) => BlobStorable r m PersistentBirkParameters where
+instance MonadStateStore r m => BlobStorable r m PersistentBirkParameters where
     storeUpdate bps@PersistentBirkParameters{..} = do
         (ppebs, prevEpochBakers) <- storeUpdate _birkPrevEpochBakers
         (plbs, lotteryBakers) <- storeUpdate _birkLotteryBakers
@@ -264,20 +248,11 @@
                     _birkPrevEpochBakers = prevEpochBakers,
                     _birkLotteryBakers = lotteryBakers
                 })
-<<<<<<< HEAD
-    store p bps = fst <$> storeUpdate p bps
-    load p = do
-        mcbs <- label "Current bakers" $ load p
-        mpebs <- label "Previous-epoch bakers" $ load p
-        mlbs <- label "Lottery bakers" $ load p
-=======
     store bps = fst <$> storeUpdate bps
     load = do
-        _birkElectionDifficulty <- label "Election difficulty" get
         mcbs <- label "Current bakers" $ load
         mpebs <- label "Previous-epoch bakers" $ load
         mlbs <- label "Lottery bakers" $ load
->>>>>>> d2109861
         _birkSeedState <- label "Seed state" get
         return $! do
             _birkCurrentBakers <- mcbs
@@ -285,7 +260,7 @@
             _birkLotteryBakers <- mlbs
             return PersistentBirkParameters{..}
 
-makePersistentBirkParameters :: (MonadIO m, MonadReader r m, HasBlobStore r) => Basic.BasicBirkParameters -> m PersistentBirkParameters
+makePersistentBirkParameters :: MonadStateStore r m => Basic.BasicBirkParameters -> m PersistentBirkParameters
 makePersistentBirkParameters Basic.BasicBirkParameters{..} = do
     prevEpochBakers <- refMake =<< makePersistentBakers ( _unhashed _birkPrevEpochBakers)
     lotteryBakers <- refMake =<< makePersistentBakers (_unhashed _birkLotteryBakers)
@@ -296,35 +271,8 @@
         lotteryBakers
         _birkSeedState
 
-makePersistent :: (MonadIO m, MonadReader r m, HasBlobStore r)  => Basic.BlockState -> m PersistentBlockState
+makePersistent :: MonadStateStore r m  => Basic.BlockState -> m PersistentBlockState
 makePersistent Basic.BlockState{..} = do
-<<<<<<< HEAD
-    persistentBlockInstances <- Instances.makePersistent _blockInstances
-    persistentBirkParameters <- makePersistentBirkParameters _blockBirkParameters
-    liftIO $ do
-        persistentMods <- makePersistentModules _blockModules
-        modules <- makeBufferedRef $! persistentMods
-        identityProviders <- makeBufferedRef $! _blockIdentityProviders
-        anonymityRevokers <- makeBufferedRef $! _blockAnonymityRevokers
-        cryptographicParameters <- makeBufferedRef $! _blockCryptographicParameters
-        blockAccounts <- Accounts.makePersistent _blockAccounts
-        updates <- makeBufferedRef =<< makePersistentUpdates _blockUpdates
-        bsp <- makeBufferedRef $ BlockStatePointers {
-            bspAccounts = blockAccounts
-            , bspInstances = persistentBlockInstances
-            , bspModules = modules
-            , bspBank = _blockBank
-            , bspIdentityProviders = identityProviders
-            , bspAnonymityRevokers = anonymityRevokers
-            , bspBirkParameters = persistentBirkParameters
-            , bspCryptographicParameters = cryptographicParameters
-            , bspTransactionOutcomes = _blockTransactionOutcomes
-            , bspUpdates = updates
-            }
-        newIORef $! bsp
-
-initialPersistentState :: MonadIO m => Basic.BasicBirkParameters
-=======
   persistentBlockInstances <- Instances.makePersistent _blockInstances
   persistentBirkParameters <- makePersistentBirkParameters _blockBirkParameters
   persistentMods <- makePersistentModules _blockModules
@@ -333,6 +281,7 @@
   anonymityRevokers <- bufferHashed _blockAnonymityRevokers
   cryptographicParameters <- bufferHashed _blockCryptographicParameters
   blockAccounts <- Accounts.makePersistent _blockAccounts
+  updates <- makeBufferedRef =<< makePersistentUpdates _blockUpdates
   bsp <-
     makeBufferedRef $
       BlockStatePointers
@@ -345,12 +294,12 @@
           bspBirkParameters = persistentBirkParameters,
           bspCryptographicParameters = cryptographicParameters,
           bspTransactionOutcomes = _blockTransactionOutcomes,
+          bspUpdates = updates,
           bspHashes = Just _blockHashes
         }
   liftIO $ newIORef $! bsp
 
-initialPersistentState :: (MonadIO m, MonadReader r m, HasBlobStore r) =>Basic.BasicBirkParameters
->>>>>>> d2109861
+initialPersistentState :: MonadStateStore r m => Basic.BasicBirkParameters
              -> CryptographicParameters
              -> [TransientAccount.Account]
              -> IPS.IdentityProviders
@@ -363,33 +312,13 @@
 
 -- |Mostly empty block state, apart from using 'Rewards.genesisBankStatus' which
 -- has hard-coded initial values for amount of gtu in existence.
-<<<<<<< HEAD
-emptyBlockState :: MonadIO m => PersistentBirkParameters -> CryptographicParameters -> Authorizations -> ChainParameters -> m PersistentBlockState
-emptyBlockState bspBirkParameters cryptParams auths chainParams = liftIO $ do
-    modules <- makeBufferedRef $! emptyModules
-    identityProviders <- makeBufferedRef $! IPS.emptyIdentityProviders
-    anonymityRevokers <- makeBufferedRef $! ARS.emptyAnonymityRevokers
-    cryptographicParameters <- makeBufferedRef $! cryptParams
-    bspUpdates <- makeBufferedRef =<< initialUpdates auths chainParams
-    bsp <- makeBufferedRef $ BlockStatePointers {
-        bspAccounts = Accounts.emptyAccounts
-        , bspInstances = Instances.emptyInstances
-        , bspModules = modules
-        , bspBank = Rewards.emptyBankStatus
-        , bspIdentityProviders = identityProviders
-        , bspAnonymityRevokers = anonymityRevokers
-        , bspCryptographicParameters = cryptographicParameters
-        , bspTransactionOutcomes = Transactions.emptyTransactionOutcomes
-        ,..
-    }
-    newIORef $! bsp
-=======
-emptyBlockState :: (MonadIO m, MonadReader r m, HasBlobStore r) => PersistentBirkParameters -> CryptographicParameters -> m PersistentBlockState
-emptyBlockState bspBirkParameters cryptParams = do
+emptyBlockState :: MonadStateStore r m => PersistentBirkParameters -> CryptographicParameters -> Authorizations -> ChainParameters -> m PersistentBlockState
+emptyBlockState bspBirkParameters cryptParams auths chainParams = do
   modules <- refMake emptyModules
   identityProviders <- refMake IPS.emptyIdentityProviders
   anonymityRevokers <- refMake ARS.emptyAnonymityRevokers
   cryptographicParameters <- refMake cryptParams
+  bspUpdates <- refMake =<< initialUpdates auths chainParams
   -- calculate hashes
   birkHash <- getHashM bspBirkParameters
   cryptoHash <- getHashM cryptographicParameters
@@ -419,9 +348,8 @@
             ..
           }
   liftIO $ newIORef $! bsp
->>>>>>> d2109861
-
-fromPersistentInstance ::  MonadPersistentBlockState r m =>
+
+fromPersistentInstance ::  MonadStateStore r m =>
     PersistentBlockState -> Instances.PersistentInstance -> m Instance
 fromPersistentInstance _ Instances.PersistentInstance{pinstanceCachedParameters = (Some CacheableInstanceParameters{..}), ..} = do
     PersistentInstanceParameters{..} <- loadBufferedRef pinstanceParameters
@@ -460,41 +388,28 @@
                     ..
                 }
 
-type MonadPersistentBlockState r m =
-  ( MHashableTo m H.Hash IPS.IdentityProviders,
-    MHashableTo m H.Hash ARS.AnonymityRevokers,
-    MHashableTo m H.Hash Modules,
-    MHashableTo m H.Hash PersistentAccount,
-    MHashableTo m H.Hash CryptographicParameters,
-    MonadIO m,
-    MonadReader r m,
-    HasBlobStore r,
-    BlobStorable r m (Nullable (BufferedRef BakerInfo, Amount)),
-    MHashableTo (PersistentBlockStateMonad r m) H.Hash PersistentBakers
-  )
-
-loadPBS :: MonadPersistentBlockState r m => PersistentBlockState -> m BlockStatePointers
+loadPBS :: MonadStateStore r m => PersistentBlockState -> m BlockStatePointers
 loadPBS = loadBufferedRef <=< liftIO . readIORef
 
-storePBS :: MonadPersistentBlockState r m => PersistentBlockState -> BlockStatePointers -> m PersistentBlockState
+storePBS :: MonadStateStore r m => PersistentBlockState -> BlockStatePointers -> m PersistentBlockState
 storePBS pbs bsp = liftIO $ do
     pbsp <- makeBufferedRef bsp
     writeIORef pbs pbsp
     return pbs
 
-doGetModule :: MonadPersistentBlockState r m => PersistentBlockState -> ModuleRef -> m (Maybe Module)
+doGetModule :: MonadStateStore r m => PersistentBlockState -> ModuleRef -> m (Maybe Module)
 doGetModule s modRef = do
     bsp <- loadPBS s
     mods <- refLoad (bspModules bsp)
     fmap persistentModuleToModule <$> Trie.lookup modRef (modules mods)
 
-doGetModuleList :: MonadPersistentBlockState r m => PersistentBlockState -> m [ModuleRef]
+doGetModuleList :: MonadStateStore r m => PersistentBlockState -> m [ModuleRef]
 doGetModuleList s = do
     bsp <- loadPBS s
     mods <- refLoad (bspModules bsp)
     Trie.keys (modules mods)
 
-doPutNewModule :: MonadPersistentBlockState r m =>PersistentBlockState
+doPutNewModule :: MonadStateStore r m =>PersistentBlockState
     -> Wasm.ModuleInterface
     -> m (Bool, PersistentBlockState)
 doPutNewModule pbs pmInterface = do
@@ -514,17 +429,17 @@
         else
             return (False, pbs)
 
-doGetBlockBirkParameters :: MonadPersistentBlockState r m => PersistentBlockState -> m PersistentBirkParameters
+doGetBlockBirkParameters :: MonadStateStore r m => PersistentBlockState -> m PersistentBirkParameters
 doGetBlockBirkParameters pbs = bspBirkParameters <$> loadPBS pbs
 
-doAddBaker :: MonadPersistentBlockState r m => PersistentBlockState -> BakerInfo -> m (Either BakerError BakerId, PersistentBlockState)
+doAddBaker :: MonadStateStore r m => PersistentBlockState -> BakerInfo -> m (Either BakerError BakerId, PersistentBlockState)
 doAddBaker pbs binfo = do
         bsp <- loadPBS pbs
         createBaker binfo (bspBirkParameters bsp ^. birkCurrentBakers) >>= \case
             Left err -> return (Left err, pbs)
             Right (bid, newBakers) -> (Right bid,) <$> storePBS pbs (bsp {bspBirkParameters = bspBirkParameters bsp & birkCurrentBakers .~ newBakers})
 
-doUpdateBaker :: MonadPersistentBlockState r m => PersistentBlockState -> BB.BakerUpdate -> PersistentBlockStateMonad r m (Bool, PersistentBlockState)
+doUpdateBaker :: MonadStateStore r m => PersistentBlockState -> BB.BakerUpdate -> PersistentBlockStateMonad r m (Bool, PersistentBlockState)
 doUpdateBaker pbs bupdate = do
         bsp <- loadPBS pbs
         PersistentBlockStateMonad (updateBaker bupdate (bspBirkParameters bsp ^. birkCurrentBakers)) >>= \case
@@ -532,48 +447,48 @@
             Just newBakers ->
               (True,) <$!> storePBS pbs (bsp {bspBirkParameters = bspBirkParameters bsp & birkCurrentBakers .~ newBakers})
 
-doRemoveBaker :: MonadPersistentBlockState r m => PersistentBlockState -> BakerId -> PersistentBlockStateMonad r m (Bool, PersistentBlockState)
+doRemoveBaker :: MonadStateStore r m => PersistentBlockState -> BakerId -> PersistentBlockStateMonad r m (Bool, PersistentBlockState)
 doRemoveBaker pbs bid = do
         bsp <- loadPBS pbs
         (rv, newBakers) <- PersistentBlockStateMonad $ removeBaker bid (bspBirkParameters bsp ^. birkCurrentBakers)
         (rv,) <$> storePBS pbs (bsp {bspBirkParameters = bspBirkParameters bsp & birkCurrentBakers .~ newBakers})
 
-doGetRewardStatus :: MonadPersistentBlockState r m => PersistentBlockState -> PersistentBlockStateMonad r m Rewards.BankStatus
+doGetRewardStatus :: MonadStateStore r m => PersistentBlockState -> PersistentBlockStateMonad r m Rewards.BankStatus
 doGetRewardStatus pbs = _unhashed . bspBank <$> loadPBS pbs
 
-doSetInflation :: MonadPersistentBlockState r m => PersistentBlockState -> Amount -> PersistentBlockStateMonad r m PersistentBlockState
+doSetInflation :: MonadStateStore r m => PersistentBlockState -> Amount -> PersistentBlockStateMonad r m PersistentBlockState
 doSetInflation pbs amount = do
         bsp <- loadPBS pbs
         storePBS pbs (bsp {bspBank = bspBank bsp & unhashed . Rewards.mintedGTUPerSlot .~ amount})
 
-doMint :: MonadPersistentBlockState r m => PersistentBlockState -> Amount -> PersistentBlockStateMonad r m (Amount, PersistentBlockState)
+doMint :: MonadStateStore r m => PersistentBlockState -> Amount -> PersistentBlockStateMonad r m (Amount, PersistentBlockState)
 doMint pbs amount = do
         bsp <- loadPBS pbs
         let newBank = bspBank bsp & (unhashed . Rewards.totalGTU +~ amount) . (unhashed . Rewards.centralBankGTU +~ amount)
         (newBank ^. unhashed . Rewards.centralBankGTU,) <$> storePBS pbs (bsp {bspBank = newBank})
 
-doDecrementCentralBankGTU :: MonadPersistentBlockState r m => PersistentBlockState -> Amount -> PersistentBlockStateMonad r m (Amount, PersistentBlockState)
+doDecrementCentralBankGTU :: MonadStateStore r m => PersistentBlockState -> Amount -> PersistentBlockStateMonad r m (Amount, PersistentBlockState)
 doDecrementCentralBankGTU pbs amount = do
         bsp <- loadPBS pbs
         let newBank = bspBank bsp & unhashed . Rewards.centralBankGTU -~ amount
         (newBank ^. unhashed . Rewards.centralBankGTU,) <$> storePBS pbs (bsp {bspBank = newBank})
 
-doGetAccount :: MonadPersistentBlockState r m => PersistentBlockState -> AccountAddress -> m (Maybe PersistentAccount)
+doGetAccount :: MonadStateStore r m => PersistentBlockState -> AccountAddress -> m (Maybe PersistentAccount)
 doGetAccount pbs addr = do
         bsp <- loadPBS pbs
         Accounts.getAccount addr (bspAccounts bsp)
 
-doAccountList :: MonadPersistentBlockState r m => PersistentBlockState -> PersistentBlockStateMonad r m [AccountAddress]
+doAccountList :: MonadStateStore r m => PersistentBlockState -> PersistentBlockStateMonad r m [AccountAddress]
 doAccountList pbs = do
         bsp <- loadPBS pbs
         Accounts.accountAddresses (bspAccounts bsp)
 
-doRegIdExists :: MonadPersistentBlockState r m => PersistentBlockState -> ID.CredentialRegistrationID -> m Bool
+doRegIdExists :: MonadStateStore r m => PersistentBlockState -> ID.CredentialRegistrationID -> m Bool
 doRegIdExists pbs regid = do
         bsp <- loadPBS pbs
         fst <$> Accounts.regIdExists regid (bspAccounts bsp)
 
-doPutNewAccount :: MonadPersistentBlockState r m => PersistentBlockState -> PersistentAccount -> m (Bool, PersistentBlockState)
+doPutNewAccount :: MonadStateStore r m => PersistentBlockState -> PersistentAccount -> m (Bool, PersistentBlockState)
 doPutNewAccount pbs acct = do
         bsp <- loadPBS pbs
         -- Add the account
@@ -594,7 +509,7 @@
         else
             return (False, pbs)
 
-doModifyAccount :: MonadPersistentBlockState r m => PersistentBlockState -> AccountUpdate -> m PersistentBlockState
+doModifyAccount :: MonadStateStore r m => PersistentBlockState -> AccountUpdate -> m PersistentBlockState
 doModifyAccount pbs aUpd@AccountUpdate{..} = do
         bsp <- loadPBS pbs
         -- Do the update to the account
@@ -616,19 +531,19 @@
           newAcc <- Accounts.updateAccount aUpd oldAccount
           return (delegate, newAcc)
 
-doGetInstance :: MonadPersistentBlockState r m => PersistentBlockState -> ContractAddress -> m (Maybe Instance)
+doGetInstance :: MonadStateStore r m => PersistentBlockState -> ContractAddress -> m (Maybe Instance)
 doGetInstance pbs caddr = do
         bsp <- loadPBS pbs
         minst <- Instances.lookupContractInstance caddr (bspInstances bsp)
         forM minst $ fromPersistentInstance pbs
 
-doContractInstanceList :: MonadPersistentBlockState r m => PersistentBlockState -> m [Instance]
+doContractInstanceList :: MonadStateStore r m => PersistentBlockState -> m [Instance]
 doContractInstanceList pbs = do
         bsp <- loadPBS pbs
         insts <- Instances.allInstances (bspInstances bsp)
         mapM (fromPersistentInstance pbs) insts
 
-doPutNewInstance :: MonadPersistentBlockState r m => PersistentBlockState -> (ContractAddress -> Instance) -> PersistentBlockStateMonad r m (ContractAddress, PersistentBlockState)
+doPutNewInstance :: MonadStateStore r m => PersistentBlockState -> (ContractAddress -> Instance) -> PersistentBlockStateMonad r m (ContractAddress, PersistentBlockState)
 doPutNewInstance pbs fnew = do
         bsp <- loadPBS pbs
         -- Create the instance
@@ -670,7 +585,7 @@
                 pinstanceHash = instanceHash
             })
 
-doModifyInstance :: MonadPersistentBlockState r m => PersistentBlockState -> ContractAddress -> AmountDelta -> Wasm.ContractState -> m PersistentBlockState
+doModifyInstance :: MonadStateStore r m => PersistentBlockState -> ContractAddress -> AmountDelta -> Wasm.ContractState -> m PersistentBlockState
 doModifyInstance pbs caddr deltaAmnt val = do
         bsp <- loadPBS pbs
         -- Update the instance
@@ -699,7 +614,7 @@
                 return (Just acct, rehash (pinstanceParameterHash piParams) $ oldInst {pinstanceParameters = newParamsRef, pinstanceAmount = applyAmountDelta deltaAmnt (pinstanceAmount oldInst), pinstanceModel = val})
         rehash iph inst@(PersistentInstance {..}) = inst {pinstanceHash = makeInstanceHash' iph pinstanceModel pinstanceAmount}
 
-doDelegateStake :: MonadPersistentBlockState r m => PersistentBlockState -> AccountAddress -> Maybe BakerId -> m (Bool, PersistentBlockState)
+doDelegateStake :: MonadStateStore r m => PersistentBlockState -> AccountAddress -> Maybe BakerId -> m (Bool, PersistentBlockState)
 doDelegateStake pbs aaddr target = do
         bsp <- loadPBS pbs
         targetValid <- case target of
@@ -728,19 +643,19 @@
                     return (True, pbs')
         else return (False, pbs)
 
-doGetIdentityProvider :: MonadPersistentBlockState r m => PersistentBlockState -> ID.IdentityProviderIdentity -> m (Maybe IPS.IpInfo)
+doGetIdentityProvider :: MonadStateStore r m => PersistentBlockState -> ID.IdentityProviderIdentity -> m (Maybe IPS.IpInfo)
 doGetIdentityProvider pbs ipId = do
         bsp <- loadPBS pbs
         ips <- refLoad (bspIdentityProviders bsp)
         return $! IPS.idProviders ips ^? ix ipId
 
-doGetAllIdentityProvider :: MonadPersistentBlockState r m => PersistentBlockState -> PersistentBlockStateMonad r m [IPS.IpInfo]
+doGetAllIdentityProvider :: MonadStateStore r m => PersistentBlockState -> PersistentBlockStateMonad r m [IPS.IpInfo]
 doGetAllIdentityProvider pbs = do
         bsp <- loadPBS pbs
         ips <- refLoad (bspIdentityProviders bsp)
         return $! Map.elems $ IPS.idProviders ips
 
-doGetAnonymityRevokers :: MonadPersistentBlockState r m => PersistentBlockState -> [ID.ArIdentity] -> PersistentBlockStateMonad r m (Maybe [ARS.ArInfo])
+doGetAnonymityRevokers :: MonadStateStore r m => PersistentBlockState -> [ID.ArIdentity] -> PersistentBlockStateMonad r m (Maybe [ARS.ArInfo])
 doGetAnonymityRevokers pbs arIds = do
         bsp <- loadPBS pbs
         ars <- refLoad (bspAnonymityRevokers bsp)
@@ -748,90 +663,83 @@
           $! let arsMap = ARS.arRevokers ars
               in forM arIds (`Map.lookup` arsMap)
 
-doGetAllAnonymityRevokers :: MonadPersistentBlockState r m => PersistentBlockState -> PersistentBlockStateMonad r m [ARS.ArInfo]
+doGetAllAnonymityRevokers :: MonadStateStore r m => PersistentBlockState -> PersistentBlockStateMonad r m [ARS.ArInfo]
 doGetAllAnonymityRevokers pbs = do
         bsp <- loadPBS pbs
         ars <- refLoad (bspAnonymityRevokers bsp)
         return $! Map.elems $ ARS.arRevokers ars
 
-doGetCryptoParams :: MonadPersistentBlockState r m => PersistentBlockState -> PersistentBlockStateMonad r m CryptographicParameters
+doGetCryptoParams :: MonadStateStore r m => PersistentBlockState -> PersistentBlockStateMonad r m CryptographicParameters
 doGetCryptoParams pbs = do
         bsp <- loadPBS pbs
         refLoad (bspCryptographicParameters bsp)
 
-doGetTransactionOutcome :: MonadPersistentBlockState r m => PersistentBlockState -> Transactions.TransactionIndex -> PersistentBlockStateMonad r m (Maybe TransactionSummary)
+doGetTransactionOutcome :: MonadStateStore r m => PersistentBlockState -> Transactions.TransactionIndex -> PersistentBlockStateMonad r m (Maybe TransactionSummary)
 doGetTransactionOutcome pbs transHash = do
         bsp <- loadPBS pbs
         return $! bspTransactionOutcomes bsp ^? ix transHash
 
-doSetTransactionOutcomes :: MonadPersistentBlockState r m => PersistentBlockState -> [TransactionSummary] -> PersistentBlockStateMonad r m PersistentBlockState
+doSetTransactionOutcomes :: MonadStateStore r m => PersistentBlockState -> [TransactionSummary] -> PersistentBlockStateMonad r m PersistentBlockState
 doSetTransactionOutcomes pbs transList = do
         bsp <- loadPBS pbs
         storePBS pbs bsp {bspTransactionOutcomes = Transactions.transactionOutcomesFromList transList}
 
-doNotifyExecutionCost :: MonadPersistentBlockState r m => PersistentBlockState -> Amount -> PersistentBlockStateMonad r m PersistentBlockState
+doNotifyExecutionCost :: MonadStateStore r m => PersistentBlockState -> Amount -> PersistentBlockStateMonad r m PersistentBlockState
 doNotifyExecutionCost pbs amnt = do
         bsp <- loadPBS pbs
         storePBS pbs bsp {bspBank = bspBank bsp & unhashed . Rewards.executionCost +~ amnt}
 
-doNotifyIdentityIssuerCredential :: MonadPersistentBlockState r m => PersistentBlockState -> ID.IdentityProviderIdentity -> PersistentBlockStateMonad r m PersistentBlockState
+doNotifyIdentityIssuerCredential :: MonadStateStore r m => PersistentBlockState -> ID.IdentityProviderIdentity -> PersistentBlockStateMonad r m PersistentBlockState
 doNotifyIdentityIssuerCredential pbs idk = do
         bsp <- loadPBS pbs
         storePBS pbs bsp {bspBank = bspBank bsp & (unhashed . Rewards.identityIssuersRewards . at' idk . non 0) +~ 1}
 
-doGetExecutionCost :: MonadPersistentBlockState r m => PersistentBlockState -> PersistentBlockStateMonad r m Amount
+doGetExecutionCost :: MonadStateStore r m => PersistentBlockState -> PersistentBlockStateMonad r m Amount
 doGetExecutionCost pbs = (^. unhashed . Rewards.executionCost) . bspBank <$> loadPBS pbs
 
-doGetSpecialOutcomes :: MonadPersistentBlockState r m => PersistentBlockState -> PersistentBlockStateMonad r m [Transactions.SpecialTransactionOutcome]
+doGetSpecialOutcomes :: MonadStateStore r m => PersistentBlockState -> PersistentBlockStateMonad r m [Transactions.SpecialTransactionOutcome]
 doGetSpecialOutcomes pbs = (^. to bspTransactionOutcomes . Transactions.outcomeSpecial) <$> loadPBS pbs
 
-doGetOutcomes :: MonadPersistentBlockState r m => PersistentBlockState -> PersistentBlockStateMonad r m (Vec.Vector TransactionSummary)
+doGetOutcomes :: MonadStateStore r m => PersistentBlockState -> PersistentBlockStateMonad r m (Vec.Vector TransactionSummary)
 doGetOutcomes pbs = (^. to bspTransactionOutcomes . to Transactions.outcomeValues) <$> loadPBS pbs
 
-doAddSpecialTransactionOutcome :: MonadPersistentBlockState r m => PersistentBlockState -> Transactions.SpecialTransactionOutcome -> PersistentBlockStateMonad r m PersistentBlockState
+doAddSpecialTransactionOutcome :: MonadStateStore r m => PersistentBlockState -> Transactions.SpecialTransactionOutcome -> PersistentBlockStateMonad r m PersistentBlockState
 doAddSpecialTransactionOutcome pbs !o = do
         bsp <- loadPBS pbs
         storePBS pbs $! bsp {bspTransactionOutcomes = bspTransactionOutcomes bsp & Transactions.outcomeSpecial %~ (o :)}
 
-doUpdateBirkParameters :: MonadPersistentBlockState r m => PersistentBlockState -> PersistentBirkParameters -> PersistentBlockStateMonad r m PersistentBlockState
+doUpdateBirkParameters :: MonadStateStore r m => PersistentBlockState -> PersistentBirkParameters -> PersistentBlockStateMonad r m PersistentBlockState
 doUpdateBirkParameters pbs newBirk = do
         bsp <- loadPBS pbs
         storePBS pbs bsp {bspBirkParameters = newBirk}
 
-<<<<<<< HEAD
-doGetElectionDifficulty :: (MonadIO m, MonadBlobStore m BlobRef) => PersistentBlockState -> Timestamp -> m ElectionDifficulty
+doGetElectionDifficulty :: MonadStateStore r m => PersistentBlockState -> Timestamp -> m ElectionDifficulty
 doGetElectionDifficulty pbs ts = do
         bsp <- loadPBS pbs
         futureElectionDifficulty (bspUpdates bsp) ts
 
-doGetNextUpdateSequenceNumber :: (MonadIO m, MonadBlobStore m BlobRef) => PersistentBlockState -> UpdateType -> m UpdateSequenceNumber
+doGetNextUpdateSequenceNumber :: MonadStateStore r m => PersistentBlockState -> UpdateType -> m UpdateSequenceNumber
 doGetNextUpdateSequenceNumber pbs uty = do
         bsp <- loadPBS pbs
         lookupNextUpdateSequenceNumber (bspUpdates bsp) uty
 
-doProcessUpdateQueues :: (MonadIO m, MonadBlobStore m BlobRef) => PersistentBlockState -> Timestamp -> m PersistentBlockState
+doProcessUpdateQueues :: MonadStateStore r m => PersistentBlockState -> Timestamp -> m PersistentBlockState
 doProcessUpdateQueues pbs ts = do
         bsp <- loadPBS pbs
         u' <- processUpdateQueues ts (bspUpdates bsp)
         storePBS pbs bsp{bspUpdates = u'}
 
-doGetCurrentAuthorizations :: (MonadIO m, MonadBlobStore m BlobRef) => PersistentBlockState -> m Authorizations
+doGetCurrentAuthorizations :: MonadStateStore r m => PersistentBlockState -> m Authorizations
 doGetCurrentAuthorizations pbs = do
         bsp <- loadPBS pbs
         u <- loadBufferedRef (bspUpdates bsp)
         unStoreSerialized <$> loadBufferedRef (currentAuthorizations u)
 
-doEnqueueUpdate :: (MonadIO m, MonadBlobStore m BlobRef) => PersistentBlockState -> TransactionTime -> UpdatePayload -> m PersistentBlockState
+doEnqueueUpdate :: MonadStateStore r m => PersistentBlockState -> TransactionTime -> UpdatePayload -> m PersistentBlockState
 doEnqueueUpdate pbs effectiveTime payload = do
         bsp <- loadPBS pbs
         u' <- enqueueUpdate effectiveTime payload (bspUpdates bsp)
         storePBS pbs bsp{bspUpdates = u'}
-=======
-doSetElectionDifficulty :: MonadPersistentBlockState r m => PersistentBlockState -> ElectionDifficulty -> PersistentBlockStateMonad r m PersistentBlockState
-doSetElectionDifficulty pbs d = do
-        bsp <- loadPBS pbs
-        storePBS pbs bsp {bspBirkParameters = bspBirkParameters bsp & birkElectionDifficulty .~ d}
->>>>>>> d2109861
 
 data PersistentBlockStateContext = PersistentBlockStateContext {
     pbscBlobStore :: BlobStore
@@ -852,7 +760,7 @@
     type Bakers (PersistentBlockStateMonad r m) = PersistentBakers
     type Account (PersistentBlockStateMonad r m) = PersistentAccount
 
-instance (MonadIO m, MonadReader r m, HasBlobStore r) => BirkParametersOperations (PersistentBlockStateMonad r m) where
+instance MonadStateStore r m => BirkParametersOperations (PersistentBlockStateMonad r m) where
 
     getSeedState bps = return $ _birkSeedState bps
 
@@ -871,7 +779,7 @@
 
     updateSeedState f bps = return $ bps & birkSeedState %~ f
 
-instance MonadPersistentBlockState r m => BlockStateQuery (PersistentBlockStateMonad r m) where
+instance MonadStateStore r m => BlockStateQuery (PersistentBlockStateMonad r m) where
     getModule = doGetModule
     getAccount = doGetAccount
     getContractInstance = doGetInstance
@@ -903,14 +811,14 @@
     {-# INLINE getElectionDifficulty #-}
     {-# INLINE getNextUpdateSequenceNumber #-}
 
-doGetBakerStake :: MonadPersistentBlockState r m => PersistentBakers -> BakerId -> PersistentBlockStateMonad r m (Maybe Amount)
+doGetBakerStake :: MonadStateStore r m => PersistentBakers -> BakerId -> PersistentBlockStateMonad r m (Maybe Amount)
 doGetBakerStake bs bid =
   PersistentBlockStateMonad $
     L.lookup bid (bs ^. bakerMap) >>= \case
       Just (Some (_, s)) -> return (Just s)
       _ -> return Nothing
 
-instance MonadPersistentBlockState r m => BakerQuery (PersistentBlockStateMonad r m) where
+instance MonadStateStore r m => BakerQuery (PersistentBlockStateMonad r m) where
 
   getBakerStake = doGetBakerStake
 
@@ -930,7 +838,7 @@
         binfo <- loadBufferedRef binfoRef
         return $ (i, FullBakerInfo binfo stake)
 
-instance MonadPersistentBlockState r m => AccountOperations (PersistentBlockStateMonad r m) where
+instance MonadStateStore r m => AccountOperations (PersistentBlockStateMonad r m) where
 
   getAccountAddress acc = acc ^^. accountAddress
 
@@ -971,7 +879,7 @@
     pData <- loadBufferedRef _persistingData
     return $ newAcc & accountHash .~ makeAccountHash _accountNonce amnt _accountEncryptedAmount pData
 
-instance MonadPersistentBlockState r m => BlockStateOperations (PersistentBlockStateMonad r m) where
+instance MonadStateStore r m => BlockStateOperations (PersistentBlockStateMonad r m) where
     bsoGetModule pbs mref = fmap moduleInterface <$> doGetModule pbs mref
     bsoGetAccount = doGetAccount
     bsoGetInstance = doGetInstance
@@ -1033,7 +941,7 @@
     {-# INLINE bsoGetNextUpdateSequenceNumber #-}
     {-# INLINE bsoEnqueueUpdate #-}
 
-instance MonadPersistentBlockState r m => BlockStateStorage (PersistentBlockStateMonad r m) where
+instance MonadStateStore r m => BlockStateStorage (PersistentBlockStateMonad r m) where
     {-# INLINE thawBlockState #-}
     thawBlockState pbs = do
             bsp <- loadPBS pbs
