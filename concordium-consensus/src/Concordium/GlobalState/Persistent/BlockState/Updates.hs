--- conflicted
+++ resolved
@@ -789,19 +789,11 @@
             UpdateTransactionFeeDistribution -> uqNextSequenceNumber <$> refLoad (pTransactionFeeDistributionQueue pendingUpdates)
             UpdateGASRewards -> uqNextSequenceNumber <$> refLoad (pGASRewardsQueue pendingUpdates)
             UpdateBakerStakeThreshold -> uqNextSequenceNumber <$> refLoad (pBakerStakeThresholdQueue pendingUpdates)
-<<<<<<< HEAD
             UpdateAddAnonymityRevoker -> uqNextSequenceNumber <$> refLoad (pAddAnonymityRevokerQueue pendingUpdates)
             UpdateAddIdentityProvider -> uqNextSequenceNumber <$> refLoad (pAddIdentityProviderQueue pendingUpdates)
-            UpdateRootKeysWithRootKeys -> uqNextSequenceNumber <$> refLoad (pRootKeysUpdateQueue pendingUpdates)
-            UpdateLevel1KeysWithRootKeys -> uqNextSequenceNumber <$> refLoad (pLevel1KeysUpdateQueue pendingUpdates)
-            UpdateLevel2KeysWithRootKeys -> uqNextSequenceNumber <$> refLoad (pLevel2KeysUpdateQueue pendingUpdates)
-            UpdateLevel1KeysWithLevel1Keys -> uqNextSequenceNumber <$> refLoad (pLevel1KeysUpdateQueue pendingUpdates)
-            UpdateLevel2KeysWithLevel1Keys -> uqNextSequenceNumber <$> refLoad (pLevel2KeysUpdateQueue pendingUpdates)
-=======
             UpdateRootKeys -> uqNextSequenceNumber <$> refLoad (pRootKeysUpdateQueue pendingUpdates)
             UpdateLevel1Keys -> uqNextSequenceNumber <$> refLoad (pLevel1KeysUpdateQueue pendingUpdates)
             UpdateLevel2Keys -> uqNextSequenceNumber <$> refLoad (pLevel2KeysUpdateQueue pendingUpdates)
->>>>>>> faa330b2
 
 -- |Enqueue an update in the appropriate queue.
 enqueueUpdate :: (MonadBlobStore m) => TransactionTime -> UpdateValue -> BufferedRef Updates -> m (BufferedRef Updates)
