{-# LANGUAGE DataKinds #-}
{-# LANGUAGE DefaultSignatures #-}
{-# LANGUAGE ExistentialQuantification #-}
{-# LANGUAGE NumericUnderscores #-}
{-# LANGUAGE OverloadedStrings #-}
{-# LANGUAGE ScopedTypeVariables #-}
{-# LANGUAGE TemplateHaskell #-}
{-# LANGUAGE TypeApplications #-}
{-# LANGUAGE TypeFamilies #-}
-- |This module provides an abstraction over the operations done in the LMDB database that serves as a backend for storing blocks and finalization records.

module Concordium.GlobalState.Persistent.LMDB (
  DatabaseHandlers(..)
  , HasDatabaseHandlers(..)
  , FinalizedTransactionStatus(..)
  , finalizedToTransactionStatus
  , storeEnv
  , blockStore
  , finalizationRecordStore
  , transactionStatusStore
  , databaseHandlers
  , makeDatabaseHandlers
  , initializeDatabase
  , VersionDatabaseHandlers(..)
  , openReadOnlyDatabase
  , closeDatabase
  , addDatabaseVersion
  , checkDatabaseVersion
  , resizeOnResized
  , finalizedByHeightStore
  , StoredBlock(..)
  , readBlock
  , readFinalizationRecord
  , readTransactionStatus
  , readFinalizedBlockAtHeight
  , memberTransactionTable
  , loadBlocksFinalizationIndexes
  , getFinalizedBlockAtHeight
  , getLastBlock
  , getFirstBlock
  , writeBlock
  , writeFinalizationRecord
  , writeTransactionStatus
  , writeTransactionStatuses
  ) where

import Concordium.GlobalState.LMDB.Helpers
import Concordium.GlobalState.Block
import Concordium.GlobalState.BlockPointer
import Concordium.GlobalState.Finalization
import Concordium.GlobalState.Persistent.BlockPointer
import Concordium.Types
import Concordium.Types.Execution (TransactionIndex)
import qualified Concordium.GlobalState.TransactionTable as T
import Concordium.Crypto.SHA256
import Concordium.Types.HashableTo
import Control.Concurrent (runInBoundThread)
import Control.Monad.Catch (tryJust, handleJust, MonadCatch)
import Control.Monad.IO.Class
import Control.Monad
import Control.Monad.State
import qualified Data.ByteString as BS
import qualified Data.ByteString.Lazy as LBS
import qualified Data.Serialize as S
import Database.LMDB.Raw
import Lens.Micro.Platform
import System.Directory
import qualified Data.HashMap.Strict as HM
import Concordium.Logger
import Concordium.Common.Version

-- |A (finalized) block as stored in the database.
data StoredBlock pv st = StoredBlock {
  sbFinalizationIndex :: !FinalizationIndex,
  sbInfo :: !BasicBlockPointerData,
  sbBlock :: !(Block pv),
  sbState :: !st
}

-- Note: 'openReadOnlyDatabase' works on the presumption that the state is always the last part of
-- the serialization, so we can serialize a stored block with any state type and deserialize it
-- with the unit state type.  Any changes to the serialization used here must respect this or
-- be accompanied by corresponding changes there.
instance (IsProtocolVersion pv, S.Serialize st) => S.Serialize (StoredBlock pv st) where
  put StoredBlock{..} = S.put sbFinalizationIndex <>
          S.put sbInfo <>
          putBlock (protocolVersion @pv) sbBlock <>
          S.put sbState
  get = do
          sbFinalizationIndex <- S.get
          sbInfo <- S.get
          sbBlock <- getBlock (protocolVersion @pv) (utcTimeToTransactionTime (_bpReceiveTime sbInfo))
          sbState <- S.get
          return StoredBlock{..}

-- |A block store table. A @BlockStore pv st@ stores @StoredBlock pv st@ blocks
-- indexed by 'BlockHash'.
newtype BlockStore (pv :: ProtocolVersion) st = BlockStore MDB_dbi'

instance (IsProtocolVersion pv, S.Serialize st) => MDBDatabase (BlockStore pv st) where
  type DBKey (BlockStore pv st) = BlockHash
  type DBValue (BlockStore pv st) = StoredBlock pv st
  encodeKey _ = hashToByteString . blockHash

-- |A finalization record store table. A @FinalizationRecordStore@ stores
-- 'FinalizationRecord's indexed by 'FinalizationIndex'.
newtype FinalizationRecordStore = FinalizationRecordStore MDB_dbi'

instance MDBDatabase FinalizationRecordStore where
  type DBKey FinalizationRecordStore = FinalizationIndex
  type DBValue FinalizationRecordStore = FinalizationRecord

-- |A transaction status store table. A @TransactionStatusStore@ stores
-- 'FinalizedTransactionStatus'es indexed by 'TransactionHash'.
newtype TransactionStatusStore = TransactionStatusStore MDB_dbi'

-- |Details about a finalized transaction.
data FinalizedTransactionStatus = FinalizedTransactionStatus {
  -- |Slot number of the finalized block in which the transaction occurred.
  ftsSlot :: !Slot,
  -- |Hash of the finalized block in which the transaction occurred.
  ftsBlockHash :: !BlockHash,
  -- |Index of the transaction in the block.
  ftsIndex :: !TransactionIndex
} deriving (Eq, Show)

instance S.Serialize FinalizedTransactionStatus where
  put FinalizedTransactionStatus{..} = S.put ftsSlot >> S.put ftsBlockHash >> S.put ftsIndex
  get = FinalizedTransactionStatus <$> S.get <*> S.get <*> S.get

-- |Convert a 'FinalizedTransactionStatus' to a 'TransactionStatus'
finalizedToTransactionStatus :: FinalizedTransactionStatus -> T.TransactionStatus
finalizedToTransactionStatus FinalizedTransactionStatus{..} =
  T.Finalized{_tsSlot = ftsSlot, tsBlockHash = ftsBlockHash, tsFinResult = ftsIndex}

instance MDBDatabase TransactionStatusStore where
  type DBKey TransactionStatusStore = TransactionHash
  type DBValue TransactionStatusStore = FinalizedTransactionStatus
  encodeKey _ = hashToByteString . v0TransactionHash

-- |Index of block hashes by finalized height.
newtype FinalizedByHeightStore = FinalizedByHeightStore MDB_dbi'

instance MDBDatabase FinalizedByHeightStore where
  type DBKey FinalizedByHeightStore = BlockHeight

  type DBValue FinalizedByHeightStore = BlockHash
  encodeValue _ = LBS.fromStrict . hashToByteString . blockHash

-- |The metadata store table.
-- This table is for storing version-related information.
newtype MetadataStore = MetadataStore MDB_dbi'

instance MDBDatabase MetadataStore where
    type DBKey MetadataStore = BS.ByteString
    encodeKey _ bs = bs
    decodeKey _ k = Right <$> byteStringFromMDB_val k
    type DBValue MetadataStore = BS.ByteString
    encodeValue _ = LBS.fromStrict
    decodeValue _ v = Right <$> byteStringFromMDB_val v

-- |Key to the version information.
-- This key should map to a serialized 'VersionMetadata' structure.
versionMetadata :: DBKey MetadataStore
versionMetadata = "version"

data VersionMetadata = VersionMetadata {
    -- |Version signifier for the database itself.
    vmDatabaseVersion :: !Version,
    -- |Protocol version, which may impact the storage of blocks/finalization records
    -- independently of the database version.
    vmProtocolVersion :: !ProtocolVersion
} deriving (Eq)

instance Show VersionMetadata where
    show VersionMetadata{..} = "{databaseVersion: " ++ show vmDatabaseVersion ++
        ", protocolVersion: " ++ show vmProtocolVersion ++ "}"

instance S.Serialize VersionMetadata where
    put VersionMetadata{..} = do
        S.put vmDatabaseVersion
        S.put vmProtocolVersion
    get = do
        vmDatabaseVersion <- S.get
        vmProtocolVersion <- S.get
        return VersionMetadata{..}

-- |Values used by the LMDBStoreMonad to manage the database.
-- The type is parametrised by the protocol version and the block state type.
data DatabaseHandlers (pv :: ProtocolVersion) st = DatabaseHandlers {
    -- |The LMDB environment.
    _storeEnv :: !MDB_env,
    -- |Store of blocks by hash.
    _blockStore :: !(BlockStore pv st),
    -- |Store of finalization records by index.
    _finalizationRecordStore :: !FinalizationRecordStore,
    -- |Index of transaction references by transaction hash.
    _transactionStatusStore :: !TransactionStatusStore,
    -- |Index of block hashes by block height.
    _finalizedByHeightStore :: !FinalizedByHeightStore,
    -- |Metadata store.
    _metadataStore :: !MetadataStore
}
makeLenses ''DatabaseHandlers

-- |Class for a state that includes 'DatabaseHandlers'.
-- The first type parameter is the protocol version.
-- The second type parameter is the block state type.
-- The third parameter is the state that has the 'DatabaseHandlers'.
class HasDatabaseHandlers (pv :: ProtocolVersion) st s | s -> pv st where
  dbHandlers :: Lens' s (DatabaseHandlers pv st)

instance HasDatabaseHandlers pv st (DatabaseHandlers pv st) where
  dbHandlers = id

-- |Name of the block store.
blockStoreName :: String
blockStoreName = "blocks"

-- |Name of the finalization record store.
finalizationRecordStoreName :: String
finalizationRecordStoreName = "finalization"

-- |Name of the finalization-by-height index.
finalizedByHeightStoreName :: String
finalizedByHeightStoreName = "finalizedByHeight"

-- |Name of the transaction status index.
transactionStatusStoreName :: String
transactionStatusStoreName = "transactionstatus"

-- |Name of the metadata store.
metadataStoreName :: String
metadataStoreName = "metadata"

-- |The number of databases in the LMDB environment for 'DatabaseHandlers'.
databaseCount :: Int
databaseCount = 5

-- |Database growth size increment.
-- This is currently set at 64MB, and must be a multiple of the page size.
dbStepSize :: Int
dbStepSize = 2^(26 :: Int) -- 64MB

-- |Initial database size.
-- This is currently set to be the same as 'dbStepSize'.
dbInitSize :: Int
dbInitSize = dbStepSize

-- NB: The @ati@ is stored in an external database if chosen to.

-- |Initialize database handlers in ReadWrite mode.
-- This simply loads the references and does not initialize the databases.
-- The initial size is set to 64MB.
databaseHandlers :: FilePath -> IO (DatabaseHandlers pv st)
databaseHandlers treeStateDir = makeDatabaseHandlers treeStateDir False dbInitSize

-- |Initialize database handlers.
-- The size will be rounded up to a multiple of 'dbStepSize'.
<<<<<<< HEAD
=======
-- (This ensures in particular that the size is a multiple of the page size, which is required by
-- LMDB.)
>>>>>>> 8a99e6f6
makeDatabaseHandlers
  :: FilePath
  -- ^Path of database
  -> Bool
  -- ^Open read only
  -> Int
  -- ^Initial database size
  -> IO (DatabaseHandlers pv st)
makeDatabaseHandlers treeStateDir readOnly initSize = do
  _storeEnv <- mdb_env_create
  mdb_env_set_mapsize _storeEnv (initSize + dbStepSize - initSize `mod` dbStepSize)
  mdb_env_set_maxdbs _storeEnv databaseCount
  mdb_env_set_maxreaders _storeEnv 126
  -- TODO: Consider MDB_NOLOCK
  mdb_env_open _storeEnv treeStateDir [MDB_RDONLY | readOnly]
  transaction _storeEnv readOnly $ \txn -> do
    _blockStore <- BlockStore <$> mdb_dbi_open' txn (Just blockStoreName) [MDB_CREATE | not readOnly]
    _finalizationRecordStore <- FinalizationRecordStore <$> mdb_dbi_open' txn (Just finalizationRecordStoreName) [MDB_CREATE | not readOnly]
    _finalizedByHeightStore <- FinalizedByHeightStore <$> mdb_dbi_open' txn (Just finalizedByHeightStoreName) [MDB_CREATE | not readOnly]
    _transactionStatusStore <- TransactionStatusStore <$> mdb_dbi_open' txn (Just transactionStatusStoreName) [MDB_CREATE | not readOnly]
    _metadataStore <- MetadataStore <$> mdb_dbi_open' txn (Just metadataStoreName) [MDB_CREATE | not readOnly]
    return DatabaseHandlers{..}

-- |'DatabaseHandlers' existentially quantified over the protocol version and without block state.
-- Note that we can treat the state type as '()' soundly when reading, since the state is the last
-- part of the serialization: we just ignore the remaining bytes.
data VersionDatabaseHandlers = forall pv. IsProtocolVersion pv =>
    VersionDatabaseHandlers (DatabaseHandlers pv ())

-- |Open an existing database for reading. This checks that the version is supported and returns
-- a handler that is existentially quantified over the protocol version.
--
-- This is required for functionality such as the block exporter, which reads the database but does
-- not have sufficient context to infer the protocol version.
openReadOnlyDatabase
  :: FilePath
  -- ^Path of database
  -> IO (Maybe VersionDatabaseHandlers)
openReadOnlyDatabase treeStateDir = do
  _storeEnv <- mdb_env_create
  mdb_env_set_mapsize _storeEnv dbInitSize
  mdb_env_set_maxdbs _storeEnv databaseCount
  mdb_env_set_maxreaders _storeEnv 126
  -- TODO: Consider MDB_NOLOCK
  mdb_env_open _storeEnv treeStateDir [MDB_RDONLY]
<<<<<<< HEAD
  (_metadataStore, mversion) <- transaction _storeEnv True $ \txn -> do
=======
  (_metadataStore, mversion) <- resizeOnResizedInternal _storeEnv $ transaction _storeEnv True $ \txn -> do
>>>>>>> 8a99e6f6
    _metadataStore <- MetadataStore <$> mdb_dbi_open' txn (Just metadataStoreName) []
    mversion <- loadRecord txn _metadataStore versionMetadata
    return (_metadataStore, mversion)
  case mversion of
    Nothing -> Nothing <$ mdb_env_close _storeEnv
    Just v -> case S.decode v of
        Right VersionMetadata{vmDatabaseVersion = 0, ..} ->
            -- Promote the term level vmProtocolVersion to a type-level value pv, which is
            -- existentially quantified in the return type.  We do not currently match on the
            -- protocol version itself, since the database handlers are parametric in the protocol
            -- version.
            case promoteProtocolVersion vmProtocolVersion of
                SomeProtocolVersion (_ :: SProtocolVersion pv) ->
<<<<<<< HEAD
                    transaction _storeEnv True $ \txn -> do
=======
                    resizeOnResizedInternal _storeEnv $ transaction _storeEnv True $ \txn -> do
>>>>>>> 8a99e6f6
                        _blockStore <- BlockStore <$> mdb_dbi_open' txn (Just blockStoreName) []
                        _finalizationRecordStore <- FinalizationRecordStore <$> mdb_dbi_open' txn (Just finalizationRecordStoreName) []
                        _finalizedByHeightStore <- FinalizedByHeightStore <$> mdb_dbi_open' txn (Just finalizedByHeightStoreName) []
                        _transactionStatusStore <- TransactionStatusStore <$> mdb_dbi_open' txn (Just transactionStatusStoreName) []
                        return (Just (VersionDatabaseHandlers @pv DatabaseHandlers{..}))
        _ -> Nothing <$ mdb_env_close _storeEnv


-- |Initialize the database handlers creating the databases if needed and writing the genesis block and its finalization record into the disk
initializeDatabase :: forall pv st ati bs. (IsProtocolVersion pv, S.Serialize st) =>
  -- |Genesis block pointer
  PersistentBlockPointer pv ati bs ->
  -- |Genesis block state
  st ->
  -- |Tree state directory
  FilePath ->
  IO (DatabaseHandlers pv st)
initializeDatabase gb stRef treeStateDir = do
  createDirectoryIfMissing False treeStateDir
  let storedGenesis = StoredBlock {
                    sbFinalizationIndex = 0,
                    sbInfo = _bpInfo gb,
                    sbBlock = _bpBlock gb,
                    sbState = stRef
                  }
  -- The initial mapsize needs to be high enough to allocate the genesis block and its finalization record or
  -- initialization would fail. Since a regenesis block can contain a serialization of the state, which may be
  -- arbitrarily large, to be safe we ensure that we have at least 1MB more than the size of the serialization
  -- of the genesis block.
  let initSize = fromIntegral $ LBS.length (S.encodeLazy storedGenesis) + 1_048_576
  handlers@DatabaseHandlers{..} <- makeDatabaseHandlers treeStateDir False initSize
  let gbh = getHash gb
      gbfin = FinalizationRecord 0 gbh emptyFinalizationProof 0
  transaction _storeEnv False $ \txn -> do
    storeRecord txn _finalizedByHeightStore 0 gbh
    storeRecord txn _blockStore gbh storedGenesis
    storeRecord txn _finalizedByHeightStore 0 gbh
    storeRecord txn _finalizationRecordStore 0 gbfin
    storeRecord txn _metadataStore versionMetadata $
        S.encode $ VersionMetadata {
            vmDatabaseVersion = 0,
            vmProtocolVersion = demoteProtocolVersion (protocolVersion @pv)
        }
  return handlers

-- |Add a database version record to a database (if one is not already present).
-- The record indicates database version 0 and protocol version 'P1', which is appropriate when
-- migrating a database from an earlier version.
addDatabaseVersion :: (MonadLogger m, MonadIO m) => FilePath -> m ()
addDatabaseVersion treeStateDir = do
  handlers :: DatabaseHandlers 'P1 () <- liftIO $ makeDatabaseHandlers treeStateDir False dbInitSize
  handlers' <- execStateT
<<<<<<< HEAD
    (resizeOnFull 4096 $ \h -> transaction (_storeEnv h) False $ \txn -> 
      storeRecord txn (_metadataStore h) versionMetadata
        (S.encode VersionMetadata {
          vmDatabaseVersion = 0,
          vmProtocolVersion = P1
        }))
=======
    (resizeOnFull 4096 $ -- This size is mostly arbitrary, but should be enough to store the serialized metadata
      \h -> transaction (_storeEnv h) False $ \txn -> 
        storeRecord txn (_metadataStore h) versionMetadata
          (S.encode VersionMetadata {
            vmDatabaseVersion = 0,
            vmProtocolVersion = P1
          }))
>>>>>>> 8a99e6f6
    handlers
  liftIO $ closeDatabase handlers'

-- |Check whether the database version matches the expected version.
-- If the version does not match, the result is a string describing the problem.
checkDatabaseVersion :: forall pv st. IsProtocolVersion pv => DatabaseHandlers pv st -> IO (Either String ())
checkDatabaseVersion db = checkVersion <$> transaction (db ^. storeEnv) True
        (\txn -> loadRecord txn (db ^. metadataStore) versionMetadata)
    where
        expectedVersion = VersionMetadata {
                vmDatabaseVersion = 0,
                vmProtocolVersion = demoteProtocolVersion (protocolVersion @pv)
            }
        checkVersion Nothing = Left $ "expected " ++ show expectedVersion ++ " but no version was found"
        checkVersion (Just vs) = case S.decode vs of
            Right vm
                | vm == expectedVersion -> Right ()
                | otherwise -> Left $ "expected " ++ show expectedVersion ++ " but found " ++ show vm
            _ -> Left $ "expected " ++ show expectedVersion ++ " but the version could not be deserialized"

-- |Close down the database, freeing the file handles.
closeDatabase :: DatabaseHandlers pv st -> IO ()
closeDatabase db = runInBoundThread $ mdb_env_close (db ^. storeEnv)

-- |Resize the LMDB map if the file size has changed.
-- This is used to allow a secondary process that is reading the database
-- to handle resizes to the database that are made by the writer.
-- The supplied action will be executed. If it fails with an 'MDB_MAP_RESIZED'
-- error, then the map will be resized and the action retried.
resizeOnResized :: (MonadIO m, MonadState s m, HasDatabaseHandlers pv st s, MonadCatch m) => m a -> m a
<<<<<<< HEAD
resizeOnResized a = inner
=======
resizeOnResized a = do
    dbh <- use dbHandlers
    resizeOnResizedInternal (dbh ^. storeEnv) a

resizeOnResizedInternal :: (MonadIO m, MonadCatch m) => MDB_env -> m a -> m a
resizeOnResizedInternal env a = inner
>>>>>>> 8a99e6f6
  where
    inner = handleJust checkResized onResized a
    checkResized LMDB_Error{..} = guard (e_code == Right MDB_MAP_RESIZED)
    onResized _ = do
<<<<<<< HEAD
      dbh <- use dbHandlers
      liftIO (mdb_env_set_mapsize (dbh ^. storeEnv) 0)
=======
      liftIO (mdb_env_set_mapsize env 0)
>>>>>>> 8a99e6f6
      inner

resizeDatabaseHandlers :: (MonadIO m, MonadLogger m) => DatabaseHandlers pv st -> Int -> m ()
resizeDatabaseHandlers dbh size = do
  envInfo <- liftIO $ mdb_env_info (dbh ^. storeEnv)
  let delta = size + (dbStepSize - size `mod` dbStepSize)
      oldMapSize = fromIntegral $ me_mapsize envInfo
      newMapSize = oldMapSize + delta
      _storeEnv = dbh ^. storeEnv
  logEvent LMDB LLDebug $ "Resizing database from " ++ show oldMapSize ++ " to " ++ show newMapSize
  liftIO $ mdb_env_set_mapsize _storeEnv newMapSize

-- |Read a block from the database by hash.
readBlock :: (MonadIO m, MonadState s m, IsProtocolVersion pv, HasDatabaseHandlers pv st s, S.Serialize st)
  => BlockHash
  -> m (Maybe (StoredBlock pv st))
readBlock bh = do
  dbh <- use dbHandlers
  liftIO
    $ transaction (dbh ^. storeEnv) True
    $ \txn -> loadRecord txn (dbh ^. blockStore) bh

-- |Read a finalization record from the database by finalization index.
readFinalizationRecord :: (MonadIO m, MonadState s m, HasDatabaseHandlers pv st s)
  => FinalizationIndex
  -> m (Maybe FinalizationRecord)
readFinalizationRecord finIndex = do
  dbh <- use dbHandlers
  liftIO
    $ transaction (dbh ^. storeEnv) True
    $ \txn -> loadRecord txn (dbh ^. finalizationRecordStore) finIndex

-- |Read the status of a transaction from the database by the transaction hash.
readTransactionStatus :: (MonadIO m, MonadState s m, HasDatabaseHandlers pv st s)
  => TransactionHash
  -> m (Maybe FinalizedTransactionStatus)
readTransactionStatus txHash = do
  dbh <- use dbHandlers
  liftIO
    $ transaction (dbh ^. storeEnv) True
    $ \txn -> loadRecord txn (dbh ^. transactionStatusStore) txHash

-- |Get a block from the database by its height.
getFinalizedBlockAtHeight :: (IsProtocolVersion pv, S.Serialize st)
  => DatabaseHandlers pv st
  -> BlockHeight
  -> IO (Maybe (StoredBlock pv st))
getFinalizedBlockAtHeight dbh bHeight = transaction (dbh ^. storeEnv) True
    $ \txn -> do
        mbHash <- loadRecord txn (dbh ^. finalizedByHeightStore) bHeight
        join <$> mapM (loadRecord txn (dbh ^. blockStore)) mbHash

-- |Read a block from the database by its height.
readFinalizedBlockAtHeight :: (MonadIO m, MonadState s m, IsProtocolVersion pv, HasDatabaseHandlers pv st s, S.Serialize st)
  => BlockHeight
  -> m (Maybe (StoredBlock pv st))
readFinalizedBlockAtHeight bHeight = do
  dbh <- use dbHandlers
  liftIO $ getFinalizedBlockAtHeight dbh bHeight

-- |Check if the given key is in the on-disk transaction table.
memberTransactionTable :: (MonadIO m, MonadState s m, HasDatabaseHandlers pv st s)
  => TransactionHash
  -> m Bool
memberTransactionTable th = do
  dbh <- use dbHandlers
  liftIO
    $ transaction (dbh ^. storeEnv) True
    $ \txn -> isRecordPresent txn (dbh ^. transactionStatusStore) th

-- |Build a table of a block finalization indexes for blocks.
loadBlocksFinalizationIndexes :: (IsProtocolVersion pv, S.Serialize st) => DatabaseHandlers pv st -> IO (Either String (HM.HashMap BlockHash FinalizationIndex))
loadBlocksFinalizationIndexes dbh = transaction (dbh ^. storeEnv) True $ \txn ->
    withPrimitiveCursor txn (mdbDatabase $ dbh ^. blockStore) $ \cursor -> do
      let
          loop Nothing cur = return (Right cur)
          loop (Just (keyv, valv)) cur =
            S.decode <$> byteStringFromMDB_val keyv >>= \case
              Left s -> return $ Left $ "Failed reading block hash while loading blocks: " ++ s
              Right bh -> S.runGet S.get <$> byteStringFromMDB_val valv >>= \case
                Left s -> return $ Left $ "Failed loading block finalization index for block " ++ show bh ++ ": " ++ s
                Right finIndex -> do
                  let nxt = HM.insert bh finIndex cur
                  nxtRes <- getPrimitiveCursor CursorNext cursor
                  loop nxtRes nxt
      fstRes <- getPrimitiveCursor CursorFirst cursor
      loop fstRes HM.empty

-- |Get the last finalized block by block height.
getLastBlock :: (IsProtocolVersion pv, S.Serialize st) => DatabaseHandlers pv st -> IO (Either String (FinalizationRecord, StoredBlock pv st))
getLastBlock dbh = transaction (dbh ^. storeEnv) True $ \txn -> do
    mLastFin <- withCursor txn (dbh ^. finalizationRecordStore) $ getCursor CursorLast
    case mLastFin of
      Just (Right (_, finRec)) ->
        loadRecord txn (dbh ^. blockStore) (finalizationBlockPointer finRec) >>= \case
          Just block -> return $ Right (finRec, block)
          Nothing -> return $ Left "Could not read last finalized block"
      Just (Left s) -> return $ Left $ "Could not read last finalization record: " ++ s
      Nothing -> return $ Left "No last finalized block found"

-- |Get the first block
getFirstBlock :: (IsProtocolVersion pv, S.Serialize st) => DatabaseHandlers pv st -> IO (Maybe (StoredBlock pv st))
getFirstBlock dbh = transaction (dbh ^. storeEnv) True $ \txn -> do
        mbHash <- loadRecord txn (dbh ^. finalizedByHeightStore) 0
        join <$> mapM (loadRecord txn (dbh ^. blockStore)) mbHash


-- |Perform a database action that may require the database to be resized,
-- resizing the database if necessary. The size argument is only evaluated
-- if the resize actually happens.
resizeOnFull :: (MonadLogger m, MonadIO m, MonadState s m, HasDatabaseHandlers pv st s)
  => Int
  -- ^Additional size
  -> (DatabaseHandlers pv st -> IO a)
  -- ^Action that may require resizing
  -> m a
resizeOnFull addSize a = do
    dbh <- use dbHandlers
    inner dbh
  where
    inner dbh = do
      r <- liftIO $ tryJust selectDBFullError (a dbh)
      case r of
        Left _ -> do
          -- Resize the database handlers, and try to add again in case the size estimate
          -- given by lmdbStoreTypeSize is off.
          resizeDatabaseHandlers dbh addSize
          inner dbh
        Right res -> return res
    -- only handle the db full error and propagate other exceptions.
    selectDBFullError = \case (LMDB_Error _ _ (Right MDB_MAP_FULL)) -> Just ()
                              _ -> Nothing

-- |Write a block to the database. Adds it both to the index by height and
-- by block hash.
writeBlock :: (MonadLogger m, MonadIO m, MonadState s m, HasDatabaseHandlers pv st s, IsProtocolVersion pv, S.Serialize st)
  => StoredBlock pv st -> m ()
writeBlock block = resizeOnFull blockSize
    $ \dbh -> transaction (dbh ^. storeEnv) False
    $ \txn -> do
        let b = sbInfo block
        storeReplaceRecord txn (dbh ^. finalizedByHeightStore) (_bpHeight b) (_bpHash b)
        storeReplaceRecord txn (dbh ^. blockStore) (_bpHash b) block
  where
    blockSize = 2*digestSize + fromIntegral (LBS.length (S.encodeLazy block))

-- |Write a finalization record to the database.
writeFinalizationRecord :: (MonadLogger m, MonadIO m, MonadState s m, HasDatabaseHandlers pv st s)
  => FinalizationRecord -> m ()
writeFinalizationRecord finRec = resizeOnFull finRecSize
    $ \dbh -> transaction (dbh ^. storeEnv) False
    $ \txn ->
        storeReplaceRecord txn (dbh ^. finalizationRecordStore) (finalizationIndex finRec) finRec
  where
    finRecSize = let FinalizationProof vs _ = finalizationProof finRec in
          -- key + finIndex + finBlockPointer + finProof (list of Word32s + BlsSignature.signatureSize) + finDelay
          digestSize + 64 + digestSize + (32 * Prelude.length vs) + 48 + 64

-- |Write a single transaction status to the database.
writeTransactionStatus :: (MonadLogger m, MonadIO m, MonadState s m, HasDatabaseHandlers pv st s)
  => TransactionHash -> FinalizedTransactionStatus -> m ()
writeTransactionStatus th ts = resizeOnFull tsSize
    $ \dbh -> transaction (dbh ^. storeEnv) False
    $ \txn ->
        storeReplaceRecord txn (dbh ^. transactionStatusStore) th ts
  where
    tsSize = 2 * digestSize + 16

-- |Write a collection of transaction statuses to the database.  This occurs
-- as a single transaction which is faster than writing them individually.
writeTransactionStatuses :: (MonadLogger m, MonadIO m, MonadState s m, HasDatabaseHandlers pv st s)
  => [(TransactionHash, FinalizedTransactionStatus)] -> m ()
writeTransactionStatuses tss = resizeOnFull tssSize
    $ \dbh -> transaction (dbh ^. storeEnv) False
    $ \txn -> forM_ tss (\(tHash, tStatus) -> storeReplaceRecord txn (dbh ^. transactionStatusStore) tHash tStatus)
  where
    tssSize = (Prelude.length tss) * (2 * digestSize + 16)<|MERGE_RESOLUTION|>--- conflicted
+++ resolved
@@ -257,11 +257,8 @@
 
 -- |Initialize database handlers.
 -- The size will be rounded up to a multiple of 'dbStepSize'.
-<<<<<<< HEAD
-=======
 -- (This ensures in particular that the size is a multiple of the page size, which is required by
 -- LMDB.)
->>>>>>> 8a99e6f6
 makeDatabaseHandlers
   :: FilePath
   -- ^Path of database
@@ -307,11 +304,7 @@
   mdb_env_set_maxreaders _storeEnv 126
   -- TODO: Consider MDB_NOLOCK
   mdb_env_open _storeEnv treeStateDir [MDB_RDONLY]
-<<<<<<< HEAD
-  (_metadataStore, mversion) <- transaction _storeEnv True $ \txn -> do
-=======
   (_metadataStore, mversion) <- resizeOnResizedInternal _storeEnv $ transaction _storeEnv True $ \txn -> do
->>>>>>> 8a99e6f6
     _metadataStore <- MetadataStore <$> mdb_dbi_open' txn (Just metadataStoreName) []
     mversion <- loadRecord txn _metadataStore versionMetadata
     return (_metadataStore, mversion)
@@ -325,11 +318,7 @@
             -- version.
             case promoteProtocolVersion vmProtocolVersion of
                 SomeProtocolVersion (_ :: SProtocolVersion pv) ->
-<<<<<<< HEAD
-                    transaction _storeEnv True $ \txn -> do
-=======
                     resizeOnResizedInternal _storeEnv $ transaction _storeEnv True $ \txn -> do
->>>>>>> 8a99e6f6
                         _blockStore <- BlockStore <$> mdb_dbi_open' txn (Just blockStoreName) []
                         _finalizationRecordStore <- FinalizationRecordStore <$> mdb_dbi_open' txn (Just finalizationRecordStoreName) []
                         _finalizedByHeightStore <- FinalizedByHeightStore <$> mdb_dbi_open' txn (Just finalizedByHeightStoreName) []
@@ -382,14 +371,6 @@
 addDatabaseVersion treeStateDir = do
   handlers :: DatabaseHandlers 'P1 () <- liftIO $ makeDatabaseHandlers treeStateDir False dbInitSize
   handlers' <- execStateT
-<<<<<<< HEAD
-    (resizeOnFull 4096 $ \h -> transaction (_storeEnv h) False $ \txn -> 
-      storeRecord txn (_metadataStore h) versionMetadata
-        (S.encode VersionMetadata {
-          vmDatabaseVersion = 0,
-          vmProtocolVersion = P1
-        }))
-=======
     (resizeOnFull 4096 $ -- This size is mostly arbitrary, but should be enough to store the serialized metadata
       \h -> transaction (_storeEnv h) False $ \txn -> 
         storeRecord txn (_metadataStore h) versionMetadata
@@ -397,7 +378,6 @@
             vmDatabaseVersion = 0,
             vmProtocolVersion = P1
           }))
->>>>>>> 8a99e6f6
     handlers
   liftIO $ closeDatabase handlers'
 
@@ -428,26 +408,17 @@
 -- The supplied action will be executed. If it fails with an 'MDB_MAP_RESIZED'
 -- error, then the map will be resized and the action retried.
 resizeOnResized :: (MonadIO m, MonadState s m, HasDatabaseHandlers pv st s, MonadCatch m) => m a -> m a
-<<<<<<< HEAD
-resizeOnResized a = inner
-=======
 resizeOnResized a = do
     dbh <- use dbHandlers
     resizeOnResizedInternal (dbh ^. storeEnv) a
 
 resizeOnResizedInternal :: (MonadIO m, MonadCatch m) => MDB_env -> m a -> m a
 resizeOnResizedInternal env a = inner
->>>>>>> 8a99e6f6
   where
     inner = handleJust checkResized onResized a
     checkResized LMDB_Error{..} = guard (e_code == Right MDB_MAP_RESIZED)
     onResized _ = do
-<<<<<<< HEAD
-      dbh <- use dbHandlers
-      liftIO (mdb_env_set_mapsize (dbh ^. storeEnv) 0)
-=======
       liftIO (mdb_env_set_mapsize env 0)
->>>>>>> 8a99e6f6
       inner
 
 resizeDatabaseHandlers :: (MonadIO m, MonadLogger m) => DatabaseHandlers pv st -> Int -> m ()
