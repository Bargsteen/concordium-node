{-# LANGUAGE LambdaCase, FlexibleContexts, ScopedTypeVariables, RecordWildCards, FlexibleInstances, MultiParamTypeClasses, CPP #-}
module Concordium.Runner where

import Control.Concurrent.Chan
import Control.Concurrent.MVar
import Control.Concurrent
import Control.Monad.Trans.State hiding (get, put)
import Control.Monad
import Control.Exception
import Data.Time.Clock
import Data.ByteString as BS
import Data.Serialize
import Data.IORef

import Concordium.GlobalState.Parameters
import Concordium.GlobalState.Implementation.Block (getBlock, PendingBlock)
import Concordium.GlobalState.Block
import Concordium.GlobalState.BlockState(BlockState, LogTransferMethod)
import Concordium.GlobalState.Transactions
import Concordium.GlobalState.Finalization
<<<<<<< HEAD
import Concordium.GlobalState.Basic.Block
import Concordium.GlobalState.Persistent.TreeState(PersistentBlockPointer, _bpBlock)
import Concordium.GlobalState.Persistent.BlockState(emptyModuleCache)
import Concordium.GlobalState.Persistent.BlobStore(createTempBlobStore,destroyTempBlobStore)
=======
import Concordium.GlobalState.Implementation.BlockState(BlockPointer)
import Concordium.GlobalState.Implementation.Block(Block(NormalBlock), makePendingBlock)
import Concordium.GlobalState.Implementation
>>>>>>> 2be76a84
import Concordium.TimeMonad
import Concordium.Birk.Bake
import Concordium.Kontrol
import Concordium.Skov
-- import Concordium.Skov.Update
import Concordium.Skov.Hooks
import Concordium.Afgjort.Finalize
import Concordium.Afgjort.Buffer
import Concordium.Logger
import Concordium.Getters

data SyncRunner = SyncRunner {
    syncBakerIdentity :: BakerIdentity,
    syncState :: MVar SkovBufferedHookedState,
    syncBakerThread :: MVar ThreadId,
    syncLogMethod :: LogMethod IO,
    syncLogTransferMethod :: Maybe (LogTransferMethod IO),
    syncCallback :: SimpleOutMessage -> IO (),
    syncFinalizationCatchUpActive :: MVar (Maybe (IORef Bool)),
    syncPersistentContext :: PersistentContext
}

createPersistentContext :: IO PersistentContext
createPersistentContext = do
    pcBlobStore <- createTempBlobStore
    pcModuleCache <- newIORef emptyModuleCache
    return PersistentContext{..}

destroyPersistentContext :: PersistentContext -> IO ()
destroyPersistentContext PersistentContext{..} = do
    destroyTempBlobStore pcBlobStore
    writeIORef pcModuleCache emptyModuleCache

bakerFinalizationInstance :: BakerIdentity -> FinalizationInstance
bakerFinalizationInstance bkr = FinalizationInstance (bakerSignKey bkr) (bakerElectionKey bkr)

syncPersistentFinalizationLoggedContext :: SyncRunner -> PersistentFinalizationLoggedContext
syncPersistentFinalizationLoggedContext SyncRunner{..} = PersistentFinalizationLoggedContext {
        pflcBlobStore = pcBlobStore syncPersistentContext,
        pflcModuleCache = pcModuleCache syncPersistentContext,
        pflcFinalizationInstance = bakerFinalizationInstance syncBakerIdentity,
        pflcLogMethod = syncLogTransferMethod
    }

instance SkovStateQueryable SyncRunner (SkovQueryM PersistentContext SkovBufferedHookedState IO) where
    runStateQuery sr a = readMVar (syncState sr) >>= evalSkovQueryM a (syncPersistentContext sr)

data SimpleOutMessage
    = SOMsgNewBlock PersistentBlockPointer
    | SOMsgFinalization FinalizationPseudoMessage
    | SOMsgFinalizationRecord FinalizationRecord

-- |Run a computation, atomically using the state.  If the computation fails with an
-- exception, the state is restored to the original state, ensuring that the lock is released.
runWithStateLog :: MVar s -> LogMethod IO -> (s -> LogIO (a, s)) -> IO a
{-# INLINE runWithStateLog #-}
runWithStateLog mvState logm a = bracketOnError (takeMVar mvState) (tryPutMVar mvState) $ \state0 -> do
        (ret, state') <- runLoggerT (a state0) logm
        putMVar mvState state'
        return ret

asyncNotify :: MVar SkovBufferedHookedState -> LogMethod IO -> (FinalizationMessage -> IO ()) -> NotifyEvent -> IO ()
asyncNotify mvState logm cbk ne@(timeout, _) = void $ forkIO $ do
        now <- getCurrentTime
        let delay = diffUTCTime timeout now
        when (delay > 0) $ threadDelay (truncate $ delay * 1e6)
        mmsg <- runWithStateLog mvState logm (runStateT $ notifyBuffer ne)
        forM_ mmsg cbk

asyncTriggerFinalizationCatchUp :: SyncRunner -> Maybe NominalDiffTime -> IO ()
asyncTriggerFinalizationCatchUp SyncRunner{..} Nothing =
        swapMVar syncFinalizationCatchUpActive Nothing >>=
        mapM_ (\ref -> writeIORef ref False) -- Tell any thread waiting to trigger finalization catch-up to abort
asyncTriggerFinalizationCatchUp SyncRunner{..} (Just delay) = when (delay > 0) $ do
        myRef <- newIORef True
        swapMVar syncFinalizationCatchUpActive (Just myRef) >>= mapM_ (\ref -> writeIORef ref False)
        let loop n = do
                threadDelay (n * truncate (delay * 1e6))
                continue <- readIORef myRef
                when continue $ do
                    st <- readMVar syncState
                    let mFinMsg = finalizationCatchUpMessage (bakerFinalizationInstance syncBakerIdentity) st
                    forM_ mFinMsg $ \msg -> do
                        syncLogMethod Skov LLDebug "Sending finalization catch-up message"
                        syncCallback (SOMsgFinalization msg)
                    loop (n + 1)
        void $ forkIO $ loop 1

-- |Make a 'SyncRunner' without starting a baker thread.
makeSyncRunner :: forall m. LogMethod IO ->
                  Maybe (LogTransferMethod IO) ->
                  BakerIdentity ->
                  RuntimeParameters ->
                  GenesisData ->
                  BlockState (SkovBufferedM m) ->
#ifdef RUST
                  GlobalStatePtr ->
#endif
                  (SimpleOutMessage -> IO ()) ->
                  IO SyncRunner
#ifdef RUST
makeSyncRunner syncLogMethod syncLogTransferMethod syncBakerIdentity rtParams gen initBS gsptr syncCallback = do
#else
makeSyncRunner syncLogMethod syncLogTransferMethod syncBakerIdentity rtParams gen initBS syncCallback = do
#endif
        let
            syncFinalizationInstance = bakerFinalizationInstance syncBakerIdentity
#ifdef RUST
        sfs0 <- initialSkovBufferedHookedState syncFinalizationInstance rtParams gen initBS gsptr
#else
        sfs0 <- initialSkovBufferedHookedState syncFinalizationInstance rtParams gen initBS
#endif
        syncState <- newMVar sfs0
        syncBakerThread <- newEmptyMVar
        syncFinalizationCatchUpActive <- newMVar Nothing
        syncPersistentContext <- createPersistentContext
        return $ SyncRunner{..}

-- |Start the baker thread for a 'SyncRunner'.
startSyncRunner :: SyncRunner -> IO ()
startSyncRunner sr@SyncRunner{..} = do
        let
            runBaker = bakeLoop 0 `finally` syncLogMethod Runner LLInfo "Exiting baker thread"
            bakeLoop lastSlot = do
                (mblock, sfs', evs, curSlot) <- runWithStateLog syncState syncLogMethod (\sfs -> do
                        let bake = do
                                curSlot <- getCurrentSlot
                                mblock <- if (curSlot > lastSlot) then bakeForSlot syncBakerIdentity curSlot else return Nothing
                                return (mblock, curSlot)
                        ((mblock, curSlot), sfs', evs) <-
                          runSkovBufferedHookedLoggedM bake (syncPersistentFinalizationLoggedContext sr) sfs
                        return ((mblock, sfs', evs, curSlot), sfs'))
                forM_ mblock $ syncCallback . SOMsgNewBlock
                let
                    handleFinalizationOutputEvent (BroadcastFinalizationMessage fmsg) = syncCallback (SOMsgFinalization (FPMMessage fmsg))
                    handleFinalizationOutputEvent (BroadcastFinalizationRecord frec) = syncCallback (SOMsgFinalizationRecord frec)
                forM_ (extractFinalizationOutputEvents evs) handleFinalizationOutputEvent
                forM_ (extractNotifyEvents evs) (asyncNotify syncState syncLogMethod (syncCallback . SOMsgFinalization . FPMMessage))
                forM_ (extractCatchUpTimer evs) (asyncTriggerFinalizationCatchUp sr)
                delay <- evalSkovQueryM (do
                    ttns <- timeUntilNextSlot
                    curSlot' <- getCurrentSlot
                    return $! if curSlot == curSlot' then truncate (ttns * 1e6) else 0) syncPersistentContext sfs'
                when (delay > 0) $ threadDelay delay
                bakeLoop curSlot
        _ <- forkIO $ do
            tid <- myThreadId
            putRes <- tryPutMVar syncBakerThread tid
            if putRes then do
                syncLogMethod Runner LLInfo "Starting baker thread"
                runBaker
            else
                syncLogMethod Runner LLInfo "Starting baker thread aborted: baker is already running"
        return ()

-- |Stop the baker thread for a 'SyncRunner'.
stopSyncRunner :: SyncRunner -> IO ()
stopSyncRunner SyncRunner{..} = mask_ $ tryTakeMVar syncBakerThread >>= \case
        Nothing -> return ()
        Just thrd -> killThread thrd

shutdownSyncRunner :: SyncRunner -> IO ()
shutdownSyncRunner sr@SyncRunner{..} = do
        stopSyncRunner sr
        destroyPersistentContext syncPersistentContext

runSkovBufferedMWithStateLog :: SyncRunner -> SkovBufferedHookedLoggedM (LoggerT IO) a -> IO (a, [FinalizationOutputEvent])
runSkovBufferedMWithStateLog sr@SyncRunner{..} a = do
<<<<<<< HEAD
     (ret, evts) <- runWithStateLog syncState syncLogMethod (\sfs -> 
         (\(ret, sfs', evs) -> ((ret, evs), sfs')) <$> runSkovBufferedHookedLoggedM a (syncPersistentFinalizationLoggedContext sr) sfs)
=======
     (ret, evts) <- runWithStateLog syncState syncLogMethod (\sfs ->
         (\(ret, sfs', evs) -> ((ret, evs), sfs')) <$> runSkovBufferedHookedLoggedM a (bakerFinalizationInstance syncBakerIdentity) syncLogTransferMethod sfs)
>>>>>>> 2be76a84
     forM_ (extractNotifyEvents evts) $ asyncNotify syncState syncLogMethod (syncCallback . SOMsgFinalization . FPMMessage)
     forM_ (extractCatchUpTimer evts) (asyncTriggerFinalizationCatchUp sr)
     return (ret, extractFinalizationOutputEvents evts)

syncReceiveBlock :: SyncRunner -> PendingBlock -> IO (UpdateResult, [FinalizationOutputEvent])
syncReceiveBlock syncRunner block = runSkovBufferedMWithStateLog syncRunner (storeBlock block)

syncReceiveTransaction :: SyncRunner -> Transaction -> IO (UpdateResult, [FinalizationOutputEvent])
syncReceiveTransaction syncRunner trans = runSkovBufferedMWithStateLog syncRunner (receiveTransaction trans)

syncReceiveFinalizationMessage :: SyncRunner -> FinalizationPseudoMessage -> IO (UpdateResult, [FinalizationOutputEvent])
syncReceiveFinalizationMessage syncRunner finMsg = runSkovBufferedMWithStateLog syncRunner (receiveFinalizationPseudoMessage finMsg)

syncReceiveFinalizationRecord :: SyncRunner -> FinalizationRecord -> IO (UpdateResult, [FinalizationOutputEvent])
syncReceiveFinalizationRecord syncRunner finRec = runSkovBufferedMWithStateLog syncRunner (finalizeBlock finRec)

syncHookTransaction :: SyncRunner -> TransactionHash -> IO HookResult
-- hookQueryTransaction does not generate any events, so it is safe to drop them.
syncHookTransaction syncRunner th = fst <$> runSkovBufferedMWithStateLog syncRunner (hookQueryTransaction th)

data SyncPassiveRunner = SyncPassiveRunner {
    syncPState :: MVar SkovPassiveHookedState,
    syncPLogMethod :: LogMethod IO,
    syncPPersistentContext :: PersistentContext
}

instance SkovStateQueryable SyncPassiveRunner (SkovQueryM PersistentContext SkovPassiveHookedState IO) where
    runStateQuery sr a = readMVar (syncPState sr) >>= evalSkovQueryM a (syncPPersistentContext sr)


-- |Make a 'SyncPassiveRunner', which does not support a baker thread.
makeSyncPassiveRunner :: forall m. LogMethod IO ->
                        RuntimeParameters ->
                        GenesisData ->
                        BlockState (SkovPassiveHookedM m) ->
#ifdef RUST
                        GlobalStatePtr ->
#endif
                        IO SyncPassiveRunner
#ifdef RUST
makeSyncPassiveRunner syncPLogMethod rtParams gen initBS gsptr = do
        initialState <- initialSkovPassiveHookedState rtParams gen initBS gsptr
#else
makeSyncPassiveRunner syncPLogMethod rtParams gen initBS = do
<<<<<<< HEAD
        syncPState <- newMVar $ initialSkovPassiveHookedState rtParams gen initBS
        syncPPersistentContext <- createPersistentContext
=======
        initialState <- initialSkovPassiveHookedState rtParams gen initBS
#endif
        syncPState <- newMVar initialState
>>>>>>> 2be76a84
        return $ SyncPassiveRunner{..}

shutdownSyncPassiveRunner :: SyncPassiveRunner -> IO ()
shutdownSyncPassiveRunner SyncPassiveRunner{..} = destroyPersistentContext syncPPersistentContext

runSkovPassiveMWithStateLog :: SyncPassiveRunner -> SkovPassiveHookedM LogIO a -> IO a
runSkovPassiveMWithStateLog SyncPassiveRunner{..} =
        runWithStateLog syncPState syncPLogMethod . flip runSkovPassiveHookedM syncPPersistentContext

syncPassiveReceiveBlock :: SyncPassiveRunner -> PendingBlock -> IO UpdateResult
syncPassiveReceiveBlock spr block = runSkovPassiveMWithStateLog spr (storeBlock block)

syncPassiveReceiveTransaction :: SyncPassiveRunner -> Transaction -> IO UpdateResult
syncPassiveReceiveTransaction spr trans = runSkovPassiveMWithStateLog spr (receiveTransaction trans)

syncPassiveReceiveFinalizationMessage :: SyncPassiveRunner -> FinalizationPseudoMessage -> BS.ByteString -> IO UpdateResult
syncPassiveReceiveFinalizationMessage spr pmsg pmsgBS = runSkovPassiveMWithStateLog spr (passiveReceiveFinalizationPseudoMessage pmsg pmsgBS)

syncPassiveReceiveFinalizationRecord :: SyncPassiveRunner -> FinalizationRecord -> IO UpdateResult
syncPassiveReceiveFinalizationRecord spr finRec = runSkovPassiveMWithStateLog spr (finalizeBlock finRec)

syncPassiveHookTransaction :: SyncPassiveRunner -> TransactionHash -> IO HookResult
-- hookQueryTransaction does not generate any events, so it is safe to drop them.
syncPassiveHookTransaction syncRunner th = runSkovPassiveMWithStateLog syncRunner (hookQueryTransaction th)


data InMessage src =
    MsgShutdown
    | MsgBlockReceived src !BS.ByteString
    | MsgTransactionReceived !BS.ByteString
    | MsgFinalizationReceived src !BS.ByteString
    | MsgFinalizationRecordReceived src !BS.ByteString
    | MsgCatchUpStatusReceived src !BS.ByteString

data OutMessage peer =
    MsgNewBlock !BS.ByteString
    | MsgFinalization !BS.ByteString
    | MsgFinalizationRecord !BS.ByteString
    | MsgCatchUpRequired peer
    | MsgDirectedBlock peer !BS.ByteString
    | MsgDirectedFinalizationRecord peer !BS.ByteString
    | MsgDirectedCatchUpStatus peer !BS.ByteString

-- |This is provided as a compatibility wrapper for the test runners.
makeAsyncRunner :: forall m source. LogMethod IO ->
                   Maybe (LogTransferMethod IO) ->
                   BakerIdentity ->
                   RuntimeParameters ->
                   GenesisData ->
                   BlockState (SkovBufferedM m) ->
<<<<<<< HEAD
                   IO (Chan (InMessage source), Chan (OutMessage source), MVar SkovBufferedHookedState, PersistentContext)
=======
#ifdef RUST
                   GlobalStatePtr ->
#endif
                   IO (Chan (InMessage source), Chan (OutMessage source), MVar SkovBufferedHookedState)
#ifdef RUST
makeAsyncRunner logm logt bkr rtParams gen initBS gsptr = do
#else
>>>>>>> 2be76a84
makeAsyncRunner logm logt bkr rtParams gen initBS = do
#endif
        logm Runner LLInfo "Starting baker"
        inChan <- newChan
        outChan <- newChan
        let somHandler = writeChan outChan . simpleToOutMessage
#ifdef RUST
        sr <- makeSyncRunner logm logt bkr rtParams gen initBS gsptr somHandler
#else
        sr <- makeSyncRunner logm logt bkr rtParams gen initBS somHandler
#endif
        startSyncRunner sr
        let
            msgLoop = readChan inChan >>= \case
                MsgShutdown -> stopSyncRunner sr
                MsgBlockReceived src blockBS -> do
                    now <- currentTime
                    case runGet (getBlock now) blockBS of
                        Right (NormalBlock block) -> do
#ifdef RUST
                            pblock <- makePendingBlock gsptr block now
#else
                            let pblock = makePendingBlock block now
#endif
                            (res, evts) <- syncReceiveBlock sr pblock
                            forM_ evts $ handleMessage
                            handleResult src res
                        _ -> return ()
                    msgLoop
                MsgTransactionReceived transBS -> do
                    now <- currentTime
                    case runGet (getVerifiedTransaction now) transBS of
                        Right trans -> do
                            (_, evts) <- syncReceiveTransaction sr trans
                            forM_ evts $ handleMessage
                        _ -> return ()
                    msgLoop
                MsgFinalizationReceived src bs -> do
                    case runGet get bs of
                        Right finMsg -> do
                            (res, evts) <- syncReceiveFinalizationMessage sr finMsg
                            forM_ evts $ handleMessage
                            handleResult src res
                        _ -> return ()
                    msgLoop
                MsgFinalizationRecordReceived src finRecBS -> do
                    case runGet get finRecBS of
                        Right finRec -> do
                            (res, evts) <- syncReceiveFinalizationRecord sr finRec
                            forM_ evts $ handleMessage
                            handleResult src res
                        _ -> return ()
                    msgLoop
                MsgCatchUpStatusReceived src cuBS -> do
                    case runGet get cuBS of
                        Right cu -> do
                            res <- handleCatchUpStatus sr cu
                            case res of
                                Right (d, flag) -> do
                                    let
                                        send (Left fr) = writeChan outChan (MsgDirectedFinalizationRecord src (encode fr))
                                        send (Right b) = writeChan outChan (MsgDirectedBlock src (runPut $ putBlock b))
                                    forM_ d $ \(frbs, rcus) -> do
                                        mapM_ send frbs
                                        writeChan outChan (MsgDirectedCatchUpStatus src (encode rcus))
                                    when flag $ writeChan outChan (MsgCatchUpRequired src)
                                _ -> return ()
                        _ -> return ()
                    msgLoop
            handleMessage (BroadcastFinalizationMessage fmsg) = writeChan outChan (MsgFinalization $ runPut $ put fmsg)
            handleMessage (BroadcastFinalizationRecord frec) = writeChan outChan (MsgFinalizationRecord $ runPut $ put frec)
            handleResult src ResultPendingBlock = writeChan outChan (MsgCatchUpRequired src)
            handleResult src ResultPendingFinalization = writeChan outChan (MsgCatchUpRequired src)
            handleResult _ _ = return ()
        _ <- forkIO msgLoop
        return (inChan, outChan, syncState sr, syncPersistentContext sr)
    where
        simpleToOutMessage (SOMsgNewBlock block) = MsgNewBlock $ runPut $ putBlock block
        simpleToOutMessage (SOMsgFinalization finMsg) = MsgFinalization $ runPut $ put finMsg
        simpleToOutMessage (SOMsgFinalizationRecord finRec) = MsgFinalizationRecord $ runPut $ put finRec<|MERGE_RESOLUTION|>--- conflicted
+++ resolved
@@ -1,4 +1,4 @@
-{-# LANGUAGE LambdaCase, FlexibleContexts, ScopedTypeVariables, RecordWildCards, FlexibleInstances, MultiParamTypeClasses, CPP #-}
+{-# LANGUAGE LambdaCase, FlexibleContexts, ScopedTypeVariables, RecordWildCards, FlexibleInstances, MultiParamTypeClasses, UndecidableInstances, CPP #-}
 module Concordium.Runner where
 
 import Control.Concurrent.Chan
@@ -11,24 +11,31 @@
 import Data.ByteString as BS
 import Data.Serialize
 import Data.IORef
+import Control.Monad.IO.Class
 
 import Concordium.GlobalState.Parameters
-import Concordium.GlobalState.Implementation.Block (getBlock, PendingBlock)
+-- import Concordium.GlobalState.Implementation.Block (getBlock, PendingBlock)
 import Concordium.GlobalState.Block
-import Concordium.GlobalState.BlockState(BlockState, LogTransferMethod)
+import Concordium.GlobalState.Classes
+import Concordium.GlobalState.BlockState(LogTransferMethod)
 import Concordium.GlobalState.Transactions
 import Concordium.GlobalState.Finalization
-<<<<<<< HEAD
+import Concordium.GlobalState.TreeState
+import Concordium.GlobalState
+import qualified Concordium.GlobalState.TreeState as TS
+{-
 import Concordium.GlobalState.Basic.Block
 import Concordium.GlobalState.Persistent.TreeState(PersistentBlockPointer, _bpBlock)
 import Concordium.GlobalState.Persistent.BlockState(emptyModuleCache)
 import Concordium.GlobalState.Persistent.BlobStore(createTempBlobStore,destroyTempBlobStore)
-=======
+-}
+{-
 import Concordium.GlobalState.Implementation.BlockState(BlockPointer)
 import Concordium.GlobalState.Implementation.Block(Block(NormalBlock), makePendingBlock)
 import Concordium.GlobalState.Implementation
->>>>>>> 2be76a84
+-}
 import Concordium.TimeMonad
+import Concordium.TimerMonad
 import Concordium.Birk.Bake
 import Concordium.Kontrol
 import Concordium.Skov
@@ -39,46 +46,39 @@
 import Concordium.Logger
 import Concordium.Getters
 
-data SyncRunner = SyncRunner {
+
+type SkovBlockPointer c = BlockPointer (SkovT (SkovHandlers ThreadTimer c LogIO) c LogIO)
+
+data SimpleOutMessage c
+    = SOMsgNewBlock (SkovBlockPointer c)
+    | SOMsgFinalization FinalizationPseudoMessage
+    | SOMsgFinalizationRecord FinalizationRecord
+
+data SyncRunner c = SyncRunner {
     syncBakerIdentity :: BakerIdentity,
-    syncState :: MVar SkovBufferedHookedState,
+    syncState :: MVar (SkovState c),
     syncBakerThread :: MVar ThreadId,
     syncLogMethod :: LogMethod IO,
-    syncLogTransferMethod :: Maybe (LogTransferMethod IO),
-    syncCallback :: SimpleOutMessage -> IO (),
+    syncCallback :: SimpleOutMessage c -> IO (),
     syncFinalizationCatchUpActive :: MVar (Maybe (IORef Bool)),
-    syncPersistentContext :: PersistentContext
+    syncContext :: !(SkovContext c)
 }
 
-createPersistentContext :: IO PersistentContext
-createPersistentContext = do
-    pcBlobStore <- createTempBlobStore
-    pcModuleCache <- newIORef emptyModuleCache
-    return PersistentContext{..}
-
-destroyPersistentContext :: PersistentContext -> IO ()
-destroyPersistentContext PersistentContext{..} = do
-    destroyTempBlobStore pcBlobStore
-    writeIORef pcModuleCache emptyModuleCache
-
-bakerFinalizationInstance :: BakerIdentity -> FinalizationInstance
-bakerFinalizationInstance bkr = FinalizationInstance (bakerSignKey bkr) (bakerElectionKey bkr)
-
-syncPersistentFinalizationLoggedContext :: SyncRunner -> PersistentFinalizationLoggedContext
-syncPersistentFinalizationLoggedContext SyncRunner{..} = PersistentFinalizationLoggedContext {
-        pflcBlobStore = pcBlobStore syncPersistentContext,
-        pflcModuleCache = pcModuleCache syncPersistentContext,
-        pflcFinalizationInstance = bakerFinalizationInstance syncBakerIdentity,
-        pflcLogMethod = syncLogTransferMethod
-    }
-
-instance SkovStateQueryable SyncRunner (SkovQueryM PersistentContext SkovBufferedHookedState IO) where
-    runStateQuery sr a = readMVar (syncState sr) >>= evalSkovQueryM a (syncPersistentContext sr)
-
-data SimpleOutMessage
-    = SOMsgNewBlock PersistentBlockPointer
-    | SOMsgFinalization FinalizationPseudoMessage
-    | SOMsgFinalizationRecord FinalizationRecord
+instance (SkovQueryConfigMonad c IO) => SkovStateQueryable (SyncRunner c) (SkovT () c IO) where
+    runStateQuery sr a = readMVar (syncState sr) >>= evalSkovT a () (syncContext sr)
+
+-- |Make a 'SyncRunner' without starting a baker thread.
+makeSyncRunner :: (SkovConfiguration c) => LogMethod IO ->
+                  BakerIdentity ->
+                  c ->
+                  (SimpleOutMessage c -> IO ()) ->
+                  IO (SyncRunner c)
+makeSyncRunner syncLogMethod syncBakerIdentity config syncCallback = do
+        (syncContext, st0) <- initialiseSkov config
+        syncState <- newMVar st0
+        syncBakerThread <- newEmptyMVar
+        syncFinalizationCatchUpActive <- newMVar Nothing
+        return $ SyncRunner{..}
 
 -- |Run a computation, atomically using the state.  If the computation fails with an
 -- exception, the state is restored to the original state, ensuring that the lock is released.
@@ -89,88 +89,42 @@
         putMVar mvState state'
         return ret
 
-asyncNotify :: MVar SkovBufferedHookedState -> LogMethod IO -> (FinalizationMessage -> IO ()) -> NotifyEvent -> IO ()
-asyncNotify mvState logm cbk ne@(timeout, _) = void $ forkIO $ do
-        now <- getCurrentTime
-        let delay = diffUTCTime timeout now
-        when (delay > 0) $ threadDelay (truncate $ delay * 1e6)
-        mmsg <- runWithStateLog mvState logm (runStateT $ notifyBuffer ne)
-        forM_ mmsg cbk
-
-asyncTriggerFinalizationCatchUp :: SyncRunner -> Maybe NominalDiffTime -> IO ()
-asyncTriggerFinalizationCatchUp SyncRunner{..} Nothing =
-        swapMVar syncFinalizationCatchUpActive Nothing >>=
-        mapM_ (\ref -> writeIORef ref False) -- Tell any thread waiting to trigger finalization catch-up to abort
-asyncTriggerFinalizationCatchUp SyncRunner{..} (Just delay) = when (delay > 0) $ do
-        myRef <- newIORef True
-        swapMVar syncFinalizationCatchUpActive (Just myRef) >>= mapM_ (\ref -> writeIORef ref False)
-        let loop n = do
-                threadDelay (n * truncate (delay * 1e6))
-                continue <- readIORef myRef
-                when continue $ do
-                    st <- readMVar syncState
-                    let mFinMsg = finalizationCatchUpMessage (bakerFinalizationInstance syncBakerIdentity) st
-                    forM_ mFinMsg $ \msg -> do
-                        syncLogMethod Skov LLDebug "Sending finalization catch-up message"
-                        syncCallback (SOMsgFinalization msg)
-                    loop (n + 1)
-        void $ forkIO $ loop 1
-
--- |Make a 'SyncRunner' without starting a baker thread.
-makeSyncRunner :: forall m. LogMethod IO ->
-                  Maybe (LogTransferMethod IO) ->
-                  BakerIdentity ->
-                  RuntimeParameters ->
-                  GenesisData ->
-                  BlockState (SkovBufferedM m) ->
-#ifdef RUST
-                  GlobalStatePtr ->
-#endif
-                  (SimpleOutMessage -> IO ()) ->
-                  IO SyncRunner
-#ifdef RUST
-makeSyncRunner syncLogMethod syncLogTransferMethod syncBakerIdentity rtParams gen initBS gsptr syncCallback = do
-#else
-makeSyncRunner syncLogMethod syncLogTransferMethod syncBakerIdentity rtParams gen initBS syncCallback = do
-#endif
-        let
-            syncFinalizationInstance = bakerFinalizationInstance syncBakerIdentity
-#ifdef RUST
-        sfs0 <- initialSkovBufferedHookedState syncFinalizationInstance rtParams gen initBS gsptr
-#else
-        sfs0 <- initialSkovBufferedHookedState syncFinalizationInstance rtParams gen initBS
-#endif
-        syncState <- newMVar sfs0
-        syncBakerThread <- newEmptyMVar
-        syncFinalizationCatchUpActive <- newMVar Nothing
-        syncPersistentContext <- createPersistentContext
-        return $ SyncRunner{..}
+
+runSkovTransaction :: SyncRunner c -> SkovT (SkovHandlers ThreadTimer c LogIO) c LogIO a -> IO a
+{-# INLINE runSkovTransaction #-}
+runSkovTransaction sr@SyncRunner{..} a = runWithStateLog syncState syncLogMethod (runSkovT a (syncSkovHandlers sr) syncContext)
+
+syncSkovHandlers :: forall c. SyncRunner c -> SkovHandlers ThreadTimer c LogIO
+syncSkovHandlers sr@SyncRunner{..} = handlers
+    where
+        handlers :: SkovHandlers ThreadTimer c LogIO
+        handlers = SkovHandlers{..}
+        shBroadcastFinalizationMessage = liftIO . syncCallback . SOMsgFinalization
+        shBroadcastFinalizationRecord = liftIO . syncCallback . SOMsgFinalizationRecord
+        shOnTimeout timeout a = liftIO $ makeThreadTimer timeout $ void $ runSkovTransaction sr a
+        shCancelTimer = liftIO . cancelThreadTimer
 
 -- |Start the baker thread for a 'SyncRunner'.
-startSyncRunner :: SyncRunner -> IO ()
+startSyncRunner :: (SkovConfigMonad (SkovHandlers ThreadTimer c LogIO) c LogIO,
+    SkovQueryConfigMonad c IO
+    ) => SyncRunner c -> IO ()
 startSyncRunner sr@SyncRunner{..} = do
         let
             runBaker = bakeLoop 0 `finally` syncLogMethod Runner LLInfo "Exiting baker thread"
             bakeLoop lastSlot = do
-                (mblock, sfs', evs, curSlot) <- runWithStateLog syncState syncLogMethod (\sfs -> do
+                (mblock, sfs', curSlot) <- runWithStateLog syncState syncLogMethod (\sfs -> do
                         let bake = do
                                 curSlot <- getCurrentSlot
                                 mblock <- if (curSlot > lastSlot) then bakeForSlot syncBakerIdentity curSlot else return Nothing
                                 return (mblock, curSlot)
-                        ((mblock, curSlot), sfs', evs) <-
-                          runSkovBufferedHookedLoggedM bake (syncPersistentFinalizationLoggedContext sr) sfs
-                        return ((mblock, sfs', evs, curSlot), sfs'))
+                        ((mblock, curSlot), sfs') <-
+                          runSkovT bake (syncSkovHandlers sr) (syncContext) sfs
+                        return ((mblock, sfs', curSlot), sfs'))
                 forM_ mblock $ syncCallback . SOMsgNewBlock
-                let
-                    handleFinalizationOutputEvent (BroadcastFinalizationMessage fmsg) = syncCallback (SOMsgFinalization (FPMMessage fmsg))
-                    handleFinalizationOutputEvent (BroadcastFinalizationRecord frec) = syncCallback (SOMsgFinalizationRecord frec)
-                forM_ (extractFinalizationOutputEvents evs) handleFinalizationOutputEvent
-                forM_ (extractNotifyEvents evs) (asyncNotify syncState syncLogMethod (syncCallback . SOMsgFinalization . FPMMessage))
-                forM_ (extractCatchUpTimer evs) (asyncTriggerFinalizationCatchUp sr)
-                delay <- evalSkovQueryM (do
+                delay <- evalSkovT (do
                     ttns <- timeUntilNextSlot
                     curSlot' <- getCurrentSlot
-                    return $! if curSlot == curSlot' then truncate (ttns * 1e6) else 0) syncPersistentContext sfs'
+                    return $! if curSlot == curSlot' then truncate (ttns * 1e6) else 0) () syncContext sfs'
                 when (delay > 0) $ threadDelay delay
                 bakeLoop curSlot
         _ <- forkIO $ do
@@ -184,101 +138,81 @@
         return ()
 
 -- |Stop the baker thread for a 'SyncRunner'.
-stopSyncRunner :: SyncRunner -> IO ()
+stopSyncRunner :: SyncRunner c -> IO ()
 stopSyncRunner SyncRunner{..} = mask_ $ tryTakeMVar syncBakerThread >>= \case
         Nothing -> return ()
         Just thrd -> killThread thrd
 
-shutdownSyncRunner :: SyncRunner -> IO ()
+-- |Stop any baker thread and dispose resources used by the 'SyncRunner'.
+-- This should only be called once. Any subsequent call may diverge or throw an exception.
+shutdownSyncRunner :: (SkovConfiguration c) => SyncRunner c -> IO ()
 shutdownSyncRunner sr@SyncRunner{..} = do
         stopSyncRunner sr
-        destroyPersistentContext syncPersistentContext
-
-runSkovBufferedMWithStateLog :: SyncRunner -> SkovBufferedHookedLoggedM (LoggerT IO) a -> IO (a, [FinalizationOutputEvent])
-runSkovBufferedMWithStateLog sr@SyncRunner{..} a = do
-<<<<<<< HEAD
-     (ret, evts) <- runWithStateLog syncState syncLogMethod (\sfs -> 
-         (\(ret, sfs', evs) -> ((ret, evs), sfs')) <$> runSkovBufferedHookedLoggedM a (syncPersistentFinalizationLoggedContext sr) sfs)
-=======
-     (ret, evts) <- runWithStateLog syncState syncLogMethod (\sfs ->
-         (\(ret, sfs', evs) -> ((ret, evs), sfs')) <$> runSkovBufferedHookedLoggedM a (bakerFinalizationInstance syncBakerIdentity) syncLogTransferMethod sfs)
->>>>>>> 2be76a84
-     forM_ (extractNotifyEvents evts) $ asyncNotify syncState syncLogMethod (syncCallback . SOMsgFinalization . FPMMessage)
-     forM_ (extractCatchUpTimer evts) (asyncTriggerFinalizationCatchUp sr)
-     return (ret, extractFinalizationOutputEvents evts)
-
-syncReceiveBlock :: SyncRunner -> PendingBlock -> IO (UpdateResult, [FinalizationOutputEvent])
-syncReceiveBlock syncRunner block = runSkovBufferedMWithStateLog syncRunner (storeBlock block)
-
-syncReceiveTransaction :: SyncRunner -> Transaction -> IO (UpdateResult, [FinalizationOutputEvent])
-syncReceiveTransaction syncRunner trans = runSkovBufferedMWithStateLog syncRunner (receiveTransaction trans)
-
-syncReceiveFinalizationMessage :: SyncRunner -> FinalizationPseudoMessage -> IO (UpdateResult, [FinalizationOutputEvent])
-syncReceiveFinalizationMessage syncRunner finMsg = runSkovBufferedMWithStateLog syncRunner (receiveFinalizationPseudoMessage finMsg)
-
-syncReceiveFinalizationRecord :: SyncRunner -> FinalizationRecord -> IO (UpdateResult, [FinalizationOutputEvent])
-syncReceiveFinalizationRecord syncRunner finRec = runSkovBufferedMWithStateLog syncRunner (finalizeBlock finRec)
-
-syncHookTransaction :: SyncRunner -> TransactionHash -> IO HookResult
--- hookQueryTransaction does not generate any events, so it is safe to drop them.
-syncHookTransaction syncRunner th = fst <$> runSkovBufferedMWithStateLog syncRunner (hookQueryTransaction th)
-
-data SyncPassiveRunner = SyncPassiveRunner {
-    syncPState :: MVar SkovPassiveHookedState,
+        takeMVar syncState >>= shutdownSkov syncContext
+
+
+syncReceiveBlock :: (SkovConfigMonad (SkovHandlers ThreadTimer c LogIO) c LogIO) 
+    => SyncRunner c
+    -> PendingBlock (SkovT (SkovHandlers ThreadTimer c LogIO) c LogIO)
+    -> IO UpdateResult
+syncReceiveBlock syncRunner block = runSkovTransaction syncRunner (storeBlock block)
+
+syncReceiveTransaction :: (SkovConfigMonad (SkovHandlers ThreadTimer c LogIO) c LogIO) 
+    => SyncRunner c -> Transaction -> IO UpdateResult
+syncReceiveTransaction syncRunner trans = runSkovTransaction syncRunner (receiveTransaction trans)
+
+syncReceiveFinalizationMessage :: (SkovFinalizationConfigMonad (SkovHandlers ThreadTimer c LogIO) c LogIO)
+    => SyncRunner c -> FinalizationPseudoMessage -> IO UpdateResult
+syncReceiveFinalizationMessage syncRunner finMsg = runSkovTransaction syncRunner (receiveFinalizationPseudoMessage finMsg)
+
+syncReceiveFinalizationRecord :: (SkovConfigMonad (SkovHandlers ThreadTimer c LogIO) c LogIO)
+    => SyncRunner c -> FinalizationRecord -> IO UpdateResult
+syncReceiveFinalizationRecord syncRunner finRec = runSkovTransaction syncRunner (finalizeBlock finRec)
+
+syncHookTransaction :: (SkovConfigMonad (SkovHandlers ThreadTimer c LogIO) c LogIO, TransactionHookLenses (SkovState c))
+    => SyncRunner c -> TransactionHash -> IO HookResult
+syncHookTransaction syncRunner th = runSkovTransaction syncRunner (hookQueryTransaction th)
+
+
+data SyncPassiveRunner c = SyncPassiveRunner {
+    syncPState :: MVar (SkovState c),
     syncPLogMethod :: LogMethod IO,
-    syncPPersistentContext :: PersistentContext
+    syncPContext :: !(SkovContext c)
 }
 
-instance SkovStateQueryable SyncPassiveRunner (SkovQueryM PersistentContext SkovPassiveHookedState IO) where
-    runStateQuery sr a = readMVar (syncPState sr) >>= evalSkovQueryM a (syncPPersistentContext sr)
+instance (SkovQueryConfigMonad c IO) => SkovStateQueryable (SyncPassiveRunner c) (SkovT () c IO) where
+    runStateQuery sr a = readMVar (syncPState sr) >>= evalSkovT a () (syncPContext sr)
+
+
+runSkovPassive :: SyncPassiveRunner c -> SkovT () c LogIO a -> IO a
+{-# INLINE runSkovPassive #-}
+runSkovPassive SyncPassiveRunner{..} a = runWithStateLog syncPState syncPLogMethod (runSkovT a () syncPContext)
 
 
 -- |Make a 'SyncPassiveRunner', which does not support a baker thread.
-makeSyncPassiveRunner :: forall m. LogMethod IO ->
-                        RuntimeParameters ->
-                        GenesisData ->
-                        BlockState (SkovPassiveHookedM m) ->
-#ifdef RUST
-                        GlobalStatePtr ->
-#endif
-                        IO SyncPassiveRunner
-#ifdef RUST
-makeSyncPassiveRunner syncPLogMethod rtParams gen initBS gsptr = do
-        initialState <- initialSkovPassiveHookedState rtParams gen initBS gsptr
-#else
-makeSyncPassiveRunner syncPLogMethod rtParams gen initBS = do
-<<<<<<< HEAD
-        syncPState <- newMVar $ initialSkovPassiveHookedState rtParams gen initBS
-        syncPPersistentContext <- createPersistentContext
-=======
-        initialState <- initialSkovPassiveHookedState rtParams gen initBS
-#endif
-        syncPState <- newMVar initialState
->>>>>>> 2be76a84
+makeSyncPassiveRunner :: (SkovConfiguration c) => LogMethod IO ->
+                        c ->
+                        IO (SyncPassiveRunner c)
+makeSyncPassiveRunner syncPLogMethod config = do
+        (syncPContext, st0) <- initialiseSkov config
+        syncPState <- newMVar st0
         return $ SyncPassiveRunner{..}
 
-shutdownSyncPassiveRunner :: SyncPassiveRunner -> IO ()
-shutdownSyncPassiveRunner SyncPassiveRunner{..} = destroyPersistentContext syncPPersistentContext
-
-runSkovPassiveMWithStateLog :: SyncPassiveRunner -> SkovPassiveHookedM LogIO a -> IO a
-runSkovPassiveMWithStateLog SyncPassiveRunner{..} =
-        runWithStateLog syncPState syncPLogMethod . flip runSkovPassiveHookedM syncPPersistentContext
-
-syncPassiveReceiveBlock :: SyncPassiveRunner -> PendingBlock -> IO UpdateResult
-syncPassiveReceiveBlock spr block = runSkovPassiveMWithStateLog spr (storeBlock block)
-
-syncPassiveReceiveTransaction :: SyncPassiveRunner -> Transaction -> IO UpdateResult
-syncPassiveReceiveTransaction spr trans = runSkovPassiveMWithStateLog spr (receiveTransaction trans)
-
-syncPassiveReceiveFinalizationMessage :: SyncPassiveRunner -> FinalizationPseudoMessage -> BS.ByteString -> IO UpdateResult
-syncPassiveReceiveFinalizationMessage spr pmsg pmsgBS = runSkovPassiveMWithStateLog spr (passiveReceiveFinalizationPseudoMessage pmsg pmsgBS)
-
-syncPassiveReceiveFinalizationRecord :: SyncPassiveRunner -> FinalizationRecord -> IO UpdateResult
-syncPassiveReceiveFinalizationRecord spr finRec = runSkovPassiveMWithStateLog spr (finalizeBlock finRec)
-
-syncPassiveHookTransaction :: SyncPassiveRunner -> TransactionHash -> IO HookResult
--- hookQueryTransaction does not generate any events, so it is safe to drop them.
-syncPassiveHookTransaction syncRunner th = runSkovPassiveMWithStateLog syncRunner (hookQueryTransaction th)
+shutdownSyncPassiveRunner :: SkovConfiguration c => SyncPassiveRunner c -> IO ()
+shutdownSyncPassiveRunner SyncPassiveRunner{..} = takeMVar syncPState >>= shutdownSkov syncPContext
+
+syncPassiveReceiveBlock :: (SkovConfigMonad () c LogIO) => SyncPassiveRunner c -> PendingBlock (SkovT () c LogIO) -> IO UpdateResult
+syncPassiveReceiveBlock spr block = runSkovPassive spr (storeBlock block)
+
+syncPassiveReceiveTransaction :: (SkovConfigMonad () c LogIO) => SyncPassiveRunner c -> Transaction -> IO UpdateResult
+syncPassiveReceiveTransaction spr trans = runSkovPassive spr (receiveTransaction trans)
+
+syncPassiveReceiveFinalizationRecord :: (SkovConfigMonad () c LogIO) => SyncPassiveRunner c -> FinalizationRecord -> IO UpdateResult
+syncPassiveReceiveFinalizationRecord spr finRec = runSkovPassive spr (finalizeBlock finRec)
+
+syncPassiveHookTransaction :: (SkovConfigMonad () c LogIO, TransactionHookLenses (SkovState c)) => SyncPassiveRunner c -> TransactionHash -> IO HookResult
+syncPassiveHookTransaction syncRunner th = runSkovPassive syncRunner (hookQueryTransaction th)
+
 
 
 data InMessage src =
@@ -299,73 +233,46 @@
     | MsgDirectedCatchUpStatus peer !BS.ByteString
 
 -- |This is provided as a compatibility wrapper for the test runners.
-makeAsyncRunner :: forall m source. LogMethod IO ->
-                   Maybe (LogTransferMethod IO) ->
-                   BakerIdentity ->
-                   RuntimeParameters ->
-                   GenesisData ->
-                   BlockState (SkovBufferedM m) ->
-<<<<<<< HEAD
-                   IO (Chan (InMessage source), Chan (OutMessage source), MVar SkovBufferedHookedState, PersistentContext)
-=======
-#ifdef RUST
-                   GlobalStatePtr ->
-#endif
-                   IO (Chan (InMessage source), Chan (OutMessage source), MVar SkovBufferedHookedState)
-#ifdef RUST
-makeAsyncRunner logm logt bkr rtParams gen initBS gsptr = do
-#else
->>>>>>> 2be76a84
-makeAsyncRunner logm logt bkr rtParams gen initBS = do
-#endif
+makeAsyncRunner :: forall c source.
+    (SkovFinalizationConfigMonad (SkovHandlers ThreadTimer c LogIO) c LogIO,
+    SkovQueryConfigMonad c IO)
+    => LogMethod IO
+    -> BakerIdentity
+    -> c
+    -> IO (Chan (InMessage source), Chan (OutMessage source), SyncRunner c)
+makeAsyncRunner logm bkr config = do
         logm Runner LLInfo "Starting baker"
         inChan <- newChan
         outChan <- newChan
         let somHandler = writeChan outChan . simpleToOutMessage
-#ifdef RUST
-        sr <- makeSyncRunner logm logt bkr rtParams gen initBS gsptr somHandler
-#else
-        sr <- makeSyncRunner logm logt bkr rtParams gen initBS somHandler
-#endif
+        sr <- makeSyncRunner logm bkr config somHandler
         startSyncRunner sr
         let
             msgLoop = readChan inChan >>= \case
                 MsgShutdown -> stopSyncRunner sr
                 MsgBlockReceived src blockBS -> do
                     now <- currentTime
-                    case runGet (getBlock now) blockBS of
-                        Right (NormalBlock block) -> do
-#ifdef RUST
-                            pblock <- makePendingBlock gsptr block now
-#else
-                            let pblock = makePendingBlock block now
-#endif
-                            (res, evts) <- syncReceiveBlock sr pblock
-                            forM_ evts $ handleMessage
-                            handleResult src res
-                        _ -> return ()
+                    runSkovTransaction sr (TS.importPendingBlock blockBS now) >>= \case
+                        Left _ -> return ()
+                        Right pblock -> syncReceiveBlock sr pblock >>= handleResult src
                     msgLoop
                 MsgTransactionReceived transBS -> do
                     now <- currentTime
                     case runGet (getVerifiedTransaction now) transBS of
-                        Right trans -> do
-                            (_, evts) <- syncReceiveTransaction sr trans
-                            forM_ evts $ handleMessage
+                        Right trans -> void $ syncReceiveTransaction sr trans
                         _ -> return ()
                     msgLoop
                 MsgFinalizationReceived src bs -> do
                     case runGet get bs of
                         Right finMsg -> do
-                            (res, evts) <- syncReceiveFinalizationMessage sr finMsg
-                            forM_ evts $ handleMessage
+                            res <- syncReceiveFinalizationMessage sr finMsg
                             handleResult src res
                         _ -> return ()
                     msgLoop
                 MsgFinalizationRecordReceived src finRecBS -> do
                     case runGet get finRecBS of
                         Right finRec -> do
-                            (res, evts) <- syncReceiveFinalizationRecord sr finRec
-                            forM_ evts $ handleMessage
+                            res <- syncReceiveFinalizationRecord sr finRec
                             handleResult src res
                         _ -> return ()
                     msgLoop
@@ -385,13 +292,11 @@
                                 _ -> return ()
                         _ -> return ()
                     msgLoop
-            handleMessage (BroadcastFinalizationMessage fmsg) = writeChan outChan (MsgFinalization $ runPut $ put fmsg)
-            handleMessage (BroadcastFinalizationRecord frec) = writeChan outChan (MsgFinalizationRecord $ runPut $ put frec)
             handleResult src ResultPendingBlock = writeChan outChan (MsgCatchUpRequired src)
             handleResult src ResultPendingFinalization = writeChan outChan (MsgCatchUpRequired src)
             handleResult _ _ = return ()
         _ <- forkIO msgLoop
-        return (inChan, outChan, syncState sr, syncPersistentContext sr)
+        return (inChan, outChan, sr)
     where
         simpleToOutMessage (SOMsgNewBlock block) = MsgNewBlock $ runPut $ putBlock block
         simpleToOutMessage (SOMsgFinalization finMsg) = MsgFinalization $ runPut $ put finMsg
