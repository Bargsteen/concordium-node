{-# LANGUAGE LambdaCase, FlexibleContexts, ScopedTypeVariables, RecordWildCards, FlexibleInstances, MultiParamTypeClasses #-}
module Concordium.Runner where

import Control.Concurrent.Chan
import Control.Concurrent.MVar
import Control.Concurrent
import Control.Monad.Trans.State hiding (get, put)
import Control.Monad
import Control.Exception
import Data.Time.Clock
import Data.ByteString as BS
import Data.Serialize
import Data.IORef

import Concordium.Types
import Concordium.GlobalState.Parameters
import Concordium.GlobalState.Block
import Concordium.GlobalState.BlockState(BlockState)
import Concordium.GlobalState.Rust.TreeState
import Concordium.GlobalState.Rust.FFI
import Concordium.GlobalState.Transactions
import Concordium.GlobalState.Finalization
<<<<<<< HEAD
import Concordium.GlobalState.Basic.Block(Block(NormalBlock))
=======
import Concordium.GlobalState.Basic.Block
import Concordium.GlobalState.Basic.BlockState(BlockPointer, _bpBlock)
>>>>>>> 3d1b026f
import Concordium.TimeMonad
import Concordium.Birk.Bake
import Concordium.Kontrol
import Concordium.Skov
-- import Concordium.Skov.Update
import Concordium.Skov.Hooks
import Concordium.Afgjort.Finalize
import Concordium.Afgjort.Buffer
import Concordium.Logger
import Concordium.Getters
import Concordium.Skov.CatchUp (CatchUpStatus)

data SyncRunner = SyncRunner {
    syncBakerIdentity :: BakerIdentity,
    syncState :: MVar SkovBufferedHookedState,
    syncBakerThread :: MVar ThreadId,
    syncLogMethod :: LogMethod IO,
    syncCallback :: SimpleOutMessage -> IO (),
    syncFinalizationCatchUpActive :: MVar (Maybe (IORef Bool))
}

bakerFinalizationInstance :: BakerIdentity -> FinalizationInstance
bakerFinalizationInstance bkr = FinalizationInstance (bakerSignKey bkr) (bakerElectionKey bkr)

instance SkovStateQueryable SyncRunner (SkovQueryM SkovBufferedHookedState IO) where
    runStateQuery sr a = readMVar (syncState sr) >>= evalSkovQueryM a

data SimpleOutMessage
    = SOMsgNewBlock BlockPointer
    | SOMsgFinalization FinalizationPseudoMessage
    | SOMsgFinalizationRecord FinalizationRecord

-- |Run a computation, atomically using the state.  If the computation fails with an
-- exception, the state is restored to the original state, ensuring that the lock is released.
runWithStateLog :: MVar s -> LogMethod IO -> (s -> LogIO (a, s)) -> IO a
{-# INLINE runWithStateLog #-}
runWithStateLog mvState logm a = bracketOnError (takeMVar mvState) (tryPutMVar mvState) $ \state0 -> do
        (ret, state') <- runLoggerT (a state0) logm
        putMVar mvState state'
        return ret

asyncNotify :: MVar SkovBufferedHookedState -> LogMethod IO -> (FinalizationMessage -> IO ()) -> NotifyEvent -> IO ()
asyncNotify mvState logm cbk ne@(timeout, _) = void $ forkIO $ do
        now <- getCurrentTime
        let delay = diffUTCTime timeout now
        when (delay > 0) $ threadDelay (truncate $ delay * 1e6)
        mmsg <- runWithStateLog mvState logm (runStateT $ notifyBuffer ne)
        forM_ mmsg cbk

asyncTriggerFinalizationCatchUp :: SyncRunner -> Maybe NominalDiffTime -> IO ()
asyncTriggerFinalizationCatchUp SyncRunner{..} Nothing =
        swapMVar syncFinalizationCatchUpActive Nothing >>=
        mapM_ (\ref -> writeIORef ref False) -- Tell any thread waiting to trigger finalization catch-up to abort
asyncTriggerFinalizationCatchUp SyncRunner{..} (Just delay) = when (delay > 0) $ do
        myRef <- newIORef True
        swapMVar syncFinalizationCatchUpActive (Just myRef) >>= mapM_ (\ref -> writeIORef ref False)
        let loop n = do
                threadDelay (n * truncate (delay * 1e6))
                continue <- readIORef myRef
                when continue $ do
                    st <- readMVar syncState
                    let mFinMsg = finalizationCatchUpMessage (bakerFinalizationInstance syncBakerIdentity) st
                    forM_ mFinMsg $ \msg -> do
                        syncLogMethod Skov LLDebug "Sending finalization catch-up message"
                        syncCallback (SOMsgFinalization msg)
                    loop (n + 1)
        void $ forkIO $ loop 1



-- |Make a 'SyncRunner' without starting a baker thread.
makeSyncRunner :: forall m. LogMethod IO -> BakerIdentity -> GenesisData -> BlockState (SkovBufferedM m) -> GlobalStatePtr -> (SimpleOutMessage -> IO ()) -> IO SyncRunner
makeSyncRunner syncLogMethod syncBakerIdentity gen initBS gsptr syncCallback = do
        let
            syncFinalizationInstance = bakerFinalizationInstance syncBakerIdentity
        sfs0 <- initialSkovBufferedHookedState syncFinalizationInstance gen initBS gsptr
        syncState <- newMVar sfs0
        syncBakerThread <- newEmptyMVar
        syncFinalizationCatchUpActive <- newMVar Nothing
        return $ SyncRunner{..}

-- |Start the baker thread for a 'SyncRunner'.
startSyncRunner :: SyncRunner -> IO ()
startSyncRunner sr@SyncRunner{..} = do
        let
            runBaker = bakeLoop 0 `finally` syncLogMethod Runner LLInfo "Exiting baker thread"
            bakeLoop lastSlot = do
                (mblock, sfs', evs, curSlot) <- runWithStateLog syncState syncLogMethod (\sfs -> do
                        let bake = do
                                curSlot <- getCurrentSlot
                                mblock <- if (curSlot > lastSlot) then bakeForSlot syncBakerIdentity curSlot else return Nothing
                                return (mblock, curSlot)
                        ((mblock, curSlot), sfs', evs) <- runSkovBufferedHookedM bake (bakerFinalizationInstance syncBakerIdentity) sfs
                        return ((mblock, sfs', evs, curSlot), sfs'))
                forM_ mblock $ syncCallback . SOMsgNewBlock
                let
                    handleFinalizationOutputEvent (BroadcastFinalizationMessage fmsg) = syncCallback (SOMsgFinalization (FPMMessage fmsg))
                    handleFinalizationOutputEvent (BroadcastFinalizationRecord frec) = syncCallback (SOMsgFinalizationRecord frec)
                forM_ (extractFinalizationOutputEvents evs) handleFinalizationOutputEvent
                forM_ (extractNotifyEvents evs) (asyncNotify syncState syncLogMethod (syncCallback . SOMsgFinalization . FPMMessage))
                forM_ (extractCatchUpTimer evs) (asyncTriggerFinalizationCatchUp sr)
                delay <- evalSkovQueryM (do
                    ttns <- timeUntilNextSlot
                    curSlot' <- getCurrentSlot
                    return $! if curSlot == curSlot' then truncate (ttns * 1e6) else 0) sfs'
                when (delay > 0) $ threadDelay delay
                bakeLoop curSlot
        _ <- forkIO $ do
            tid <- myThreadId
            putRes <- tryPutMVar syncBakerThread tid
            if putRes then do
                syncLogMethod Runner LLInfo "Starting baker thread"
                runBaker
            else
                syncLogMethod Runner LLInfo "Starting baker thread aborted: baker is already running"
        return ()

-- |Stop the baker thread for a 'SyncRunner'.
stopSyncRunner :: SyncRunner -> IO ()
stopSyncRunner SyncRunner{..} = mask_ $ tryTakeMVar syncBakerThread >>= \case
        Nothing -> return ()
        Just thrd -> killThread thrd

<<<<<<< HEAD
runSkovBufferedMWithStateLog :: SyncRunner -> SkovBufferedHookedM LogIO a -> IO (a, [SkovFinalizationEvent])
runSkovBufferedMWithStateLog SyncRunner{..} a = do
        (ret, evts) <- runWithStateLog syncState syncLogMethod (\sfs ->
            (\(ret, sfs', Endo evs) -> ((ret, evs []), sfs')) <$> runSkovBufferedHookedM a (bakerFinalizationInstance syncBakerIdentity) sfs)
        let (aevts, bevts) = partitionEithers $ evtToEither <$> evts
        forM_ bevts $ asyncNotify syncState syncLogMethod (syncCallback . SOMsgFinalization)
        return (ret, aevts)
    where
        evtToEither (BufferedEvent e) = Left e
        evtToEither (BufferNotification n) = Right n
=======
runSkovBufferedMWithStateLog :: SyncRunner -> SkovBufferedHookedM LogIO a -> IO (a, [FinalizationOutputEvent])
runSkovBufferedMWithStateLog sr@SyncRunner{..} a = do
        (ret, evts) <- runWithStateLog syncState syncLogMethod (\sfs -> 
            (\(ret, sfs', evs) -> ((ret, evs), sfs')) <$> runSkovBufferedHookedM a (bakerFinalizationInstance syncBakerIdentity) sfs)
        forM_ (extractNotifyEvents evts) $ asyncNotify syncState syncLogMethod (syncCallback . SOMsgFinalization . FPMMessage)
        forM_ (extractCatchUpTimer evts) (asyncTriggerFinalizationCatchUp sr)
        return (ret, extractFinalizationOutputEvents evts)
>>>>>>> 3d1b026f

syncReceiveBlock :: SyncRunner -> PendingBlock -> IO (UpdateResult, [FinalizationOutputEvent])
syncReceiveBlock syncRunner block = runSkovBufferedMWithStateLog syncRunner (storeBlock block)

syncReceiveTransaction :: SyncRunner -> Transaction -> IO (UpdateResult, [FinalizationOutputEvent])
syncReceiveTransaction syncRunner trans = runSkovBufferedMWithStateLog syncRunner (receiveTransaction trans)

syncReceiveFinalizationMessage :: SyncRunner -> FinalizationPseudoMessage -> IO (UpdateResult, [FinalizationOutputEvent])
syncReceiveFinalizationMessage syncRunner finMsg = runSkovBufferedMWithStateLog syncRunner (receiveFinalizationPseudoMessage finMsg)

syncReceiveFinalizationRecord :: SyncRunner -> FinalizationRecord -> IO (UpdateResult, [FinalizationOutputEvent])
syncReceiveFinalizationRecord syncRunner finRec = runSkovBufferedMWithStateLog syncRunner (finalizeBlock finRec)

syncHookTransaction :: SyncRunner -> TransactionHash -> IO HookResult
-- hookQueryTransaction does not generate any events, so it is safe to drop them.
syncHookTransaction syncRunner th = fst <$> runSkovBufferedMWithStateLog syncRunner (hookQueryTransaction th)

data SyncPassiveRunner = SyncPassiveRunner {
    syncPState :: MVar SkovPassiveHookedState,
    syncPLogMethod :: LogMethod IO
}

-- |Make a 'SyncPassiveRunner', which does not support a baker thread.
makeSyncPassiveRunner :: forall m. LogMethod IO -> GenesisData -> BlockState (SkovPassiveHookedM m) -> GlobalStatePtr -> IO SyncPassiveRunner
makeSyncPassiveRunner syncPLogMethod gen initBS gsptr = do
  initialState <- initialSkovPassiveHookedState gen initBS gsptr
  syncPState <- newMVar $ initialState
  return $ SyncPassiveRunner{..}

runSkovPassiveMWithStateLog :: SyncPassiveRunner -> SkovPassiveHookedM LogIO a -> IO a
runSkovPassiveMWithStateLog SyncPassiveRunner{..} =
        runWithStateLog syncPState syncPLogMethod . runSkovPassiveHookedM

syncPassiveReceiveBlock :: SyncPassiveRunner -> PendingBlock -> IO UpdateResult
syncPassiveReceiveBlock spr block = runSkovPassiveMWithStateLog spr (storeBlock block)

syncPassiveReceiveTransaction :: SyncPassiveRunner -> Transaction -> IO UpdateResult
syncPassiveReceiveTransaction spr trans = runSkovPassiveMWithStateLog spr (receiveTransaction trans)

syncPassiveReceiveFinalizationMessage :: SyncPassiveRunner -> FinalizationPseudoMessage -> BS.ByteString -> IO UpdateResult
syncPassiveReceiveFinalizationMessage spr pmsg pmsgBS = runSkovPassiveMWithStateLog spr (passiveReceiveFinalizationPseudoMessage pmsg pmsgBS)

syncPassiveReceiveFinalizationRecord :: SyncPassiveRunner -> FinalizationRecord -> IO UpdateResult
syncPassiveReceiveFinalizationRecord spr finRec = runSkovPassiveMWithStateLog spr (finalizeBlock finRec)

syncPassiveHookTransaction :: SyncPassiveRunner -> TransactionHash -> IO HookResult
-- hookQueryTransaction does not generate any events, so it is safe to drop them.
syncPassiveHookTransaction syncRunner th = runSkovPassiveMWithStateLog syncRunner (hookQueryTransaction th)


data InMessage src =
    MsgShutdown
    | MsgBlockReceived src !BS.ByteString
    | MsgTransactionReceived !BS.ByteString
    | MsgFinalizationReceived src !BS.ByteString
    | MsgFinalizationRecordReceived src !BS.ByteString
    | MsgCatchUpStatusReceived src !BS.ByteString

<<<<<<< HEAD
data OutMessage src =
=======
data OutMessage peer = 
>>>>>>> 3d1b026f
    MsgNewBlock !BS.ByteString
    | MsgFinalization !BS.ByteString
    | MsgFinalizationRecord !BS.ByteString
    | MsgCatchUpRequired peer
    | MsgDirectedBlock peer !BS.ByteString
    | MsgDirectedFinalizationRecord peer !BS.ByteString
    | MsgDirectedCatchUpStatus peer !BS.ByteString

-- |This is provided as a compatibility wrapper for the test runners.
makeAsyncRunner :: forall m source. LogMethod IO -> BakerIdentity -> GenesisData -> BlockState (SkovBufferedM m) -> GlobalStatePtr -> IO (Chan (InMessage source), Chan (OutMessage source), MVar SkovBufferedHookedState)
makeAsyncRunner logm bkr gen initBS gsptr = do
        logm Runner LLInfo "Starting baker"
        inChan <- newChan
        outChan <- newChan
        let somHandler = writeChan outChan . simpleToOutMessage
        sr <- makeSyncRunner logm bkr gen initBS gsptr somHandler
        startSyncRunner sr
        let
            msgLoop = readChan inChan >>= \case
                MsgShutdown -> stopSyncRunner sr
                MsgBlockReceived src blockBS -> do
                    case runGet get blockBS of
                        Right (NormalBlock block) -> do
                            now <- currentTime
<<<<<<< HEAD
                            pblock <- makePendingBlock gsptr block now
                            (_, evts) <- syncReceiveBlock sr pblock
                            forM_ evts $ handleMessage src
=======
                            (res, evts) <- syncReceiveBlock sr $ makePendingBlock block now
                            forM_ evts $ handleMessage
                            handleResult src res
>>>>>>> 3d1b026f
                        _ -> return ()
                    msgLoop
                MsgTransactionReceived transBS -> do
                    case runGet get transBS of
                        Right trans -> do
                            (_, evts) <- syncReceiveTransaction sr trans
                            forM_ evts $ handleMessage
                        _ -> return ()
                    msgLoop
                MsgFinalizationReceived src bs -> do
                    case runGet get bs of
                        Right finMsg -> do
                            (res, evts) <- syncReceiveFinalizationMessage sr finMsg
                            forM_ evts $ handleMessage
                            handleResult src res
                        _ -> return ()
                    msgLoop
                MsgFinalizationRecordReceived src finRecBS -> do
                    case runGet get finRecBS of
                        Right finRec -> do
                            (res, evts) <- syncReceiveFinalizationRecord sr finRec
                            forM_ evts $ handleMessage
                            handleResult src res
                        _ -> return ()
                    msgLoop
                MsgCatchUpStatusReceived src cuBS -> do
                    case runGet get cuBS of
                        Right cu -> do
                            res <- handleCatchUpStatus (syncState sr) cu
                            case res of
                                Right (d, flag) -> do
                                    let
                                        send (Left fr) = writeChan outChan (MsgDirectedFinalizationRecord src (encode fr))
                                        send (Right b) = writeChan outChan (MsgDirectedBlock src (encode (_bpBlock b)))
                                    forM_ d $ \(frbs, rcus) -> do
                                        mapM_ send frbs
                                        writeChan outChan (MsgDirectedCatchUpStatus src (encode rcus))
                                    when flag $ writeChan outChan (MsgCatchUpRequired src)
                                _ -> return ()
                        _ -> return ()
                    msgLoop
            handleMessage (BroadcastFinalizationMessage fmsg) = writeChan outChan (MsgFinalization $ runPut $ put fmsg)
            handleMessage (BroadcastFinalizationRecord frec) = writeChan outChan (MsgFinalizationRecord $ runPut $ put frec)
            handleResult src ResultPendingBlock = writeChan outChan (MsgCatchUpRequired src)
            handleResult src ResultPendingFinalization = writeChan outChan (MsgCatchUpRequired src)
            handleResult _ _ = return ()
        _ <- forkIO msgLoop
        return (inChan, outChan, syncState sr)
    where
        simpleToOutMessage (SOMsgNewBlock block) = MsgNewBlock $ runPut $ putBlock block
        simpleToOutMessage (SOMsgFinalization finMsg) = MsgFinalization $ runPut $ put finMsg
        simpleToOutMessage (SOMsgFinalizationRecord finRec) = MsgFinalizationRecord $ runPut $ put finRec<|MERGE_RESOLUTION|>--- conflicted
+++ resolved
@@ -20,12 +20,7 @@
 import Concordium.GlobalState.Rust.FFI
 import Concordium.GlobalState.Transactions
 import Concordium.GlobalState.Finalization
-<<<<<<< HEAD
 import Concordium.GlobalState.Basic.Block(Block(NormalBlock))
-=======
-import Concordium.GlobalState.Basic.Block
-import Concordium.GlobalState.Basic.BlockState(BlockPointer, _bpBlock)
->>>>>>> 3d1b026f
 import Concordium.TimeMonad
 import Concordium.Birk.Bake
 import Concordium.Kontrol
@@ -149,26 +144,13 @@
         Nothing -> return ()
         Just thrd -> killThread thrd
 
-<<<<<<< HEAD
-runSkovBufferedMWithStateLog :: SyncRunner -> SkovBufferedHookedM LogIO a -> IO (a, [SkovFinalizationEvent])
-runSkovBufferedMWithStateLog SyncRunner{..} a = do
-        (ret, evts) <- runWithStateLog syncState syncLogMethod (\sfs ->
-            (\(ret, sfs', Endo evs) -> ((ret, evs []), sfs')) <$> runSkovBufferedHookedM a (bakerFinalizationInstance syncBakerIdentity) sfs)
-        let (aevts, bevts) = partitionEithers $ evtToEither <$> evts
-        forM_ bevts $ asyncNotify syncState syncLogMethod (syncCallback . SOMsgFinalization)
-        return (ret, aevts)
-    where
-        evtToEither (BufferedEvent e) = Left e
-        evtToEither (BufferNotification n) = Right n
-=======
 runSkovBufferedMWithStateLog :: SyncRunner -> SkovBufferedHookedM LogIO a -> IO (a, [FinalizationOutputEvent])
 runSkovBufferedMWithStateLog sr@SyncRunner{..} a = do
-        (ret, evts) <- runWithStateLog syncState syncLogMethod (\sfs -> 
+        (ret, evts) <- runWithStateLog syncState syncLogMethod (\sfs ->
             (\(ret, sfs', evs) -> ((ret, evs), sfs')) <$> runSkovBufferedHookedM a (bakerFinalizationInstance syncBakerIdentity) sfs)
         forM_ (extractNotifyEvents evts) $ asyncNotify syncState syncLogMethod (syncCallback . SOMsgFinalization . FPMMessage)
         forM_ (extractCatchUpTimer evts) (asyncTriggerFinalizationCatchUp sr)
         return (ret, extractFinalizationOutputEvents evts)
->>>>>>> 3d1b026f
 
 syncReceiveBlock :: SyncRunner -> PendingBlock -> IO (UpdateResult, [FinalizationOutputEvent])
 syncReceiveBlock syncRunner block = runSkovBufferedMWithStateLog syncRunner (storeBlock block)
@@ -227,11 +209,7 @@
     | MsgFinalizationRecordReceived src !BS.ByteString
     | MsgCatchUpStatusReceived src !BS.ByteString
 
-<<<<<<< HEAD
-data OutMessage src =
-=======
-data OutMessage peer = 
->>>>>>> 3d1b026f
+data OutMessage peer =
     MsgNewBlock !BS.ByteString
     | MsgFinalization !BS.ByteString
     | MsgFinalizationRecord !BS.ByteString
@@ -256,15 +234,10 @@
                     case runGet get blockBS of
                         Right (NormalBlock block) -> do
                             now <- currentTime
-<<<<<<< HEAD
                             pblock <- makePendingBlock gsptr block now
-                            (_, evts) <- syncReceiveBlock sr pblock
-                            forM_ evts $ handleMessage src
-=======
-                            (res, evts) <- syncReceiveBlock sr $ makePendingBlock block now
+                            (res, evts) <- syncReceiveBlock sr pblock
                             forM_ evts $ handleMessage
                             handleResult src res
->>>>>>> 3d1b026f
                         _ -> return ()
                     msgLoop
                 MsgTransactionReceived transBS -> do
