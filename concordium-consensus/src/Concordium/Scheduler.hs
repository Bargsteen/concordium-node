{-# LANGUAGE BangPatterns #-}
{-# LANGUAGE TupleSections #-}
{-# LANGUAGE ScopedTypeVariables #-}
{-# LANGUAGE TypeFamilies #-}
{-# OPTIONS_GHC -Wall #-}

{-|
The scheduler executes transactions (including credential deployment), updating the current block state.
It can

  * Execute a given list of transactions until failure ('runTransactions' / 'execTransactions'), used to execute a given block.
  * Select transactions to create a new block ('filterTransactions').

= Processing of transactions

  * Processing happens in the 'SchedulerMonad'.

  * The processing of a transaction can end in three different ways (see also 'TxResult'):

      1. The transaction is invalid and can not be part of a block. The block state is thus not
         changed. This can for example be because the transaction has an invalid
         header (e.g. incorrect signatures). For all possible kinds of this failure see 'FailureKind'.
      2. The transaction is valid and can be part of a block. The block state is updated with the effects
         of the transaction, including the sender being charged for execution. A 'ValidResult' is
         returned.

          2a. The transaction is executed successfully - 'TxSuccess' with a list of events is returned.

          2b. Execution of the transaction fails - 'TxReject' with the reason (see 'RejectReason')
              is returned.
              This can for example happen when the deposited energy is not sufficient to cover the
              execution cost of the transaction ('OutOfEnergy') or some specific conditions of the
              respective transaction are not satisfied.

-}
module Concordium.Scheduler
  (filterTransactions
  ,runTransactions
  ,execTransactions
  ,FilteredTransactions(..)
  ) where

import qualified Acorn.TypeCheck as TC
import qualified Acorn.Interpreter as I
import qualified Acorn.Core as Core
import Acorn.Types(compile)
import Concordium.Scheduler.Types
import Concordium.Scheduler.Environment

import qualified Data.Serialize as S
import qualified Data.ByteString as BS
import qualified Concordium.ID.Account as AH
import qualified Concordium.ID.Types as ID

import Concordium.GlobalState.Bakers(bakerAccount)
import qualified Concordium.GlobalState.Instance as Ins
import qualified Concordium.Scheduler.Cost as Cost

import Control.Applicative
import Control.Monad.Except
import Control.Exception
import qualified Data.HashMap.Strict as Map
import Data.Maybe(fromJust, isJust)
import Data.Ord
import Data.List hiding (group)
import qualified Data.Set as Set
import qualified Data.HashSet as HashSet
import qualified Data.PQueue.Prio.Max as Queue
import Data.Time
import Data.Time.Clock.POSIX

import qualified Concordium.Crypto.Proofs as Proofs
import qualified Concordium.Crypto.BlsSignature as Bls

import Lens.Micro.Platform

import Prelude hiding (exp, mod)

-- |Check that there exists a valid credential in the context of the given chain
-- metadata.
existsValidCredential :: ChainMetadata -> Account -> Bool
existsValidCredential cm acc = do
  let credentials = acc ^. accountCredentials
  -- check that the sender has at least one still valid credential.
  case Queue.getMax credentials of
    Nothing -> False
    -- Note that the below relies on the invariant that the key is
    -- the same as the expiry date of the credential.
    -- If the credential is still valid at the beginning of this slot then
    -- we consider it valid. Otherwise we fail the transaction.
<<<<<<< HEAD
    Just (expiry, _) -> 1000*expiry >= tsMillis (slotTime cm)

=======
    Just (expiry, _) -> isTimestampBefore (slotTime cm) expiry
>>>>>>> 7705672e

-- |Check that
--  * the transaction has a valid sender,
--  * the amount corresponding to the deposited energy is on the sender's account,
--  * the transaction is not expired,
--  * the transaction nonce is the account's next nonce,
--  * the transaction is signed with the account's verification keys.
-- "Valid sender" means that the sender account exists and has at least one valid credential,
-- where currently valid means non-expired.
--
-- Before any other checks this checks whether the amount deposited is enough to cover
-- the cost that will be charged for checking the header.
--
-- Throws 'Nothing' if the remaining block energy is not sufficient to cover the cost of checking the
-- header and @Just fk@ if any of the checks fails, with the respective 'FailureKind'.
--
-- Returns the sender account and the cost to be charged for checking the header.
checkHeader :: (TransactionData msg, SchedulerMonad m) => msg -> ExceptT (Maybe FailureKind) m (Account, Energy)
checkHeader meta = do
  -- Before even checking the header we calculate the cost that will be charged for this
  -- and check that at least that much energy is deposited and remaining from the maximum block energy.
  let cost = Cost.checkHeader (getTransactionHeaderPayloadSize $ transactionHeader meta) (getTransactionNumSigs (transactionSignature meta))
  unless (transactionGasAmount meta >= cost) $ throwError (Just DepositInsufficient)
  remainingBlockEnergy <- lift getRemainingEnergy
  unless (remainingBlockEnergy >= cost) $ throwError Nothing

  -- Now check whether the specified sender exists, and only then do all remaining checks.
  macc <- lift (getAccount (transactionSender meta))
  case macc of
    Nothing -> throwError . Just $ (UnknownAccount (transactionSender meta))
    Just acc -> do
      let amnt = acc ^. accountAmount
      let nextNonce = acc ^. accountNonce
      let txnonce = transactionNonce meta
      let expiry = thExpiry $ transactionHeader meta

      cm <- lift getChainMetadata
      when (transactionExpired expiry $ slotTime cm) $ throwError . Just $ ExpiredTransaction
      unless (existsValidCredential cm acc) $ throwError . Just $ NoValidCredential

      -- After the successful credential check we check that the sender's account
      -- has enough GTU to cover the deposited energy.
      depositedAmount <- lift (energyToGtu (transactionGasAmount meta))
      unless (depositedAmount <= amnt) (throwError . Just $ InsufficientFunds)

      unless (txnonce == nextNonce) (throwError . Just $ (NonSequentialNonce nextNonce))

      -- Finally do the signature verification, the computationally most expensive part.
      let sigCheck = verifyTransaction (acc ^. accountVerificationKeys) meta
      unless sigCheck (throwError . Just $ IncorrectSignature)

      return (acc, cost)

-- TODO: When we have policies checking one sensible approach to rewarding
-- identity providers would be as follows.
--
-- - Each time we need to check a policy on an account all the identity
-- providers that have valid credentials deployed on that account are counted.
-- This means that if the same account is involved multiple times inside one
-- transaction then the identity providers on that account would be rewarded
-- multiple times.
--
-- An alternative design is that each identity provider involved in one
-- transaction is rewarded only once. To allow for this we will need to keep
-- track of the identity providers inside the transaction monad.
--
-- Another important point to resolve is how identity providers should be
-- rewarded in case of a rejected transaction. Should they be, or should they
-- not be. In particular when a transaction is rejected based on transaction
-- logic that is unrelated to identities.

-- | Execute a transaction on the current block state, charging valid accounts
-- for the resulting energy cost.
--
-- First checks the meta data in the header of the transaction, then decodes the
-- payload and lets the respective handler execute the actual transaction.
--
-- Returns
--
-- * @Nothing@ if the transaction would exceed the remaining block energy.
-- * @Just result@ if the transaction failed ('TxInvalid') or was successfully committed
--  ('TxValid', with either 'TxSuccess' or 'TxReject').
dispatch :: (TransactionData msg, SchedulerMonad m) => msg -> m (Maybe TxResult)
dispatch msg = do
  let meta = transactionHeader msg
  validMeta <- runExceptT (checkHeader msg)
  case validMeta of
    Left (Just fk) -> return $ Just (TxInvalid fk)
    Left Nothing -> return Nothing
    Right (senderAccount, checkHeaderCost) -> do
      -- At this point the transaction is going to be commited to the block.
      -- It could be that the execution exceeds maximum block energy allowed, but in that case
      -- the whole block state will be removed, and thus this operation will have no effect anyhow.
      -- Hence we can increase the account nonce of the sender account.
      increaseAccountNonce senderAccount

      -- then we notify the block state that all the identity issuers on the sender's account should be rewarded
      -- TODO: Check for existence of valid identity provider.
      -- TODO: Alternative design would be to only reward them if the transaction is successful/committed, or
      -- to add additional parameters (such as deposited amount)
      -- FIXME: Only consider non-expired credentials.
      mapM_ (notifyIdentityProviderCredential . ID.cdvIpId) (senderAccount ^. accountCredentials)

      let psize = payloadSize (transactionPayload msg)
      -- TODO: Check whether the cost for deserializing the transaction is sufficiently covered
      -- by the cost for checking the header (which is linear in the transaction size).

      tsIndex <- bumpTransactionIndex
      case decodePayload (transactionPayload msg) of
        Left _ -> do
          -- In case of serialization failure we charge the sender for checking
          -- the header and reject the transaction; we have checked that the amount
          -- exists on the account with 'checkHeader'.
          payment <- energyToGtu checkHeaderCost
          chargeExecutionCost (transactionHash msg) senderAccount payment
          return $! Just $! TxValid $! TransactionSummary{
            tsEnergyCost = checkHeaderCost,
            tsCost = payment,
            tsSender = Just (senderAccount ^. accountAddress),
            tsResult = TxReject SerializationFailure,
            tsHash = transactionHash msg,
            tsType = Nothing,
            ..
            }
        Right payload -> do
          usedBlockEnergy <- getUsedEnergy
          let mkWTC _wtcTransactionType = WithDepositContext{
                _wtcSenderAccount = senderAccount,
                _wtcTransactionHash = transactionHash msg,
                _wtcTransactionHeader = meta,
                _wtcTransactionCheckHeaderCost = checkHeaderCost,
                -- NB: We already account for the cost we used here.
                _wtcCurrentlyUsedBlockEnergy = usedBlockEnergy + checkHeaderCost,
                _wtcTransactionIndex = tsIndex,
                ..}
          -- Now pass the decoded payload to the respective transaction handler which contains
          -- the main transaction logic.
          -- During processing of transactions the amount on the sender's account is decreased by the
          -- amount corresponding to the deposited energy, i.e., the maximum amount that can be charged
          -- for execution. The amount corresponding to the unused energy is refunded at the end of
          -- processing; see `withDeposit`.
          res <- case payload of
                   DeployModule mod ->
                     handleDeployModule (mkWTC TTDeployModule) psize mod

                   InitContract amount modref cname param ->
                     -- the payload size includes amount + address of module + name of
                     -- contract + parameters, but since the first three fields are
                     -- fixed size this is OK.
                     let paramSize = fromIntegral (thPayloadSize meta)
                     in handleInitContract (mkWTC TTInitContract) amount modref cname param paramSize
                   -- FIXME: This is only temporary for now.
                   -- Later on accounts will have policies, and also will be able to execute non-trivial code themselves.
                   Transfer toaddr amount ->
                     handleSimpleTransfer (mkWTC TTTransfer) toaddr amount

                   Update amount cref maybeMsg ->
                     -- the payload size includes amount + address + message, but since the first two fields are
                     -- fixed size this is OK.
                     let msgSize = fromIntegral (thPayloadSize meta)
                     in handleUpdateContract (mkWTC TTUpdate) cref amount maybeMsg msgSize

                   DeployEncryptionKey encKey ->
                     handleDeployEncryptionKey (mkWTC TTDeployEncryptionKey) encKey

                   AddBaker{..} ->
                     handleAddBaker (mkWTC TTAddBaker) abElectionVerifyKey abSignatureVerifyKey abAggregationVerifyKey abAccount abProofSig abProofElection abProofAccount abProofAggregation

                   RemoveBaker{..} ->
                     handleRemoveBaker (mkWTC TTRemoveBaker) rbId

                   UpdateBakerAccount{..} ->
                     handleUpdateBakerAccount (mkWTC TTUpdateBakerAccount) ubaId ubaAddress ubaProof

                   UpdateBakerSignKey{..} ->
                     handleUpdateBakerSignKey (mkWTC TTUpdateBakerSignKey) ubsId ubsKey ubsProof

                   DelegateStake{..} ->
                     handleDelegateStake (mkWTC TTDelegateStake) (Just dsID)

                   UndelegateStake ->
                     handleDelegateStake (mkWTC TTUndelegateStake) Nothing

                   UpdateElectionDifficulty{..} ->
                     handleUpdateElectionDifficulty (mkWTC TTUpdateElectionDifficulty) uedDifficulty
          case res of
            -- The remaining block energy is not sufficient for the handler to execute the transaction.
            Nothing -> return Nothing
            Just summary -> return $! Just $! TxValid summary

-- |Process the deploy module transaction.
handleDeployModule ::
  SchedulerMonad m
  => WithDepositContext
  -> PayloadSize -- ^Serialized size of the module. Used for charging execution cost.
  -> Module -- ^The module to deploy
  -> m (Maybe TransactionSummary)
handleDeployModule wtc psize mod =
  withDeposit wtc c k
  where
    senderAccount = wtc ^. wtcSenderAccount
    txHash = wtc ^. wtcTransactionHash
    meta = wtc ^. wtcTransactionHeader

    c = do
      tickEnergy (Cost.deployModule (fromIntegral psize))
      let mhash = Core.moduleHash mod
      imod <- pure (runExcept (Core.makeInternal mhash (fromIntegral psize) mod)) `rejectingWith'` (const MissingImports)
      iface <- typeHidingErrors (TC.typeModule imod) `rejectingWith` ModuleNotWF
      let viface = I.evalModule imod
      return (mhash, iface, viface)

    k ls (mhash, iface, viface) = do
      (usedEnergy, energyCost) <- computeExecutionCharge meta (ls ^. energyLeft)
      chargeExecutionCost txHash senderAccount energyCost
      b <- commitModule mhash iface viface mod
      if b then
        return $! (TxSuccess [ModuleDeployed mhash], energyCost, usedEnergy)
          else
        -- FIXME:
        -- we should reject the transaction immediately if we figure out that the module with the hash already exists.
        -- otherwise we can waste some effort in checking before reaching this point.
        -- This could be checked immediately even before we reach the dispatch since module hash is the hash of module serialization.
        return $! (TxReject (ModuleHashAlreadyExists mhash), energyCost, usedEnergy)

-- |Handle the top-level initialize contract.
handleInitContract ::
  SchedulerMonad m
    => WithDepositContext
    -> Amount   -- ^The amount to initialize the contract with.
    -> ModuleRef  -- ^Module reference of the contract to initialize.
    -> Core.TyName  -- ^Name of the contract in a module.
    -> Core.Expr Core.UA Core.ModuleName  -- ^Parameters of the contract.
    -> Int -- ^Serialized size of the parameters. Used for computing typechecking cost.
    -> m (Maybe TransactionSummary)
handleInitContract wtc amount modref cname param paramSize =
  withDeposit wtc c k
    where senderAccount = wtc ^. wtcSenderAccount
          txHash = wtc ^. wtcTransactionHash
          meta = wtc ^. wtcTransactionHeader
          c = do
            -- decrease available energy and start processing. This will reject the transaction if not enough is available.
            tickEnergy Cost.initPreprocess

            -- if the sender does not have the funds available we fail the transaction immediately
            -- NB: This checks the sender amount __after__ the deposit is reserved
            senderAmount <- getCurrentAccountAmount senderAccount
            unless (senderAmount >= amount) $! rejectTransaction (AmountTooLarge (AddressAccount (thSender meta)) amount)

            -- otherwise we proceed with normal execution.
            -- first try to get the module interface of the parent module of the contract
            (iface, viface) <- getModuleInterfaces modref `rejectingWith` InvalidModuleReference modref
            -- and then the particular contract interface (in particular the type of the init method)
            ciface <- pure (Map.lookup cname (exportedContracts iface)) `rejectingWith` InvalidContractReference modref cname
            -- first typecheck the parameters, whether they have the expected type
            -- the cost of type-checking is dependent on the size of the term
            tickEnergy (Cost.initParamsTypecheck paramSize)
            qparamExp <- typeHidingErrors (TC.checkTyInCtx' iface param (paramTy ciface)) `rejectingWith` ParamsTypeError
            -- NB: The unsafe Map.! is safe here because we do know the contract exists by the invariant on viface and iface
            linkedContract <- linkContract (uniqueName iface) cname (viContracts viface Map.! cname)
            let (initFun, _) = cvInitMethod linkedContract
            -- link the parameters, and account for the size of the linked parameters, failing if running out of energy
            -- in the process.
            (params', _) <- linkExpr (uniqueName iface) (compile qparamExp)
            cm <- getChainMetadata
            res <- runInterpreter (I.applyInitFun cm (InitContext (thSender meta)) initFun params' (thSender meta) amount)
            return (linkedContract, iface, viface, (msgTy ciface), res, amount)

          k ls (contract, iface, viface, msgty, model, initamount) = do
            (usedEnergy, energyCost) <- computeExecutionCharge meta (ls ^. energyLeft)
            chargeExecutionCost txHash senderAccount energyCost

            -- we make a new changeset that also withdraws the amount from the sender's account
            -- this way of doing it means that if the contract observes current balance it will observe
            -- the value before the initialization of the contract
            commitChanges (addAmountToCS senderAccount (amountDiff 0 amount) (ls ^. changeSet))
            let ins = makeInstance modref cname contract msgty iface viface model initamount (thSender meta)
            addr <- putNewInstance ins
            return $! (TxSuccess [ContractInitialized{ecRef=modref,ecName=cname,ecAddress=addr,ecAmount=amount}], energyCost, usedEnergy)

handleSimpleTransfer ::
  SchedulerMonad m
    => WithDepositContext
    -> Address -- ^Address to send the amount to, either account or contract.
    -> Amount -- ^The amount to transfer.
    -> m (Maybe TransactionSummary)
handleSimpleTransfer wtc toaddr amount =
  withDeposit wtc c (defaultSuccess wtc)
    where senderAccount = wtc ^. wtcSenderAccount
          c = case toaddr of
                AddressContract cref -> do
                  i <- getCurrentContractInstance cref `rejectingWith` InvalidContractAddress cref
                  let rf = Ins.ireceiveFun i
                      model = Ins.instanceModel i
                      -- we assume that gasAmount was available on the account due to the previous check (checkHeader)
                      qmsgExpLinked = I.mkNothingE -- give Nothing as argument to the receive method
                  handleTransaction senderAccount
                                    i
                                    rf
                                    (Right senderAccount)
                                    amount
                                    (ExprMessage qmsgExpLinked)
                                    model
                AddressAccount toAccAddr ->
                  handleTransferAccount senderAccount toAccAddr (Right senderAccount) amount

handleUpdateContract ::
  SchedulerMonad m
    => WithDepositContext
    -> ContractAddress -- ^Address of the contract to invoke.
    -> Amount -- ^Amount to invoke the contract's receive method with.
    -> Core.Expr Core.UA Core.ModuleName -- ^Message to send to the receive method.
    -> Int  -- ^Serialized size of the message.
    -> m (Maybe TransactionSummary)
handleUpdateContract wtc cref amount maybeMsg msgSize =
  withDeposit wtc c (defaultSuccess wtc)
  where senderAccount = wtc ^. wtcSenderAccount
        c = do
          tickEnergy Cost.updatePreprocess
          i <- getCurrentContractInstance cref `rejectingWith` InvalidContractAddress cref
          let rf = Ins.ireceiveFun i
              msgType = Ins.imsgTy i
              (iface, _) = Ins.iModuleIface i
              model = Ins.instanceModel i
              -- we assume that gasAmount was available on the account due to the previous check (checkHeader)
          tickEnergy (Cost.updateMessageTypecheck msgSize)
          qmsgExp <- typeHidingErrors (TC.checkTyInCtx' iface maybeMsg msgType) `rejectingWith` MessageTypeError
          (qmsgExpLinked, _) <- linkExpr (uniqueName iface) (compile qmsgExp)
          handleTransaction senderAccount
                            i
                            rf
                            (Right senderAccount)
                            amount
                            (ExprMessage (I.mkJustE qmsgExpLinked))
                            model

-- this will always be run when we know that the contract exists and we can lookup its local state
handleTransaction ::
  (TransactionMonad m, InterpreterMonad NoAnnot m)
  => Account -- ^the origin account of the top-level transaction
  -> Instance -- ^The target contract of the transaction
  -> LinkedReceiveMethod NoAnnot -- ^the receive function of the contract
  -> Either Instance Account -- ^The invoker of this particular transaction, in general different from the origin
  -> Amount -- ^Amount that was sent to the contract in the transaction
  -> MessageFormat -- ^message wrapped in a Maybe, at top level it will be an expression, and in nested calls a value
  -> Value -- ^current local state of the target contract
  -> m [Event]
handleTransaction origin istance receivefun txsender transferamount maybeMsg model = do
  -- a transaction is rejected in case we try to transfer amounts we don't have.
  -- This rejection is different from rejection by a contract, but the effect is the same.
  -- FIXME: Possibly this will need to be changed.
  let txsenderAddr = mkSenderAddr txsender
  senderamount <- getCurrentAmount txsender

  unless (senderamount >= transferamount) $ rejectTransaction (AmountTooLarge txsenderAddr transferamount)

  let iParams = instanceParameters istance
  let cref = instanceAddress iParams

  -- Now we also check that the owner account of the receiver instance has at least one valid credential.
  let ownerAccountAddress = instanceOwner iParams
  -- The invariants maintained by global state should ensure that an owner account always exists.
  -- However we are defensive here and reject the transaction, acting as if there is no credential.
  ownerAccount <- getCurrentAccount ownerAccountAddress `rejectingWith` (ReceiverContractNoCredential cref)
  cm <- getChainMetadata
  unless (existsValidCredential cm ownerAccount) $ rejectTransaction (ReceiverContractNoCredential cref)
  -- we have established that the credential exists.

  let originAddr = origin ^. accountAddress
  let receiveCtx = ReceiveContext { invoker = originAddr, selfAddress = cref }
  result <- case maybeMsg of
              ValueMessage m -> runInterpreter (I.applyReceiveFunVal cm receiveCtx receivefun model txsenderAddr transferamount m)
              ExprMessage m ->  runInterpreter (I.applyReceiveFun cm receiveCtx receivefun model txsenderAddr transferamount m)
  case result of
    Nothing -> -- transaction rejected, no other changes were recorder in the global state (in particular the amount was not transferred)
      rejectTransaction Rejected -- transaction rejected due to contract logic
    Just (newmodel, txout) ->
        -- transfer the amount from the sender to the receiving contract in our state.
        withToContractAmount txsender istance transferamount $
          withInstanceState istance newmodel $
            -- and then process the generated messages in the new context in
            -- sequence from left to right, depth first.
            foldM (\res tx -> combineTx res $ do
                        tickEnergy Cost.interContractMessage -- Charge a small amount just for the fact that a message was generated.
                        -- we need to get the fresh amount each time since it might have changed for each execution
                        -- NB: The sender of all the newly generated messages is the contract instance 'istance'
                        case tx of
                          TSend cref' transferamount' message' -> do
                            -- the only way to send is to first check existence, so this must succeed
                            cinstance <- fromJust <$> getCurrentContractInstance cref'
                            let receivefun' = Ins.ireceiveFun cinstance
                            let model' = Ins.instanceModel cinstance
                            handleTransaction origin
                                              cinstance
                                              receivefun'
                                              (Left istance)
                                              transferamount'
                                              (ValueMessage (I.aJust message'))
                                              model'
                          -- simple transfer to a contract is the same as a call to update with Nothing
                          TSimpleTransfer (AddressContract cref') transferamount' -> do
                            -- We can make a simple transfer without checking existence of a contract.
                            -- Hence we need to handle the failure case here.
                            cinstance <- getCurrentContractInstance cref' `rejectingWith` (InvalidContractAddress cref')
                            let receivefun' = Ins.ireceiveFun cinstance
                            let model' = Ins.instanceModel cinstance
                            handleTransaction origin
                                              cinstance
                                              receivefun'
                                              (Left istance)
                                              transferamount'
                                              (ValueMessage I.aNothing)
                                              model'
                          TSimpleTransfer (AddressAccount acc) transferamount' ->
                            -- FIXME: This is temporary until accounts have their own functions
                            handleTransferAccount origin acc (Left istance) transferamount'
                            )
                  [Updated{euAddress=cref,euInstigator=txsenderAddr,euAmount=transferamount,euMessage=maybeMsg}] txout

combineTx :: Monad m => [Event] -> m [Event] -> m [Event]
combineTx x ma = (x ++) <$> ma

mkSenderAddr :: Either Instance Account -> Address
mkSenderAddr txsender =
    case txsender of
      Left istance -> AddressContract (instanceAddress (instanceParameters istance))
      Right acc -> AddressAccount (acc ^. accountAddress)


-- |TODO: Figure out whether we need the origin information in here (i.e.,
-- whether an account can observe it).
handleTransferAccount ::
  TransactionMonad m
  => Account -- the origin account of the top-level transaction
  -> AccountAddress -- the target account address
  -> Either Instance Account -- the invoker of this particular transaction, in general different from the origin
  -> Amount -- amount that was sent in the transaction
  -> m [Event]
handleTransferAccount _origin accAddr txsender transferamount = do
  tickEnergy Cost.transferAccount
  -- the sender must have the amount available.
  -- Otherwise we reject the transaction immediately.
  senderamount <- getCurrentAmount txsender

  unless (senderamount >= transferamount) $! rejectTransaction (AmountTooLarge (mkSenderAddr txsender) transferamount)

  -- check if target account exists and get it
  targetAccount <- getCurrentAccount accAddr `rejectingWith` InvalidAccountReference accAddr
  -- and check that the account has a valid credential
  cm <- getChainMetadata
  -- Cannot send funds to accounts which have no valid credentials.
  unless (existsValidCredential cm targetAccount) $ rejectTransaction (ReceiverAccountNoCredential accAddr)

  -- FIXME: Should pay for execution here as well.
  withToAccountAmount txsender targetAccount transferamount $
      return [Transferred (mkSenderAddr txsender) transferamount (AddressAccount accAddr)]

-- |Run the interpreter with the remaining amount of energy. If the interpreter
-- runs out of gas set the remaining gas to 0 and reject the transaction,
-- otherwise decrease the consumed amount of gas and return the result.
{-# INLINE runInterpreter #-}
runInterpreter :: TransactionMonad m => (Energy -> m (Maybe (a, Energy))) -> m a
runInterpreter f =
  getEnergy >>= f >>= \case Just (x, energy') -> x <$ putEnergy energy'
                            Nothing -> putEnergy 0 >> rejectTransaction OutOfEnergy

handleDeployEncryptionKey ::
  SchedulerMonad m
    => WithDepositContext
    -> ID.AccountEncryptionKey -- ^The encryption key.
    -> m (Maybe TransactionSummary)
handleDeployEncryptionKey wtc encKey =
  withDeposit wtc c (defaultSuccess wtc)
  where senderAccount = wtc ^. wtcSenderAccount
        c = do
          tickEnergy Cost.deployEncryptionKey
          let aaddr = senderAccount ^. accountAddress
          case senderAccount ^. accountEncryptionKey of
            Nothing -> do
              addAccountEncryptionKey senderAccount encKey
              return [AccountEncryptionKeyDeployed encKey aaddr]
            Just encKey' -> rejectTransaction (AccountEncryptionKeyAlreadyExists aaddr encKey')


-- FIXME: The baker handling is purely proof-of-concept. In particular the
-- precise logic for when a baker can be added and removed should be analyzed
-- from a security perspective.

-- |A simple sigma protocol to check knowledge of secret key.
checkElectionKeyProof :: BS.ByteString -> BakerElectionVerifyKey -> Proofs.Dlog25519Proof -> Bool
checkElectionKeyProof = Proofs.checkDlog25519ProofVRF

-- |A simple sigma protocol to check knowledge of secret key.
checkSignatureVerifyKeyProof :: BS.ByteString -> BakerSignVerifyKey -> Proofs.Dlog25519Proof -> Bool
checkSignatureVerifyKeyProof = Proofs.checkDlog25519ProofBlock

-- |A simple sigma protocol to check knowledge of secret key.
checkAccountOwnership :: BS.ByteString -> ID.AccountKeys -> AccountOwnershipProof -> Bool
checkAccountOwnership challenge keys (AccountOwnershipProof proofs) =
    enoughProofs && allProofsValid
  where -- the invariant on akThreshold should also guarantee there is at least one
        enoughProofs = length proofs >= fromIntegral (ID.akThreshold keys)
        -- this is not necessary (we only need the threshold), but safe
        allProofsValid = all checkProof proofs
        checkProof (idx, proof) =
          case ID.getAccountKey idx keys of
            Nothing -> False
            Just key -> Proofs.checkDlog25519ProofSig challenge key proof

-- |Add a baker to the baker pool. The current logic for when this is allowed is as follows.
--
--  * The account to which the baker wants to be rewarded must exist.
--  * The sender account can be any other account. It does not have to be the baker's account.
--  * The baker needs to provide a cryptographic proof that
--
--    - they own the private key corresponding to the reward account's key
--    - they own the private key corresponding to the election verification key
--    - they own the private key corresponding to the signature verification key
--
-- Upon successful completion of this transaction a new baker is added to the
-- baking pool (birk parameters). Initially the baker has 0 lottery power. If
-- they wish to gain lotter power they need some stake delegated to them, which
-- is a separate transaction.

-- |TODO: Figure out whether we need the sender account to verify validity of this transaction.
-- We might use it in checking validity of the proofs.
handleAddBaker ::
  SchedulerMonad m
    => WithDepositContext
    -> BakerElectionVerifyKey
    -> BakerSignVerifyKey
    -> BakerAggregationVerifyKey
    -> AccountAddress
    -> Proofs.Dlog25519Proof
    -> Proofs.Dlog25519Proof
    -> AccountOwnershipProof
    -> BakerAggregationProof
    -> m (Maybe TransactionSummary)
handleAddBaker wtc abElectionVerifyKey abSignatureVerifyKey abAggregationVerifyKey abAccount abProofSig abProofElection abProofAccount abProofAggregation =
  withDeposit wtc c k
  where senderAccount = wtc ^. wtcSenderAccount
        txHash = wtc ^. wtcTransactionHash
        meta = wtc ^. wtcTransactionHeader
        c = tickEnergy Cost.addBaker
        k ls _ = do
          (usedEnergy, energyCost) <- computeExecutionCharge meta (ls ^. energyLeft)
          chargeExecutionCost txHash senderAccount energyCost

          getAccount abAccount >>=
              \case Nothing -> return $! (TxReject (NonExistentRewardAccount abAccount), energyCost, usedEnergy)
                    Just Account{..} ->
                      let challenge = S.runPut (S.put abElectionVerifyKey <> S.put abSignatureVerifyKey <> S.put abAggregationVerifyKey <> S.put abAccount)
                          electionP = checkElectionKeyProof challenge abElectionVerifyKey abProofElection
                          signP = checkSignatureVerifyKeyProof challenge abSignatureVerifyKey abProofSig
                          accountP = checkAccountOwnership challenge _accountVerificationKeys abProofAccount
                          aggregationP = Bls.checkProofOfKnowledgeSK challenge abProofAggregation abAggregationVerifyKey
                      in if electionP && signP && accountP && aggregationP then do
                        -- the proof validates that the baker owns all the private keys.
                        -- Moreover at this point we know the reward account exists and belongs
                        -- to the baker.
                        -- Thus we can create the baker, starting it off with 0 lottery power.
                        mbid <- addBaker (BakerCreationInfo abElectionVerifyKey abSignatureVerifyKey abAggregationVerifyKey abAccount)
                        case mbid of
                          Nothing -> return $! (TxReject (DuplicateSignKey abSignatureVerifyKey), energyCost, usedEnergy)
                          Just bid -> return $! (TxSuccess [BakerAdded bid], energyCost, usedEnergy)
                      else return $ (TxReject InvalidProof, energyCost, usedEnergy)

-- |Remove a baker from the baker pool.
-- The current logic is that if the proof validates that the sender of the
-- transaction is the reward account of the baker.
handleRemoveBaker ::
  SchedulerMonad m
    => WithDepositContext
    -> BakerId
    -> m (Maybe TransactionSummary)
handleRemoveBaker wtc rbId =
  withDeposit wtc c k
  where senderAccount = wtc ^. wtcSenderAccount
        txHash = wtc ^. wtcTransactionHash
        meta = wtc ^. wtcTransactionHeader
        c = tickEnergy Cost.removeBaker
        k ls _ = do
          (usedEnergy, energyCost) <- computeExecutionCharge meta (ls ^. energyLeft)
          chargeExecutionCost txHash senderAccount energyCost

          getBakerInfo rbId >>=
              \case Nothing ->
                      return $ (TxReject (RemovingNonExistentBaker rbId), energyCost, usedEnergy)
                    Just binfo ->
                      if senderAccount ^. accountAddress == binfo ^. bakerAccount then do
                        -- only the baker itself can remove themselves from the pool
                        removeBaker rbId
                        return $ (TxSuccess [BakerRemoved rbId], energyCost, usedEnergy)
                      else
                        return $ (TxReject (InvalidBakerRemoveSource (senderAccount ^. accountAddress)), energyCost, usedEnergy)

-- |Update the baker's reward account. The transaction is considered valid if
--
--  * The transaction is coming from the baker's current reward account.
--  * The account they wish to set as their reward account exists.
--  * They own the account (meaning they know the private key corresponding to
--    the public key of the account)
-- TODO: Figure out (same as previous transaction) whether we need the sender account here
-- to validate the transaction.
handleUpdateBakerAccount ::
  SchedulerMonad m
    => WithDepositContext
    -> BakerId
    -> AccountAddress
    -> AccountOwnershipProof
    -> m (Maybe TransactionSummary)
handleUpdateBakerAccount wtc ubaId ubaAddress ubaProof =
  withDeposit wtc c k
  where senderAccount = wtc ^. wtcSenderAccount
        txHash = wtc ^. wtcTransactionHash
        meta = wtc ^. wtcTransactionHeader
        c = tickEnergy Cost.updateBakerAccount
        k ls _ = do
          (usedEnergy, energyCost) <- computeExecutionCharge meta (ls ^. energyLeft)
          chargeExecutionCost txHash senderAccount energyCost

          getBakerInfo ubaId >>= \case
            Nothing ->
                return $ (TxReject (UpdatingNonExistentBaker ubaId), energyCost, usedEnergy)
            Just binfo ->
              if binfo ^. bakerAccount == senderAccount ^. accountAddress then
                  -- the transaction is coming from the current baker's account.
                  -- now check the account exists and the baker owns it
                  getAccount ubaAddress >>= \case
                    Nothing -> return $! (TxReject (NonExistentRewardAccount ubaAddress), energyCost, usedEnergy)
                    Just Account{..} ->
                      let challenge = S.runPut (S.put ubaId <> S.put ubaAddress)
                          accountP = checkAccountOwnership challenge _accountVerificationKeys ubaProof
                      in if accountP then do
                        _ <- updateBakerAccount ubaId ubaAddress
                        return $ (TxSuccess [BakerAccountUpdated ubaId ubaAddress], energyCost, usedEnergy)
                      else return $ (TxReject InvalidProof, energyCost, usedEnergy)
                else
                  return $ (TxReject (NotFromBakerAccount (senderAccount ^. accountAddress) (binfo ^. bakerAccount)), energyCost, usedEnergy)

-- |Update the baker's public signature key. The transaction is considered valid if
--
--  * The transaction is coming from the baker's current reward account.
--  * The transaction proves that they own the private key corresponding to the __NEW__
--    signature verification key.
handleUpdateBakerSignKey ::
  SchedulerMonad m
    => WithDepositContext
    -> BakerId
    -> BakerSignVerifyKey
    -> Proofs.Dlog25519Proof
    -> m (Maybe TransactionSummary)
handleUpdateBakerSignKey wtc ubsId ubsKey ubsProof =
  withDeposit wtc c k
  where senderAccount = wtc ^. wtcSenderAccount
        txHash = wtc ^. wtcTransactionHash
        meta = wtc ^. wtcTransactionHeader
        c = tickEnergy Cost.updateBakerKey
        k ls _ = do
          (usedEnergy, energyCost) <- computeExecutionCharge meta (ls ^. energyLeft)
          chargeExecutionCost txHash senderAccount energyCost
          getBakerInfo ubsId >>= \case
            Nothing ->
              return $! (TxReject (UpdatingNonExistentBaker ubsId), energyCost, usedEnergy)
            Just binfo ->
              if binfo ^. bakerAccount == senderAccount ^. accountAddress then
                -- only the baker itself can update its own keys
                -- now also check that they own the private key for the new signature key
                let challenge = S.runPut (S.put ubsId <> S.put ubsKey)
                    signP = checkSignatureVerifyKeyProof challenge ubsKey ubsProof
                in if signP then do
                     success <- updateBakerSignKey ubsId ubsKey
                     if success then
                       return $! (TxSuccess [BakerKeyUpdated ubsId ubsKey], energyCost, usedEnergy)
                     else return $! (TxReject (DuplicateSignKey ubsKey), energyCost, usedEnergy)
                   else return $ (TxReject InvalidProof, energyCost, usedEnergy)
              else
                return $! (TxReject (NotFromBakerAccount (senderAccount ^. accountAddress) (binfo ^. bakerAccount)), energyCost, usedEnergy)

-- |Update an account's stake delegate.
handleDelegateStake ::
  SchedulerMonad m
    => WithDepositContext
    -> Maybe BakerId
    -> m (Maybe TransactionSummary)
handleDelegateStake wtc targetBaker =
  withDeposit wtc c k
  where senderAccount = wtc ^. wtcSenderAccount
        txHash = wtc ^. wtcTransactionHash
        meta = wtc ^. wtcTransactionHeader
        c = tickEnergy delegateCost
        k ls _ = do
          (usedEnergy, energyCost) <- computeExecutionCharge meta (ls ^. energyLeft)
          chargeExecutionCost txHash senderAccount energyCost
          res <- delegateStake (thSender meta) targetBaker
          if res then
            let addr = senderAccount ^. accountAddress
                currentDelegate = senderAccount ^. accountStakeDelegate
            in return $! (TxSuccess [maybe (StakeUndelegated addr currentDelegate) (StakeDelegated addr) targetBaker], energyCost, usedEnergy)
          else
            return $! (TxReject (InvalidStakeDelegationTarget $! fromJust targetBaker), energyCost, usedEnergy)
        delegateCost = Cost.updateStakeDelegate (Set.size $! senderAccount ^. accountInstances)

-- |Update the election difficulty birk parameter.
-- The given difficulty must be valid (see 'isValidElectionDifficulty').
handleUpdateElectionDifficulty
  :: SchedulerMonad m
  => WithDepositContext
  -> ElectionDifficulty
  -> m (Maybe TransactionSummary)
handleUpdateElectionDifficulty wtc uedDifficulty =
  withDeposit wtc c k
  where senderAccount = wtc ^. wtcSenderAccount
        senderAddr = senderAccount ^. accountAddress
        txHash = wtc ^. wtcTransactionHash
        meta = wtc ^. wtcTransactionHeader
        c = tickEnergy Cost.updateElectionDifficulty
        k ls _ = do
          (usedEnergy, energyCost) <- computeExecutionCharge meta (ls ^. energyLeft)
          chargeExecutionCost txHash senderAccount energyCost
          specialBetaAccounts <- getSpecialBetaAccounts
          if HashSet.member senderAddr specialBetaAccounts
          then do
            assert (isValidElectionDifficulty uedDifficulty) $ return ()
            updateElectionDifficulty uedDifficulty
            return $! (TxSuccess [ElectionDifficultyUpdated uedDifficulty], energyCost, usedEnergy)
          else return $! (TxReject NotFromSpecialAccount, energyCost, usedEnergy)

-- *Transactions without a sender
handleDeployCredential ::
  SchedulerMonad m =>
  -- |Credentials to deploy.
  ID.CredentialDeploymentInformation ->
  TransactionHash ->
  m (Maybe TxResult)
handleDeployCredential cdi cdiHash = do
    remainingEnergy <- getRemainingEnergy
    let cost = Cost.deployCredential
    if remainingEnergy < cost then return Nothing
    else do
      let mkSummary tsResult = do
            tsIndex <- bumpTransactionIndex
            return $ Just . TxValid $ TransactionSummary{
              tsSender = Nothing,
              tsHash = cdiHash,
              tsCost = 0,
              tsEnergyCost = cost,
              tsType = Nothing,
              ..
              }

      let cdiBytes = S.encode cdi
      let cdv = ID.cdiValues cdi

      cm <- getChainMetadata
      let expiry = ID.pValidTo (ID.cdvPolicy cdv)

      -- check that a registration id does not yet exist
      let regId = ID.cdvRegId cdv
      regIdEx <- accountRegIdExists regId
      if not (isTimestampBefore (slotTime cm) expiry) then
        return $! Just (TxInvalid AccountCredentialInvalid)
      else if regIdEx then
        return $! (Just (TxInvalid (DuplicateAccountRegistrationID (ID.cdvRegId cdv))))
      else do
        -- We now look up the identity provider this credential is derived from.
        -- Of course if it does not exist we reject the transaction.
        let credentialIP = ID.cdvIpId cdv
        getIPInfo credentialIP >>= \case
          Nothing -> return $! Just (TxInvalid (NonExistentIdentityProvider (ID.cdvIpId cdv)))
          Just ipInfo -> do
            cryptoParams <- getCrypoParams
            -- we have two options. One is that we are deploying a credential on an existing account.
            case ID.cdvAccount cdv of
              ID.ExistingAccount aaddr ->
                -- first check whether an account with the address exists in the global store
                -- if it does not we cannot deploy the credential.
                getAccount aaddr >>= \case
                  Nothing -> return $! Just (TxInvalid (NonExistentAccount aaddr))
                  Just account -> do
                        -- otherwise we just try to add a credential to the account
                        -- but only if the credential is from the same identity provider
                        -- as the existing ones on the account.
                        -- Since we always maintain this invariant it is sufficient to check
                        -- for one credential only.
                        let credentials = account ^. accountCredentials
                        let sameIP = maybe True (\(_, cred) -> ID.cdvIpId cred == credentialIP) (Queue.getMax credentials)
                        if sameIP && AH.verifyCredential cryptoParams ipInfo (Just (account ^. accountVerificationKeys)) cdiBytes then do
                          addAccountCredential account cdv
                          mkSummary (TxSuccess [CredentialDeployed{ecdRegId=regId,ecdAccount=aaddr}])
                        else
                          return $ (Just (TxInvalid AccountCredentialInvalid))
              ID.NewAccount keys threshold ->
                -- account does not yet exist, so create it, but we need to be careful
                if null keys || length keys > 255 then
                  return $ Just (TxInvalid AccountCredentialInvalid)
                else do
                  let accountKeys = ID.makeAccountKeys keys threshold
                  let aaddr = ID.addressFromRegId regId
                  let account = newAccount accountKeys aaddr
                  -- this check is extremely unlikely to fail (it would amount to a hash collision since
                  -- we checked regIdEx above already).
                  accExistsAlready <- isJust <$> getAccount aaddr
                  let check = AH.verifyCredential cryptoParams ipInfo Nothing cdiBytes
                  if not accExistsAlready && check then do
                    _ <- putNewAccount account -- first create new account, but only if credential was valid.
                                               -- We know the address does not yet exist.
                    addAccountCredential account cdv  -- and then add the credentials
                    mkSummary (TxSuccess [AccountCreated aaddr, CredentialDeployed{ecdRegId=regId,ecdAccount=aaddr}])
                  else return $ Just (TxInvalid AccountCredentialInvalid)


-- * Exposed methods.

-- |Make a valid block out of a list of transactions, respecting the given
-- maximum block size and block energy limit.
--
-- The preconditions of this function (which are not checked) are:
--
-- * The transactions appear grouped by their associated account address,
--   and the transactions in each group are ordered by increasing transaction nonce.
-- * Each transaction's nonce is equal or higher than the next nonce of the specified sender's
--   account (if the account it exists).
--
-- The 'GroupedTransactions' ('perAccountTransactions' and 'credentialDeployments') are processed in
-- order of their arrival time, assuming that both lists are ordered by arrival time from earliest to
-- latest. For each group in 'perAccountTransactions', only the time of the first transaction in the
-- group is considered and the entire group is processed
-- in one sequence.
--
-- = Processing of transactions
--
-- Processing starts with an initial remaining block energy being the maximum block energy
-- (birk parameter) and the remaining block size being as specified by the parameter to this function.
--
-- Each transaction or credential deployment is processed as follows:
--
-- * It is checked whether the deposited energy (or in case of credential deployment the respective
--   energy cost) is not greater than the maximum block energy (in which case the transaction fails
--   with 'ExceedsMaxBlockEnergy').
-- * It is checked whether the deposited energy (or, in case of credential deployment, the respective
--   energy cost) and the transaction size is not greater than the remaining block energy / block size
--   (in which case the transaction is skipped and added to the list of unprocessed
--   transactions/credentials).
-- * If the previous checks passed, the transaction is executed.
--
--     * If execution fails with another 'FailureKind', the transaction / credential deployment is added
--       to the list of failed transactions/credentials.
--     * If execution succeeds ('TxValid'), the transaction / credential deployment is added to the list
--       of added transactions and the actual energy used by the transaction as well as the transaction
--       size is deducted from the remaining block energy / block size.
--
-- Only added transactions have an effect on the block state.
--
-- = Transaction groups
-- Groups allow early failure of transactions with a repeated nonce after a successful transaction
-- as well as a special failure kind ('SuccessorOfInvalidTransaction') for transactions which cannot
-- be accepted because a predecessor transaction (with a lower nonce) failed and no other transaction
-- with the same nonce was added.
--
-- The processing of transactions within a group has the following additional properties:
--
-- * After an added transactions, all following transactions with the same nonce directly fail with
--   'NonSequentialNonce' (whereas when processed individually, it might fail for another reason).
--   The next transaction with a higher nonce is processed normally.
-- * If a transaction fails and the next transaction has the same nonce, it is processed normally.
-- * If a transaction fails and the next transaction has a higher nonce all remaining transactions in
--   the group will fail with 'SuccessorOfInvalidTransaction' instead of 'NonSequentialNonce' (or the
--   failure it would fail with if processed individually). Note that because transactions are ordered
--   by nonce, all those remaining transactions are invalid at least because of a non-sequential nonce.
--
-- Note that this behaviour relies on the precondition of transactions within a group coming from the
-- same account and being ordered by increasing nonce.
--
-- = Result
-- The order of transactions in 'ftAdded' (this includes credential deployments) corresponds to the
-- order the transactions should appear on the block (i.e., the order they were executed on the current
-- block state).
-- There is no guarantee for any order in `ftFailed`, `ftFailedCredentials`, `ftUnprocessed`
-- and `ftUnprocessedCredentials`.
filterTransactions :: forall m . (SchedulerMonad m)
                   => Integer -- ^Maximum block size in bytes.
                   -> GroupedTransactions Transaction -- ^Transactions to make a block out of.
                   -> m FilteredTransactions
filterTransactions maxSize GroupedTransactions{..} = do
  maxEnergy <- getMaxBlockEnergy

  runNext maxEnergy 0 emptyFilteredTransactions credentialDeployments perAccountTransactions
  where
        -- Run next credential deployment or transaction group, depending on arrival time.
        runNext :: Energy -- ^Maximum block energy
                -> Integer -- ^Current size of transactions in the block.
                -> FilteredTransactions -- ^Currently accummulated result
                -> [CredentialDeploymentWithMeta] -- ^Credentials to process
                -> [[Transaction]] -- ^Transactions to process, grouped per account.
                -> m FilteredTransactions
        runNext maxEnergy size fts credentials remainingTransactions =
          case (credentials, remainingTransactions) of
            -- All credentials and transactions processed; Before returning,
            -- need to reverse because we accummulated in reverse (for performance reasons)
            ([], []) -> return fts{ ftAdded = reverse (ftAdded fts )}
            -- Further credentials or transactions to process
            ([], group : groups) -> runTransactionGroup size fts groups group
            (c:creds, []) -> runCredential creds c
            (cs@(c:creds), group : groups) ->
              case group of
                [] -> runNext maxEnergy size fts cs groups
                (t:_) ->
                  if wmdArrivalTime c <= wmdArrivalTime t
                  then runCredential creds c
                  else runTransactionGroup size fts groups group

          where
            -- Run a single credential and continue with 'runNext'.
            runCredential remainingCreds c@WithMetadata{..} = do
              totalEnergyUsed <- getUsedEnergy
              let csize = size + fromIntegral wmdSize
                  energyCost = Cost.deployCredential
                  cenergy = totalEnergyUsed + fromIntegral energyCost
              if csize <= maxSize && cenergy <= maxEnergy then
                observeTransactionFootprint (handleDeployCredential wmdData wmdHash) >>= \case
                    (Just (TxInvalid reason), _) -> do
                      let newFts = fts { ftFailedCredentials = (c, reason) : ftFailedCredentials fts}
                      runNext maxEnergy size newFts remainingCreds remainingTransactions -- NB: We keep the old size
                    (Just (TxValid summary), fp) -> do
                      markEnergyUsed (tsEnergyCost summary)
                      tlNotifyAccountEffect fp summary
                      let newFts = fts { ftAdded = (fmap CredentialDeployment c, summary) : ftAdded fts}
                      runNext maxEnergy csize newFts remainingCreds remainingTransactions
                    (Nothing, _) -> error "Unreachable due to cenergy <= maxEnergy check."
              else if Cost.deployCredential > maxEnergy then
                -- this case should not happen (it would mean we set the parameters of the chain wrong),
                -- but we keep it just in case.
                 let newFts = fts { ftFailedCredentials = (c, ExceedsMaxBlockEnergy) : ftFailedCredentials fts}
                 in runNext maxEnergy size newFts remainingCreds remainingTransactions
              else
                 let newFts = fts { ftUnprocessedCredentials = c : ftUnprocessedCredentials fts}
                 in runNext maxEnergy size newFts remainingCreds remainingTransactions

            -- Run all transactions in a group and continue with 'runNext'.
            runTransactionGroup :: Integer -- ^Current size of transactions in the block.
                                -> FilteredTransactions
                                -> [[Transaction]] -- ^Remaining groups to process.
                                -> [Transaction] -- ^Current group to process.
                                -> m FilteredTransactions
            runTransactionGroup currentSize currentFts remainingGroups (t:ts) = do
              totalEnergyUsed <- getUsedEnergy
              let csize = currentSize + fromIntegral (transactionSize t)
                  tenergy = transactionGasAmount t
                  cenergy = totalEnergyUsed + tenergy
              if csize <= maxSize && cenergy <= maxEnergy then
                -- The transaction fits regarding both block energy limit and max transaction size.
                -- Thus try to add the transaction by executing it.
                observeTransactionFootprint (dispatch t) >>= \case
                   -- The transaction was committed, add it to the list of added transactions.
                   (Just (TxValid summary), fp) -> do
                     (newFts, rest) <- validTs t summary fp currentFts ts
                     runTransactionGroup csize newFts remainingGroups rest
                   -- The transaction failed, add it to the list of failed transactions and
                   -- determine whether following transaction have to fail as well.
                   (Just (TxInvalid reason), _) ->
                     let (newFts, rest) = invalidTs t reason currentFts ts
                     in runTransactionGroup size newFts remainingGroups rest
                   (Nothing, _) -> error "Unreachable. Dispatch honors maximum transaction energy."
              -- If the stated energy of a single transaction exceeds the block energy limit the
              -- transaction is invalid. Add it to the list of failed transactions and
              -- determine whether following transaction have to fail as well.
              else if tenergy > maxEnergy then
                let (newFts, rest) = invalidTs t ExceedsMaxBlockEnergy currentFts ts
                in runTransactionGroup size newFts remainingGroups rest
              else -- otherwise still try the remaining transactions in the group to avoid deadlocks from
                   -- one single too-big transaction (with same nonce).
                let newFts = currentFts { ftUnprocessed = t : (ftUnprocessed currentFts) }
                in runTransactionGroup size newFts remainingGroups ts

            -- Group processed, continue with the next group or credential
            runTransactionGroup currentSize currentFts remainingGroups [] =
              runNext maxEnergy currentSize currentFts credentials remainingGroups

            -- Add a valid transaction to the list of added transactions, mark used energy and
            -- notify about the account effects. Then add all following transactions with the
            -- same nonce to the list of failed transactions, as they are invalid.
            -- NOTE: It is necessary that we process those invalid transactions directly,
            -- because while 'invalidTs' would classify them as 'NonSequentialNonce' as well,
            -- it would reject following valid transactions with a higher but correct nonce.
            -- The next transaction with a higher nonce (head of ts') should thus be processed
            -- with 'runNext'.
            validTs t summary fp currentFts ts = do
              markEnergyUsed (tsEnergyCost summary)
              tlNotifyAccountEffect fp summary
              let (invalid, rest) = span ((== transactionNonce t) . transactionNonce) ts
              let nextNonce = transactionNonce t + 1
              let newFts =
                    currentFts { ftFailed = map (, NonSequentialNonce nextNonce) invalid
                                            ++ ftFailed currentFts
                               , ftAdded = (fmap NormalTransaction t, summary) : ftAdded currentFts
                               }
              return (newFts, rest)

            -- Add a failed transaction (t, failure) to the list of failed transactions and
            -- check whether the remaining transactions from this group (ts) have a nonce
            -- greater than that of the failed transaction, in which case these are also added to the
            -- list of failed transactions with a 'SuccessorOfInvalidTransaction' failure.
            -- Returns the updated 'FilteredTransactions' and the yet to be processed transactions.
            invalidTs t failure currentFts ts =
              let newFailedEntry = (t, failure) in
                -- NOTE: Following transactions with the same nonce could be valid. Therefore,
                -- if the next transaction has the same nonce as the failed, we continue with 'runNext'.
                -- Note that we rely on the precondition of transactions being ordered by nonce.
                if not (null ts) && transactionNonce (head ts) > transactionNonce t
                then let failedSuccessors = map (, SuccessorOfInvalidTransaction) ts in
                       (currentFts { ftFailed = newFailedEntry : failedSuccessors ++ ftFailed currentFts }
                     , [])
                else (currentFts { ftFailed = newFailedEntry : ftFailed currentFts }, ts)

-- |Execute transactions in sequence, collecting the outcomes of each transaction.
-- This is meant to execute the transactions of a given block.
--
-- Returns
--
-- * @Left Nothing@ if maximum block energy limit was exceeded, that is, the deposited energy
--   of a transaction plus the energy used by the previous transactions exceeds this limit. This
--   should not happend for valid blocks.
-- * @Left (Just fk)@ if a transaction failed, with the failure kind of the first failed transaction.
-- * @Right outcomes@ if all transactions are successful, with the given outcomes.
runTransactions :: forall m . (SchedulerMonad m)
                => [BlockItem]
                -> m (Either (Maybe FailureKind) [(BlockItem, TransactionSummary)])
runTransactions = go []
    where go valid (bi:ts) =
            observeTransactionFootprint (predispatch bi) >>= \case
              (Just (TxValid summary), fp) -> do
                markEnergyUsed (tsEnergyCost summary)
                tlNotifyAccountEffect fp summary
                go ((bi, summary):valid) ts
              (Just (TxInvalid reason), _) -> return (Left (Just reason))
              (Nothing, _) -> return (Left Nothing)

          go valid [] = return (Right (reverse valid))

          predispatch :: BlockItem -> m (Maybe TxResult)
          predispatch WithMetadata{wmdData=NormalTransaction tr,..} = dispatch WithMetadata{wmdData=tr,..}
          predispatch WithMetadata{wmdData=CredentialDeployment cred,..} = handleDeployCredential cred wmdHash

-- |Execute transactions in sequence. Like 'runTransactions' but only for side-effects on global state.
--
-- Returns
--
-- * @Left Nothing@ if maximum block energy limit was exceeded
-- * @Left (Just fk)@ if a transaction failed, with the failure kind of the first failed transaction
-- * @Right ()@ if all transactions are successful.
--
-- This is more efficient than 'runTransactions' since it does not have to build a list
-- of results.
execTransactions :: forall m . (SchedulerMonad m)
                 => [BlockItem]
                 -> m (Either (Maybe FailureKind) ())
execTransactions = go
  -- Same implementation as 'runTransactions', just that valid block items
  -- and transaction summaries are not collected.
  where go (bi:ts) =
          observeTransactionFootprint (predispatch bi) >>= \case
            (Nothing, _) -> return (Left Nothing)
            (Just (TxValid summary), fp) -> do
              markEnergyUsed (tsEnergyCost summary)
              tlNotifyAccountEffect fp summary
              go ts
            (Just (TxInvalid reason), _) -> return (Left (Just reason))
        go [] = return (Right ())

        predispatch :: BlockItem -> m (Maybe TxResult)
        predispatch WithMetadata{wmdData=NormalTransaction tr,..} = dispatch WithMetadata{wmdData=tr,..}
        predispatch WithMetadata{wmdData=CredentialDeployment cred,..} = handleDeployCredential cred wmdHash<|MERGE_RESOLUTION|>--- conflicted
+++ resolved
@@ -66,8 +66,6 @@
 import qualified Data.Set as Set
 import qualified Data.HashSet as HashSet
 import qualified Data.PQueue.Prio.Max as Queue
-import Data.Time
-import Data.Time.Clock.POSIX
 
 import qualified Concordium.Crypto.Proofs as Proofs
 import qualified Concordium.Crypto.BlsSignature as Bls
@@ -88,12 +86,7 @@
     -- the same as the expiry date of the credential.
     -- If the credential is still valid at the beginning of this slot then
     -- we consider it valid. Otherwise we fail the transaction.
-<<<<<<< HEAD
-    Just (expiry, _) -> 1000*expiry >= tsMillis (slotTime cm)
-
-=======
     Just (expiry, _) -> isTimestampBefore (slotTime cm) expiry
->>>>>>> 7705672e
 
 -- |Check that
 --  * the transaction has a valid sender,
