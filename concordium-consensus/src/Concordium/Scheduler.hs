--- conflicted
+++ resolved
@@ -1091,30 +1091,13 @@
     => WithDepositContext m
     -> OrdMap.Map ID.KeyIndex AccountVerificationKey
     -> m (Maybe TransactionSummary)
-<<<<<<< HEAD
-handleUpdateAccountKeys wtc keys = do
-  accountKeys <- getAccountVerificationKeys senderAccount
-  let k ls _ = do
-        (usedEnergy, energyCost) <- computeExecutionCharge meta (ls ^. energyLeft)
-        chargeExecutionCost txHash senderAccount energyCost
-        if Set.isSubsetOf (OrdMap.keysSet keys) (ID.getKeyIndices accountKeys) then do
-          senderAddress <- getAccountAddress senderAccount
-          updateAccountKeys senderAddress keys
-          return (TxSuccess [AccountKeysUpdated], energyCost, usedEnergy)
-        else
-          return (TxReject NonExistentAccountKey, energyCost, usedEnergy)
-=======
 handleUpdateAccountKeys wtc keys =
->>>>>>> 9662852f
   withDeposit wtc cost k
   where
     senderAccount = wtc ^. wtcSenderAccount
     txHash = wtc ^. wtcTransactionHash
     meta = wtc ^. wtcTransactionHeader
     cost = tickEnergy $ Cost.updateAccountKeys $ length keys
-<<<<<<< HEAD
-    
-=======
     k ls _ = do
       accountKeys <- getAccountVerificationKeys senderAccount
       (usedEnergy, energyCost) <- computeExecutionCharge meta (ls ^. energyLeft)
@@ -1125,7 +1108,6 @@
         return (TxSuccess [AccountKeysUpdated], energyCost, usedEnergy)
       else
         return (TxReject NonExistentAccountKey, energyCost, usedEnergy)
->>>>>>> 9662852f
 
 
 -- |Removes the account keys at the supplied indices and, optionally, updates
@@ -1139,42 +1121,13 @@
     -> Set.Set ID.KeyIndex
     -> Maybe ID.SignatureThreshold
     -> m (Maybe TransactionSummary)
-<<<<<<< HEAD
-handleRemoveAccountKeys wtc indices threshold = do
-  accountKeys <- getAccountVerificationKeys senderAccount
-  senderAddress <- getAccountAddress senderAccount
-  let numOfKeys = length (ID.akKeys accountKeys)
-      currentThreshold = ID.akThreshold accountKeys
-      k ls _ = do
-        (usedEnergy, energyCost) <- computeExecutionCharge meta (ls ^. energyLeft)
-        chargeExecutionCost txHash senderAccount energyCost
-        if Set.isSubsetOf indices (ID.getKeyIndices accountKeys) then
-          case threshold of
-            Just newThreshold ->
-              -- the subtraction is safe here because we have checked that indices is a subset of keys.
-              if newThreshold <= (fromIntegral (numOfKeys - (length indices))) then do
-                removeAccountKeys senderAddress indices threshold
-                return (TxSuccess [AccountKeysRemoved, AccountKeysSignThresholdUpdated], energyCost, usedEnergy)
-              else
-                return (TxReject InvalidAccountKeySignThreshold, energyCost, usedEnergy)
-            Nothing -> do
-              if currentThreshold <= (fromIntegral (numOfKeys - (length indices))) then do
-                removeAccountKeys senderAddress indices Nothing
-                return (TxSuccess [AccountKeysRemoved], energyCost, usedEnergy)
-              else
-                return (TxReject InvalidAccountKeySignThreshold, energyCost, usedEnergy)
-        else return (TxReject NonExistentAccountKey, energyCost, usedEnergy)
-=======
 handleRemoveAccountKeys wtc indices threshold =
->>>>>>> 9662852f
   withDeposit wtc cost k
   where
     senderAccount = wtc ^. wtcSenderAccount
     txHash = wtc ^. wtcTransactionHash
     meta = wtc ^. wtcTransactionHeader
     cost = tickEnergy $ Cost.removeAccountKeys $ length indices
-<<<<<<< HEAD
-=======
     k ls _ = do
       (usedEnergy, energyCost) <- computeExecutionCharge meta (ls ^. energyLeft)
       chargeExecutionCost txHash senderAccount energyCost
@@ -1199,7 +1152,6 @@
             else
               return (TxReject InvalidAccountKeySignThreshold, energyCost, usedEnergy)
       else return (TxReject NonExistentAccountKey, energyCost, usedEnergy)
->>>>>>> 9662852f
 
 
 -- |Adds keys to the account at the supplied indices and, optionally, updates
@@ -1212,39 +1164,13 @@
     -> OrdMap.Map ID.KeyIndex AccountVerificationKey
     -> Maybe ID.SignatureThreshold
     -> m (Maybe TransactionSummary)
-<<<<<<< HEAD
-handleAddAccountKeys wtc keys threshold = do
-  accountKeys <- getAccountVerificationKeys senderAccount
-  senderAddress <- getAccountAddress senderAccount
-  let numOfKeys = length (ID.akKeys accountKeys)
-      k ls _ = do
-        (usedEnergy, energyCost) <- computeExecutionCharge meta (ls ^. energyLeft)
-        chargeExecutionCost txHash senderAccount energyCost
-        -- all the keys must be new.
-        if Set.disjoint (OrdMap.keysSet keys) (ID.getKeyIndices accountKeys) then
-          case threshold of
-            Just newThreshold ->
-              if newThreshold <= fromIntegral (numOfKeys + (length keys)) then do
-                addAccountKeys senderAddress keys threshold
-                return (TxSuccess [AccountKeysAdded, AccountKeysSignThresholdUpdated], energyCost, usedEnergy)
-              else
-                return (TxReject InvalidAccountKeySignThreshold, energyCost, usedEnergy)
-            Nothing -> do
-              addAccountKeys senderAddress keys Nothing
-              return (TxSuccess [AccountKeysAdded], energyCost, usedEnergy)
-        else
-          return (TxReject KeyIndexAlreadyInUse, energyCost, usedEnergy)
-=======
 handleAddAccountKeys wtc keys threshold =
->>>>>>> 9662852f
   withDeposit wtc cost k
   where
     senderAccount = wtc ^. wtcSenderAccount
     txHash = wtc ^. wtcTransactionHash
     meta = wtc ^. wtcTransactionHeader
     cost = tickEnergy $ Cost.addAccountKeys $ length keys
-<<<<<<< HEAD
-=======
     k ls _ = do
       (usedEnergy, energyCost) <- computeExecutionCharge meta (ls ^. energyLeft)
       chargeExecutionCost txHash senderAccount energyCost
@@ -1266,7 +1192,6 @@
             return (TxSuccess [AccountKeysAdded], energyCost, usedEnergy)
       else
         return (TxReject KeyIndexAlreadyInUse, energyCost, usedEnergy)
->>>>>>> 9662852f
 
 
 -- * Exposed methods.
