--- conflicted
+++ resolved
@@ -148,11 +148,7 @@
               handleDeployEncryptionKey senderAccount meta encKey
 
             AddBaker{..} ->
-<<<<<<< HEAD
-              handleAddBaker senderAccount meta abElectionVerifyKey abSignatureVerifyKey abAggregationVerifyKey abAccount abProof
-=======
-              handleAddBaker senderAccount meta abElectionVerifyKey abSignatureVerifyKey abAccount abProofSig abProofElection abProofAccount
->>>>>>> 96e2748e
+              handleAddBaker senderAccount meta abElectionVerifyKey abSignatureVerifyKey abAggregationVerifyKey abAccount abProofSig abProofElection abProofAccount
 
             RemoveBaker{..} ->
               handleRemoveBaker senderAccount meta rbId rbProof
@@ -507,24 +503,13 @@
 
 -- |The following functions are placeholders until we have sigma protocols and
 -- can check these proofs.
-<<<<<<< HEAD
-checkElectionKeyProof :: BakerElectionVerifyKey -> Proof -> Bool
-checkElectionKeyProof _ _ = True
-
-checkSignatureVerifyKeyProof :: BakerSignVerifyKey -> Proof -> Bool
-checkSignatureVerifyKeyProof _ _ = True
-
-checkAccountOwnership :: SigScheme.SchemeId -> ID.AccountVerificationKey -> Proof -> Bool
-checkAccountOwnership _ _ _ = True
-=======
-checkElectionKeyProof :: BS.ByteString -> BakerElectionVerifyKey -> Proofs.Dlog25519Proof -> Bool             
+checkElectionKeyProof :: BS.ByteString -> BakerElectionVerifyKey -> Proofs.Dlog25519Proof -> Bool
 checkElectionKeyProof = Proofs.checkDlog25519ProofVRF
 
-checkSignatureVerifyKeyProof :: BS.ByteString -> BakerSignVerifyKey -> Proofs.Dlog25519Proof -> Bool             
+checkSignatureVerifyKeyProof :: BS.ByteString -> BakerSignVerifyKey -> Proofs.Dlog25519Proof -> Bool
 checkSignatureVerifyKeyProof = Proofs.checkDlog25519ProofBlock
->>>>>>> 96e2748e
-
-checkAccountOwnership :: BS.ByteString -> ID.AccountVerificationKey -> Proofs.Dlog25519Proof -> Bool             
+
+checkAccountOwnership :: BS.ByteString -> ID.AccountVerificationKey -> Proofs.Dlog25519Proof -> Bool
 checkAccountOwnership challenge vfkey proof =
   Proofs.checkDlog25519ProofSig challenge vfkey proof
 
@@ -557,11 +542,7 @@
     -> Proofs.Dlog25519Proof
     -> Proofs.Dlog25519Proof
     -> m TxResult
-<<<<<<< HEAD
-handleAddBaker senderAccount meta abElectionVerifyKey abSignatureVerifyKey abAggregationVerifyKey abAccount abProof =
-=======
-handleAddBaker senderAccount meta abElectionVerifyKey abSignatureVerifyKey abAccount abProofSig abProofElection abProofAccount =
->>>>>>> 96e2748e
+handleAddBaker senderAccount meta abElectionVerifyKey abSignatureVerifyKey abAggregationVerifyKey abAccount abProofSig abProofElection abProofAccount =
   withDeposit senderAccount meta c k
   where c = tickEnergy Cost.addBaker
         k ls _ = do
@@ -586,15 +567,10 @@
                           -- Moreover at this point we know the reward account exists and belongs
                           -- to the baker.
                           -- Thus we can create the baker, starting it off with 0 lottery power.
-<<<<<<< HEAD
-                          bid <- addBaker (BakerCreationInfo abElectionVerifyKey abSignatureVerifyKey abAggregationVerifyKey abAccount)
-                          return $! TxSuccess [BakerAdded bid] energyCost usedEnergy
-=======
-                          mbid <- addBaker (BakerCreationInfo abElectionVerifyKey abSignatureVerifyKey abAccount)
+                          mbid <- addBaker (BakerCreationInfo abElectionVerifyKey abSignatureVerifyKey abAggregationVerifyKey abAccount)
                           case mbid of
                             Nothing -> return $! TxReject (DuplicateSignKey abSignatureVerifyKey) energyCost usedEnergy
                             Just bid -> return $! TxSuccess [BakerAdded bid] energyCost usedEnergy
->>>>>>> 96e2748e
                         else return $ TxReject InvalidProof energyCost usedEnergy
 
 -- |Remove a baker from the baker pool.
@@ -698,7 +674,7 @@
                     signP = checkSignatureVerifyKeyProof challenge ubsKey ubsProof
                 in if signP then do
                      success <- updateBakerSignKey ubsId ubsKey
-                     if success then 
+                     if success then
                        return $ TxSuccess [BakerKeyUpdated ubsId ubsKey] energyCost usedEnergy
                      else return $! TxReject (DuplicateSignKey ubsKey) energyCost usedEnergy
                    else return $ TxReject InvalidProof energyCost usedEnergy
