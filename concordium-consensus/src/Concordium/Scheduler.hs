--- conflicted
+++ resolved
@@ -736,7 +736,6 @@
             return $! (TxReject (InvalidStakeDelegationTarget $! fromJust targetBaker), energyCost, usedEnergy)
         delegateCost = Cost.updateStakeDelegate (Set.size $! senderAccount ^. accountInstances)
 
-<<<<<<< HEAD
 -- |Update the election difficulty birk parameter.
 -- The given difficulty
 handleUpdateElectionDifficulty
@@ -761,10 +760,6 @@
             updateElectionDifficulty uedDifficulty
             return $! (TxSuccess [ElectionDifficultyUpdated uedDifficulty], energyCost, usedEnergy)
           else return $! (TxReject $ NotFromSpecialBetaAccount senderAddr, energyCost, usedEnergy)
-
-
--- *exposed methods.
-=======
 
 -- *Transactions without a sender
 handleDeployCredential ::
@@ -844,7 +839,6 @@
 
 
 -- *Exposed methods.
->>>>>>> 81813a2c
 -- |Make a valid block out of a list of transactions, respecting the given
 -- maximum block size and block energy limit. The list of input transactions is traversed from left to
 -- right and any invalid transactions are not included in the block.
@@ -946,15 +940,6 @@
                 => [BlockItem]
                 -> m (Either (Maybe FailureKind) [(BlockItem, TransactionSummary)])
 runTransactions = go []
-<<<<<<< HEAD
-    where go valid (t:ts) = observeTransactionFootprint (dispatch t) >>= \case
-            (Just (TxValid summary), fp) -> do
-              markEnergyUsed (tsEnergyCost summary)
-              tlNotifyAccountEffect fp summary
-              go ((t, summary):valid) ts
-            (Just (TxInvalid reason), _) -> return (Left (Just reason))
-            (Nothing, _) -> return (Left Nothing) -- maximum block energy exceeded
-=======
     where go valid (bi:ts) = do
             observeTransactionFootprint (predispatch bi) >>= \case
               (Just (TxValid summary), fp) -> do
@@ -963,7 +948,6 @@
                 go ((bi, summary):valid) ts
               (Just (TxInvalid reason), _) -> return (Left (Just reason))
               (Nothing, _) -> return (Left Nothing)
->>>>>>> 81813a2c
           
           go valid [] = return (Right (reverse valid))
 
