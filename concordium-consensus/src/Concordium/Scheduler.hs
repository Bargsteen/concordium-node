--- conflicted
+++ resolved
@@ -914,15 +914,6 @@
                 => [BlockItem]
                 -> m (Either (Maybe FailureKind) [(BlockItem, TransactionSummary)])
 runTransactions = go []
-<<<<<<< HEAD
-    where go valid (t:ts) = observeTransactionFootprint (dispatch t) >>= \case
-            (Just (TxValid summary), fp) -> do
-              markEnergyUsed (tsEnergyCost summary)
-              tlNotifyAccountEffect fp summary
-              go ((t, summary):valid) ts
-            (Just (TxInvalid reason), _) -> return (Left (Just reason))
-            (Nothing, _) -> return (Left Nothing) -- maximum block energy exceeded
-=======
     where go valid (bi:ts) = do
             observeTransactionFootprint (predispatch bi) >>= \case
               (Just (TxValid summary), fp) -> do
@@ -931,7 +922,6 @@
                 go ((bi, summary):valid) ts
               (Just (TxInvalid reason), _) -> return (Left (Just reason))
               (Nothing, _) -> return (Left Nothing)
->>>>>>> f5b17e37
           
           go valid [] = return (Right (reverse valid))
 
