{-# LANGUAGE BangPatterns #-}
{-# LANGUAGE RecordWildCards #-}
{-# LANGUAGE FlexibleContexts #-}
{-# LANGUAGE LambdaCase #-}
{-# OPTIONS_GHC -Wall #-}
module Concordium.Scheduler
  (filterTransactions
  ,runTransactions
  ,execTransactions
  ,FilteredTransactions(..)
  ) where

import qualified Acorn.TypeCheck as TC
import qualified Acorn.Interpreter as I
import qualified Acorn.Core as Core
import Acorn.Types(compile)
import Concordium.Scheduler.Types
import Concordium.Scheduler.Environment

import qualified Data.Serialize as S
import qualified Data.ByteString as BS
import qualified Concordium.ID.Account as AH
import qualified Concordium.ID.Types as ID

import Concordium.GlobalState.Bakers(bakerAccount)
import qualified Concordium.GlobalState.Instance as Ins
import qualified Concordium.Scheduler.Cost as Cost

import Control.Applicative
import Control.Monad.Except
import qualified Data.HashMap.Strict as Map
import Data.Maybe(fromJust)
import qualified Data.Set as Set
import qualified Data.PQueue.Prio.Max as Queue

import qualified Concordium.Crypto.Proofs as Proofs

import Lens.Micro.Platform

import Prelude hiding (exp, mod)

-- |Check that there exists a valid credential in the context of the given chain
-- metadata.
existsValidCredential :: ChainMetadata -> Account -> Bool
existsValidCredential cm acc = do
  let credentials = acc ^. accountCredentials
  -- check that the sender has at least one still valid credential.
  case Queue.getMax credentials of
    Nothing -> False
    -- Note that the below relies on the invariant that the key is
    -- the same as the expiry date of the credential.
    -- If the credential is still valid at the beginning of this slot then
    -- we consider it valid. Otherwise we fail the transaction.
    Just (expiry, _) -> expiry >= slotTime cm


-- |Check that the transaction has a valid sender, and that the amount they have
-- deposited is on their account.
-- The valid sender means that the sender account has at least one valid credential,
-- where currently valid means non-expired.
checkHeader :: (TransactionData msg, SchedulerMonad m) => msg -> ExceptT FailureKind m Account
checkHeader meta = do
  when (transactionGasAmount meta < Cost.minimumDeposit) $ throwError DepositInsufficient
  macc <- lift (getAccount (transactionSender meta))
  case macc of
    Nothing -> throwError (UnknownAccount (transactionSender meta))
    Just acc -> do
      let amnt = acc ^. accountAmount
      let nextNonce = acc ^. accountNonce
      let txnonce = transactionNonce meta

      cm <- lift getChainMetadata
      unless (existsValidCredential cm acc) $ throwError NoValidCredential

      -- after the credential check is done we check the amount
      depositedAmount <- lift (energyToGtu (transactionGasAmount meta))

      -- check they have enough funds to cover the deposit
      unless (depositedAmount <= amnt) (throwError InsufficientFunds)
      unless (txnonce == nextNonce) (throwError (NonSequentialNonce nextNonce))
      let sigCheck = verifyTransaction (acc ^. accountVerificationKeys) meta
      unless sigCheck (throwError IncorrectSignature)
      return acc
      -- only use assert because we rely on the signature being valid in the transaction table
      -- unless sigCheck (throwError IncorrectSignature))
      -- TODO: If we are going to check that the signature is correct before adding the transaction to the table then this check can be removed,
      -- but only for transactions for which this was done.
      -- One issue is that if we don't include the public key with the transaction then we cannot do this, which is especially problematic for transactions
      -- which come as part of blocks.


-- TODO: When we have policies checking one sensible approach to rewarding
-- identity providers would be as follows.
--
-- - Each time we need to check a policy on an account all the identity
-- providers that have valid credentials deployed on that account are counted.
-- This means that if the same account is involved multiple times inside one
-- transaction then the identity providers on that account would be rewarded
-- multiple times.
--
-- An alternative design is that each identity provider involved in one
-- transaction is rewarded only once. To allow for this we will need to keep
-- track of the identity providers inside the transaction monad.
--
-- Another important point to resolve is how identity providers should be
-- rewarded in case of a rejected transaction. Should they be, or should they
-- not be. In particular when a transaction is rejected based on transaction
-- logic that is unrelated to identities.

dispatch :: (TransactionData msg, SchedulerMonad m) => msg -> m TxResult
dispatch msg = do
  let meta = transactionHeader msg
  validMeta <- runExceptT (checkHeader msg)
  case validMeta of
    Left fk -> return $ TxInvalid fk
    Right senderAccount -> do
      -- at this point the transaction is going to be commited to the block. Hence we can increase the
      -- account nonce of the sender account.
      increaseAccountNonce senderAccount

      -- then we notify the block state that all the identity issuers on the sender's account should be rewarded
      -- TODO: Check for existence of valid identity provider.
      -- TODO: Alternative design would be to only reward them if the transaction is successful/committed, or
      -- to add additional parameters (such as deposited amount)
      mapM_ (notifyIdentityProviderCredential . ID.cdvIpId) (senderAccount ^. accountCredentials)

      -- available for execution remaining amount available on the sender's
      -- account. This is deducted prior to execution and refunded at the end,
      -- if there is any left.
      let psize = payloadSize (transactionPayload msg)
      -- TODO: Charge a small amount based just on transaction size.
      case decodePayload (transactionPayload msg) of
        Left err -> do
          -- in case of serialization failure we charge the sender for checking
          -- the header and reject the transaction
          -- FIXME: Add charge based on transaction size.
          let cost = Cost.checkHeader
          payment <- energyToGtu cost
          chargeExecutionCost senderAccount payment
          return $ TxValid $ TxReject (SerializationFailure err) payment cost
        Right payload ->
          case payload of
            DeployModule mod ->
              handleDeployModule senderAccount meta psize mod

            InitContract amount modref cname param ->
              -- the payload size includes amount + address of module + name of
              -- contract + parameters, but since the first three fields are
              -- fixed size this is OK.
              let paramSize = fromIntegral (thPayloadSize meta)
              in handleInitContract senderAccount meta amount modref cname param paramSize
            -- FIXME: This is only temporary for now.
            -- Later on accounts will have policies, and also will be able to execute non-trivial code themselves.
            Transfer toaddr amount ->
              handleSimpleTransfer senderAccount meta toaddr amount

            Update amount cref maybeMsg ->
              -- the payload size includes amount + address + message, but since the first two fields are
              -- fixed size this is OK.
              let msgSize = fromIntegral (thPayloadSize meta)
              in handleUpdateContract senderAccount meta cref amount maybeMsg msgSize

            DeployCredential cdi ->
              handleDeployCredential senderAccount meta (payloadBodyBytes (transactionPayload msg)) cdi

            DeployEncryptionKey encKey ->
              handleDeployEncryptionKey senderAccount meta encKey

            AddBaker{..} ->
              handleAddBaker senderAccount meta abElectionVerifyKey abSignatureVerifyKey abAggregationVerifyKey abAccount abProofSig abProofElection abProofAccount

            RemoveBaker{..} ->
              handleRemoveBaker senderAccount meta rbId rbProof

            UpdateBakerAccount{..} ->
              handleUpdateBakerAccount senderAccount meta ubaId ubaAddress ubaProof

            UpdateBakerSignKey{..} ->
              handleUpdateBakerSignKey senderAccount meta ubsId ubsKey ubsProof

            DelegateStake{..} ->
              handleDelegateStake senderAccount meta (Just dsID)

            UndelegateStake ->
              handleDelegateStake senderAccount meta Nothing

-- |Process the deploy module transaction.
handleDeployModule ::
  SchedulerMonad m
  => Account
  -> TransactionHeader -- ^Header of the transaction.
  -> PayloadSize -- ^Serialized size of the module. Used for charging execution cost.
  -> Module -- ^The module to deploy
  -> m TxResult
handleDeployModule senderAccount meta psize mod =
  withDeposit senderAccount meta (handleModule meta psize mod) $ \ls (mhash, iface, viface) -> do
    (usedEnergy, energyCost) <- computeExecutionCharge meta (ls ^. energyLeft)
    chargeExecutionCost senderAccount energyCost
    b <- commitModule mhash iface viface mod
    if b then
      return $! TxSuccess [ModuleDeployed mhash] energyCost usedEnergy
    else
      -- FIXME:
      -- we should reject the transaction immediately if we figure out that the module with the hash already exists.
      -- otherwise we can waste some effort in checking before reaching this point.
      -- This could be chedked immediately even before we reach the dispatch since module hash is the hash of module serialization.
      return $! TxReject (ModuleHashAlreadyExists mhash) energyCost usedEnergy


-- |TODO: Figure out whether we need the metadata or not here.
handleModule :: TransactionMonad m => TransactionHeader -> PayloadSize -> Module -> m (Core.ModuleRef, Interface, ValueInterface)
handleModule _meta msize mod = do
  -- Consume the gas amount required for processing.
  -- This is done even if the transaction is rejected in the end.
  -- NB: The next line will reject the transaction in case there are not enough funds.
  tickEnergy (Cost.deployModule (fromIntegral msize))
  let mhash = Core.moduleHash mod
  imod <- pure (runExcept (Core.makeInternal mhash (fromIntegral msize) mod)) `rejectingWith'` (const MissingImports)
  iface <- typeHidingErrors (TC.typeModule imod) `rejectingWith` ModuleNotWF
  let viface = I.evalModule imod
  return (mhash, iface, viface)

-- |Handle the top-level initialize contract.
handleInitContract ::
  SchedulerMonad m
    => Account -- ^Account which is initializing the contract.
    -> TransactionHeader -- ^Header of the transaction.
    -> Amount   -- ^The amount to initialize the contract with.
    -> ModuleRef  -- ^Module reference of the contract to initialize.
    -> Core.TyName  -- ^Name of the contract in a module.
    -> Core.Expr Core.UA Core.ModuleName  -- ^Parameters of the contract.
    -> Int -- ^Serialized size of the parameters. Used for computing typechecking cost.
    -> m TxResult
handleInitContract senderAccount meta amount modref cname param paramSize =
  withDeposit senderAccount meta c k
    where c = do
            -- decrease available energy and start processing. This will reject the transaction if not enough is available.
            tickEnergy Cost.initPreprocess

            -- if the sender does not have the funds available we fail the transaction immediately
            -- NB: This checks the sender amount __after__ the deposit is reserved
            senderAmount <- getCurrentAccountAmount senderAccount
            unless (senderAmount >= amount) $! rejectTransaction (AmountTooLarge (AddressAccount (thSender meta)) amount)

            -- otherwise we proceed with normal execution.
            -- first try to get the module interface of the parent module of the contract
            (iface, viface) <- getModuleInterfaces modref `rejectingWith` InvalidModuleReference modref
            -- and then the particular contract interface (in particular the type of the init method)
            ciface <- pure (Map.lookup cname (exportedContracts iface)) `rejectingWith` InvalidContractReference modref cname
            -- first typecheck the parameters, whether they have the expected type
            -- the cost of type-checking is dependent on the size of the term
            tickEnergy (Cost.initParamsTypecheck paramSize)
            qparamExp <- typeHidingErrors (TC.checkTyInCtx' iface param (paramTy ciface)) `rejectingWith` ParamsTypeError
            -- NB: The unsafe Map.! is safe here because we do know the contract exists by the invariant on viface and iface
            linkedContract <- linkContract (uniqueName iface) cname (viContracts viface Map.! cname)
            let (initFun, _) = cvInitMethod linkedContract
            -- link the parameters, and account for the size of the linked parameters, failing if running out of energy
            -- in the process.
            (params', _) <- linkExpr (uniqueName iface) (compile qparamExp)
            cm <- getChainMetadata
            res <- runInterpreter (I.applyInitFun cm (InitContext (thSender meta)) initFun params' (thSender meta) amount)
            return (linkedContract, iface, viface, (msgTy ciface), res, amount)

          k ls (contract, iface, viface, msgty, model, initamount) = do
            (usedEnergy, energyCost) <- computeExecutionCharge meta (ls ^. energyLeft)
            chargeExecutionCost senderAccount energyCost

            -- we make a new changeset that also withdraws the amount from the sender's account
            -- this way of doing it means that if the contract observes current balance it will observe
            -- the value before the initialization of the contract
            commitChanges (addAmountToCS senderAccount (amountDiff 0 amount) (ls ^. changeSet))
            let ins = makeInstance modref cname contract msgty iface viface model initamount (thSender meta)
            addr <- putNewInstance ins
            return $ TxSuccess [ContractInitialized modref cname addr] energyCost usedEnergy

handleSimpleTransfer ::
  SchedulerMonad m
    => Account -- ^Sender account of the transaction
    -> TransactionHeader -- ^Header of the transaction.
    -> Address -- ^Address to send the amount to, either account or contract.
    -> Amount -- ^The amount to transfer.
    -> m TxResult
handleSimpleTransfer senderAccount meta toaddr amount =
  withDeposit senderAccount meta c (defaultSuccess meta senderAccount)
    where c = case toaddr of
                AddressContract cref -> do
                  i <- getCurrentContractInstance cref `rejectingWith` InvalidContractAddress cref
                  let rf = Ins.ireceiveFun i
                      model = Ins.instanceModel i
                      -- we assume that gasAmount was available on the account due to the previous check (checkHeader)
                      qmsgExpLinked = I.mkNothingE -- give Nothing as argument to the receive method
                  handleTransaction senderAccount
                                    i
                                    rf
                                    (Right senderAccount)
                                    amount
                                    (ExprMessage (I.mkJustE qmsgExpLinked))
                                    model
                AddressAccount toAccAddr ->
                  handleTransferAccount senderAccount toAccAddr (Right senderAccount) amount

handleUpdateContract ::
  SchedulerMonad m
    => Account -- ^Sender account of the transaction.
    -> TransactionHeader -- ^Header of the transaction.
    -> ContractAddress -- ^Address of the contract to invoke.
    -> Amount -- ^Amount to invoke the contract's receive method with.
    -> Core.Expr Core.UA Core.ModuleName -- ^Message to send to the receive method.
    -> Int  -- ^Serialized size of the message.
    -> m TxResult
handleUpdateContract senderAccount meta cref amount maybeMsg msgSize =
  withDeposit senderAccount meta c (defaultSuccess meta senderAccount)
  where c = do
          tickEnergy Cost.updatePreprocess
          i <- getCurrentContractInstance cref `rejectingWith` InvalidContractAddress cref
          let rf = Ins.ireceiveFun i
              msgType = Ins.imsgTy i
              (iface, _) = Ins.iModuleIface i
              model = Ins.instanceModel i
              -- we assume that gasAmount was available on the account due to the previous check (checkHeader)
          tickEnergy (Cost.updateMessageTypecheck msgSize)
          qmsgExp <- typeHidingErrors (TC.checkTyInCtx' iface maybeMsg msgType) `rejectingWith` MessageTypeError
          (qmsgExpLinked, _) <- linkExpr (uniqueName iface) (compile qmsgExp)
          handleTransaction senderAccount
                            i
                            rf
                            (Right senderAccount)
                            amount
                            (ExprMessage (I.mkJustE qmsgExpLinked))
                            model

-- this will always be run when we know that the contract exists and we can lookup its local state
handleTransaction ::
  (TransactionMonad m, InterpreterMonad NoAnnot m)
  => Account -- ^the origin account of the top-level transaction
  -> Instance -- ^The target contract of the transaction
  -> LinkedReceiveMethod NoAnnot -- ^the receive function of the contract
  -> Either Instance Account -- ^The invoker of this particular transaction, in general different from the origin
  -> Amount -- ^Amount that was sent to the contract in the transaction
  -> MessageFormat -- ^message wrapped in a Maybe, at top level it will be an expression, and in nested calls a value
  -> Value -- ^current local state of the target contract
  -> m [Event]
handleTransaction origin istance receivefun txsender transferamount maybeMsg model = do
  -- a transaction is rejected in case we try to transfer amounts we don't have.
  -- This rejection is different from rejection by a contract, but the effect is the same.
  -- FIXME: Possibly this will need to be changed.
  let txsenderAddr = mkSenderAddr txsender
  senderamount <- getCurrentAmount txsender

  unless (senderamount >= transferamount) $ rejectTransaction (AmountTooLarge txsenderAddr transferamount)

  let iParams = instanceParameters istance
  let cref = instanceAddress iParams

  -- Now we also check that the owner account of the receiver instance has at least one valid credential.
  let ownerAccountAddress = instanceOwner iParams
  -- The invariants maintained by global state should ensure that an owner account always exists.
  -- However we are defensive here and reject the transaction, acting as if there is no credential.
  ownerAccount <- getCurrentAccount ownerAccountAddress `rejectingWith` (ReceiverContractNoCredential cref)
  cm <- getChainMetadata
  unless (existsValidCredential cm ownerAccount) $ rejectTransaction (ReceiverContractNoCredential cref)
  -- we have established that the credential exists.

  let originAddr = origin ^. accountAddress
  let receiveCtx = ReceiveContext { invoker = originAddr, selfAddress = cref }
  result <- case maybeMsg of
              ValueMessage m -> runInterpreter (I.applyReceiveFunVal cm receiveCtx receivefun model txsenderAddr transferamount m)
              ExprMessage m ->  runInterpreter (I.applyReceiveFun cm receiveCtx receivefun model txsenderAddr transferamount m)
  case result of
    Nothing -> -- transaction rejected, no other changes were recorder in the global state (in particular the amount was not transferred)
      rejectTransaction Rejected -- transaction rejected due to contract logic
    Just (newmodel, txout) ->
        -- transfer the amount from the sender to the receiving contract in our state.
        withToContractAmount txsender istance transferamount $
          withInstanceState istance newmodel $
            -- and then process the generated messages in the new context in
            -- sequence from left to right, depth first.
            foldM (\res tx -> combineTx res $ do
                        tickEnergy Cost.interContractMessage -- Charge a small amount just for the fact that a message was generated.
                        -- we need to get the fresh amount each time since it might have changed for each execution
                        -- NB: The sender of all the newly generated messages is the contract instance 'istance'
                        case tx of
                          TSend cref' transferamount' message' -> do
                            -- the only way to send is to first check existence, so this must succeed
                            cinstance <- fromJust <$> getCurrentContractInstance cref'
                            let receivefun' = Ins.ireceiveFun cinstance
                            let model' = Ins.instanceModel cinstance
                            handleTransaction origin
                                              cinstance
                                              receivefun'
                                              (Left istance)
                                              transferamount'
                                              (ValueMessage (I.aJust message'))
                                              model'
                          -- simple transfer to a contract is the same as a call to update with Nothing
                          TSimpleTransfer (AddressContract cref') transferamount' -> do
                            -- We can make a simple transfer without checking existence of a contract.
                            -- Hence we need to handle the failure case here.
                            cinstance <- getCurrentContractInstance cref' `rejectingWith` (InvalidContractAddress cref')
                            let receivefun' = Ins.ireceiveFun cinstance
                            let model' = Ins.instanceModel cinstance
                            handleTransaction origin
                                              cinstance
                                              receivefun'
                                              (Left istance)
                                              transferamount'
                                              (ValueMessage I.aNothing)
                                              model'
                          TSimpleTransfer (AddressAccount acc) transferamount' ->
                            -- FIXME: This is temporary until accounts have their own functions
                            handleTransferAccount origin acc (Left istance) transferamount'
                            )
                  [Updated txsenderAddr cref transferamount maybeMsg] txout

combineTx :: Monad m => [Event] -> m [Event] -> m [Event]
combineTx x ma = (x ++) <$> ma

mkSenderAddr :: Either Instance Account -> Address
mkSenderAddr txsender =
    case txsender of
      Left istance -> AddressContract (instanceAddress (instanceParameters istance))
      Right acc -> AddressAccount (acc ^. accountAddress)


-- |TODO: Figure out whether we need the origin information in here (i.e.,
-- whether an account can observe it).
handleTransferAccount ::
  TransactionMonad m
  => Account -- the origin account of the top-level transaction
  -> AccountAddress -- the target account address
  -> Either Instance Account -- the invoker of this particular transaction, in general different from the origin
  -> Amount -- amount that was sent in the transaction
  -> m [Event]
handleTransferAccount _origin accAddr txsender transferamount = do
  -- the sender must have the amount available.
  -- Otherwise we reject the transaction immediately.
  senderamount <- getCurrentAmount txsender

  unless (senderamount >= transferamount) $! rejectTransaction (AmountTooLarge (mkSenderAddr txsender) transferamount)

  -- check if target account exists and get it
  targetAccount <- getCurrentAccount accAddr `rejectingWith` InvalidAccountReference accAddr
  -- and check that the account has a valid credential
  cm <- getChainMetadata
  -- Cannot send funds to accounts which have no valid credentials.
  unless (existsValidCredential cm targetAccount) $ rejectTransaction (ReceiverAccountNoCredential accAddr)

  -- FIXME: Should pay for execution here as well.
  withToAccountAmount txsender targetAccount transferamount $
      return [Transferred (mkSenderAddr txsender) transferamount (AddressAccount accAddr)]

-- |Run the interpreter with the remaining amount of energy. If the interpreter
-- runs out of gas set the remaining gas to 0 and reject the transaction,
-- otherwise decrease the consumed amount of gas and return the result.
{-# INLINE runInterpreter #-}
runInterpreter :: TransactionMonad m => (Energy -> m (Maybe (a, Energy))) -> m a
runInterpreter f =
  getEnergy >>= f >>= \case Just (x, energy') -> x <$ putEnergy energy'
                            Nothing -> putEnergy 0 >> rejectTransaction OutOfEnergy

handleDeployCredential ::
  SchedulerMonad m
    =>
    -- |Sender account of the transaction.
    Account ->
    -- |Header of the transaction.
    TransactionHeader ->
    -- |Credentials to deploy in serialized form. We pass these to the verify function.
    AH.CredentialDeploymentInformationBytes ->
    -- |Credentials to deploy.
    ID.CredentialDeploymentInformation ->
    m TxResult
handleDeployCredential senderAccount meta cdiBytes cdi =
  withDeposit senderAccount meta c k
  where c = tickEnergy Cost.deployCredential
        k ls _ = do
          (usedEnergy, energyCost) <- computeExecutionCharge meta (ls ^. energyLeft)
          chargeExecutionCost senderAccount energyCost
          let cdv = ID.cdiValues cdi
          -- check that a registration id does not yet exist
          let regId = ID.cdvRegId cdv
          regIdEx <- accountRegIdExists regId
          if regIdEx then
            return $! TxReject (DuplicateAccountRegistrationID (ID.cdvRegId cdv)) energyCost usedEnergy
          else do
            -- We now look up the identity provider this credential is derived from.
            -- Of course if it does not exist we reject the transaction.
            let credentialIP = ID.cdvIpId cdv
            getIPInfo credentialIP >>= \case
              Nothing -> return $! TxReject (NonExistentIdentityProvider (ID.cdvIpId cdv)) energyCost usedEnergy
              Just ipInfo -> do
                cryptoParams <- getCrypoParams
<<<<<<< HEAD
                -- first check whether an account with the address exists in the global store
                let aaddr = AH.accountAddress (ID.cdvVerifyKey cdv)
                getAccount aaddr >>= \case
                  Nothing ->  -- account does not yet exist, so create it, but we need to be careful
                    let account = newAccount (ID.cdvVerifyKey cdv)
                    in if AH.verifyCredential cryptoParams ipInfo cdiBytes then do
                             _ <- putNewAccount account -- first create new account, but only if credential was valid.
                                                        -- We know the address does not yet exist.
                             addAccountCredential account cdv  -- and then add the credentials
                             return $! TxSuccess [AccountCreated aaddr, CredentialDeployed cdv] energyCost usedEnergy
                       else return $! TxReject AccountCredentialInvalid energyCost usedEnergy

                  Just account -> -- otherwise we just try to add a credential to the account
                            if AH.verifyCredential cryptoParams ipInfo cdiBytes then do
=======
                -- we have two options. One is that we are deploying a credential on an existing account.
                case ID.cdvAccount cdv of
                  ID.ExistingAccount aaddr ->
                    -- first check whether an account with the address exists in the global store
                    -- if it does not we cannot deploy the credential.
                    getAccount aaddr >>= \case
                      Nothing -> return $! TxReject (InvalidAccountReference aaddr) energyCost usedEnergy
                      Just account -> do
                            -- otherwise we just try to add a credential to the account
                            -- but only if the credential is from the same identity provider
                            -- as the existing ones on the account.
                            -- Since we always maintain this invariant it is sufficient to check
                            -- for one credential only.
                            let credentials = account ^. accountCredentials
                            let sameIP = maybe True (\(_, cred) -> ID.cdvIpId cred == credentialIP) (Queue.getMax credentials)
                            if sameIP && AH.verifyCredential cryptoParams ipInfo (Just (account ^. accountVerificationKeys)) cdiBytes then do
>>>>>>> c9f9d193
                              addAccountCredential account cdv
                              return $! TxSuccess [CredentialDeployed cdv] energyCost usedEnergy
                            else
                              return $! TxReject AccountCredentialInvalid energyCost usedEnergy
                  ID.NewAccount keys threshold -> do
                    -- account does not yet exist, so create it, but we need to be careful
                    if null keys || length keys > 255 then do
                      return $! TxReject AccountCredentialInvalid energyCost usedEnergy
                    else do
                      let accountKeys = ID.makeAccountKeys keys threshold
                      let aaddr = ID.addressFromRegId regId
                      let account = newAccount accountKeys aaddr
                      -- this check is extremely unlikely to fail (it would amount to a hash collision since
                      -- we checked regIdEx above already.
                      accExistsAlready <- maybe False (const True) <$> getAccount aaddr
                      let check = AH.verifyCredential cryptoParams ipInfo Nothing cdiBytes
                      if not accExistsAlready && check then do
                        _ <- putNewAccount account -- first create new account, but only if credential was valid.
                                                   -- We know the address does not yet exist.
                        addAccountCredential account cdv  -- and then add the credentials
                        return $! TxSuccess [AccountCreated aaddr, CredentialDeployed cdv] energyCost usedEnergy
                      else return $! TxReject AccountCredentialInvalid energyCost usedEnergy

handleDeployEncryptionKey ::
  SchedulerMonad m
    => Account -- ^Account onto which the encryption key should be deployed.
    -> TransactionHeader -- ^Header of the transaction.
    -> ID.AccountEncryptionKey -- ^The encryption key.
    -> m TxResult
handleDeployEncryptionKey senderAccount meta encKey =
  withDeposit senderAccount meta c k
  where c = tickEnergy Cost.deployEncryptionKey
        k ls _ = do
          (usedEnergy, energyCost) <- computeExecutionCharge meta (ls ^. energyLeft)
          chargeExecutionCost senderAccount energyCost
          case senderAccount ^. accountEncryptionKey of
            Nothing -> do
              let aaddr = senderAccount ^. accountAddress
              addAccountEncryptionKey senderAccount encKey
              return $ TxSuccess [AccountEncryptionKeyDeployed aaddr encKey] energyCost usedEnergy
            Just encKey' -> return $ TxReject (AccountEncryptionKeyAlreadyExists (senderAccount ^. accountAddress) encKey') energyCost usedEnergy


-- FIXME: The baker handling is purely proof-of-concept. In particular the
-- precise logic for when a baker can be added and removed should be analyzed
-- from a security perspective.

-- |A simple sigma protocol to check knowledge of secret key.
checkElectionKeyProof :: BS.ByteString -> BakerElectionVerifyKey -> Proofs.Dlog25519Proof -> Bool
checkElectionKeyProof = Proofs.checkDlog25519ProofVRF

-- |A simple sigma protocol to check knowledge of secret key.
checkSignatureVerifyKeyProof :: BS.ByteString -> BakerSignVerifyKey -> Proofs.Dlog25519Proof -> Bool
checkSignatureVerifyKeyProof = Proofs.checkDlog25519ProofBlock

-- |A simple sigma protocol to check knowledge of secret key.
<<<<<<< HEAD
checkAccountOwnership :: BS.ByteString -> ID.AccountVerificationKey -> Proofs.Dlog25519Proof -> Bool
checkAccountOwnership = Proofs.checkDlog25519ProofSig
=======
checkAccountOwnership :: BS.ByteString -> ID.AccountKeys -> AccountOwnershipProof -> Bool             
checkAccountOwnership challenge keys (AccountOwnershipProof proofs) =
    enoughProofs && allProofsValid
  where -- the invariant on akThreshold should also guarantee there is at least one
        enoughProofs = length proofs >= fromIntegral (ID.akThreshold keys)
        -- this is not necessary (we only need the threshold), but safe
        allProofsValid = all checkProof proofs
        checkProof (idx, proof) =
          case ID.getAccountKey idx keys of
            Nothing -> False
            Just key -> Proofs.checkDlog25519ProofSig challenge key proof
>>>>>>> c9f9d193

-- |Add a baker to the baker pool. The current logic for when this is allowed is as follows.
--
--  * The account to which the baker wants to be rewarded must exist.
--  * The sender account can be any other account. It does not have to be the baker's account.
--  * The baker needs to provide a cryptographic proof that
--
--    - they own the private key corresponding to the reward account's key
--    - they own the private key corresponding to the election verification key
--    - they own the private key corresponding to the signature verification key
--
-- Upon successful completion of this transaction a new baker is added to the
-- baking pool (birk parameters). Initially the baker has 0 lottery power. If
-- they wish to gain lotter power they need some stake delegated to them, which
-- is a separate transaction.

-- |TODO: Figure out whether we need the sender account to verify validity of this transaction.
-- We might use it in checking validity of the proofs.
handleAddBaker ::
  SchedulerMonad m
    => Account
    -> TransactionHeader
    -> BakerElectionVerifyKey
    -> BakerSignVerifyKey
    -> BakerAggregationVerifyKey
    -> AccountAddress
    -> Proofs.Dlog25519Proof
    -> Proofs.Dlog25519Proof
    -> AccountOwnershipProof
    -> m TxResult
handleAddBaker senderAccount meta abElectionVerifyKey abSignatureVerifyKey abAggregationVerifyKey abAccount abProofSig abProofElection abProofAccount =
  withDeposit senderAccount meta c k
  where c = tickEnergy Cost.addBaker
        k ls _ = do
          (usedEnergy, energyCost) <- computeExecutionCharge meta (ls ^. energyLeft)
          chargeExecutionCost senderAccount energyCost

<<<<<<< HEAD
          -- TODO:NB: during beta we have special accounts which can add and remove bakers.
          -- in the future the logic will be different. Thus this branching here is temporary.
          specialBetaAccounts <- getSpecialBetaAccounts
          if not (HashSet.member (senderAccount ^. accountAddress) specialBetaAccounts) then
            return $! TxReject (NotAllowedToManipulateBakers (senderAccount ^. accountAddress)) energyCost usedEnergy
          else
            getAccount abAccount >>=
                \case Nothing -> return $! TxReject (NonExistentRewardAccount abAccount) energyCost usedEnergy
                      Just Account{..} ->
                        let challenge = S.runPut (S.put abElectionVerifyKey <> S.put abSignatureVerifyKey <> S.put abAccount)
                            electionP = checkElectionKeyProof challenge abElectionVerifyKey abProofElection
                            signP = checkSignatureVerifyKeyProof challenge abSignatureVerifyKey abProofSig
                            accountP = checkAccountOwnership challenge _accountVerificationKey abProofAccount
                        in if electionP && signP && accountP then do
                          -- the proof validates that the baker owns all the private keys.
                          -- Moreover at this point we know the reward account exists and belongs
                          -- to the baker.
                          -- Thus we can create the baker, starting it off with 0 lottery power.
                          mbid <- addBaker (BakerCreationInfo abElectionVerifyKey abSignatureVerifyKey abAggregationVerifyKey abAccount)
                          case mbid of
                            Nothing -> return $! TxReject (DuplicateSignKey abSignatureVerifyKey) energyCost usedEnergy
                            Just bid -> return $! TxSuccess [BakerAdded bid] energyCost usedEnergy
                        else return $ TxReject InvalidProof energyCost usedEnergy
=======
          getAccount abAccount >>=
              \case Nothing -> return $! TxReject (NonExistentRewardAccount abAccount) energyCost usedEnergy
                    Just Account{..} ->
                      let challenge = S.runPut (S.put abElectionVerifyKey <> S.put abSignatureVerifyKey <> S.put abAccount)
                          electionP = checkElectionKeyProof challenge abElectionVerifyKey abProofElection
                          signP = checkSignatureVerifyKeyProof challenge abSignatureVerifyKey abProofSig
                          accountP = checkAccountOwnership challenge _accountVerificationKeys abProofAccount
                      in if electionP && signP && accountP then do
                        -- the proof validates that the baker owns all the private keys.
                        -- Moreover at this point we know the reward account exists and belongs
                        -- to the baker.
                        -- Thus we can create the baker, starting it off with 0 lottery power.
                        mbid <- addBaker (BakerCreationInfo abElectionVerifyKey abSignatureVerifyKey abAccount)
                        case mbid of
                          Nothing -> return $! TxReject (DuplicateSignKey abSignatureVerifyKey) energyCost usedEnergy
                          Just bid -> return $! TxSuccess [BakerAdded bid] energyCost usedEnergy
                      else return $ TxReject InvalidProof energyCost usedEnergy
>>>>>>> c9f9d193

-- |Remove a baker from the baker pool.
-- The current logic is that if the proof validates that the sender of the
-- transaction is the reward account of the baker.
-- TODO: Need to make sure that this proof is not duplicable (via the challenge prefix I suppose).
handleRemoveBaker ::
  SchedulerMonad m
    => Account
    -> TransactionHeader
    -> BakerId
    -> Proof
    -> m TxResult
handleRemoveBaker senderAccount meta rbId _rbProof =
  withDeposit senderAccount meta c k
  where c = tickEnergy Cost.removeBaker
        k ls _ = do
          (usedEnergy, energyCost) <- computeExecutionCharge meta (ls ^. energyLeft)
          chargeExecutionCost senderAccount energyCost

          getBakerInfo rbId >>=
              \case Nothing ->
                      return $ TxReject (RemovingNonExistentBaker rbId) energyCost usedEnergy
                    Just binfo ->
                      if senderAccount ^. accountAddress == binfo ^. bakerAccount then do
                        -- only the baker itself can remove themselves from the pool
                        removeBaker rbId
                        return $ TxSuccess [BakerRemoved rbId] energyCost usedEnergy
                      else
                        return $ TxReject (InvalidBakerRemoveSource (senderAccount ^. accountAddress)) energyCost usedEnergy

-- |Update the baker's reward account. The transaction is considered valid if
--
--  * The transaction is coming from the baker's current reward account.
--  * The account they wish to set as their reward account exists.
--  * They own the account (meaning they know the private key corresponding to
--    the public key of the account)
-- TODO: Figure out (same as previous transaction) whether we need the sender account here
-- to validate the transaction.
handleUpdateBakerAccount ::
  SchedulerMonad m
    => Account
    -> TransactionHeader
    -> BakerId
    -> AccountAddress
    -> AccountOwnershipProof
    -> m TxResult
handleUpdateBakerAccount senderAccount meta ubaId ubaAddress ubaProof =
  withDeposit senderAccount meta c k
  where c = tickEnergy Cost.updateBakerAccount
        k ls _ = do
          (usedEnergy, energyCost) <- computeExecutionCharge meta (ls ^. energyLeft)
          chargeExecutionCost senderAccount energyCost

          getBakerInfo ubaId >>= \case
            Nothing ->
                return $ TxReject (UpdatingNonExistentBaker ubaId) energyCost usedEnergy
            Just binfo ->
              if binfo ^. bakerAccount == senderAccount ^. accountAddress then
                  -- the transaction is coming from the current baker's account.
                  -- now check the account exists and the baker owns it
                  getAccount ubaAddress >>= \case
                    Nothing -> return $! TxReject (NonExistentRewardAccount ubaAddress) energyCost usedEnergy
                    Just Account{..} ->
                      let challenge = S.runPut (S.put ubaId <> S.put ubaAddress)
                          accountP = checkAccountOwnership challenge _accountVerificationKeys ubaProof
                      in if accountP then do
                        _ <- updateBakerAccount ubaId ubaAddress
                        return $ TxSuccess [BakerAccountUpdated ubaId ubaAddress] energyCost usedEnergy
                      else return $ TxReject InvalidProof energyCost usedEnergy
                else
                  return $ TxReject (NotFromBakerAccount (senderAccount ^. accountAddress) (binfo ^. bakerAccount)) energyCost usedEnergy

-- |Update the baker's public signature key. The transaction is considered valid if
--
--  * The transaction is coming from the baker's current reward account.
--  * The transaction proves that they own the private key corresponding to the __NEW__
--    signature verification key.
handleUpdateBakerSignKey ::
  SchedulerMonad m
    => Account
    -> TransactionHeader
    -> BakerId
    -> BakerSignVerifyKey
    -> Proofs.Dlog25519Proof
    -> m TxResult
handleUpdateBakerSignKey senderAccount meta ubsId ubsKey ubsProof =
  withDeposit senderAccount meta c k
  where c = tickEnergy Cost.updateBakerKey
        k ls _ = do
          (usedEnergy, energyCost) <- computeExecutionCharge meta (ls ^. energyLeft)
          chargeExecutionCost senderAccount energyCost
          getBakerInfo ubsId >>= \case
            Nothing ->
              return $ TxReject (UpdatingNonExistentBaker ubsId) energyCost usedEnergy
            Just binfo ->
              if binfo ^. bakerAccount == senderAccount ^. accountAddress then
                -- only the baker itself can update its own keys
                -- now also check that they own the private key for the new signature key
                let challenge = S.runPut (S.put ubsId <> S.put ubsKey)
                    signP = checkSignatureVerifyKeyProof challenge ubsKey ubsProof
                in if signP then do
                     success <- updateBakerSignKey ubsId ubsKey
                     if success then
                       return $ TxSuccess [BakerKeyUpdated ubsId ubsKey] energyCost usedEnergy
                     else return $! TxReject (DuplicateSignKey ubsKey) energyCost usedEnergy
                   else return $ TxReject InvalidProof energyCost usedEnergy
              else
                return $ TxReject (NotFromBakerAccount (senderAccount ^. accountAddress) (binfo ^. bakerAccount)) energyCost usedEnergy

-- |Update an account's stake delegate.
handleDelegateStake ::
  SchedulerMonad m
    => Account
    -> TransactionHeader
    -> Maybe BakerId
    -> m TxResult
handleDelegateStake senderAccount meta targetBaker =
  withDeposit senderAccount meta c k
  where c = tickEnergy delegateCost
        k ls _ = do
          (usedEnergy, energyCost) <- computeExecutionCharge meta (ls ^. energyLeft)
          chargeExecutionCost senderAccount energyCost
          res <- delegateStake (thSender meta) targetBaker
          if res then
            let addr = senderAccount ^. accountAddress
            in return $! TxSuccess [maybe (StakeUndelegated addr) (StakeDelegated addr) targetBaker] energyCost usedEnergy
          else
            return $! TxReject (InvalidStakeDelegationTarget $! fromJust targetBaker) energyCost usedEnergy
        delegateCost = Cost.updateStakeDelegate (Set.size $! senderAccount ^. accountInstances)

-- *Exposed methods.
-- |Make a valid block out of a list of transactions, respecting the given
-- maximum block size. The list of input transactions is traversed from left to
-- right and any invalid transactions are not included in the block. The return
-- value is a FilteredTransactions object where
--
--   * @ftAdded@ is the list of transactions that should appear on the block in
--     the order they should appear
--   * @ftFailed@ is a list of invalid transactions. The order these transactions
--     appear is arbitrary (i.e., they do not necessarily appear in the same order
--     as in the input).
--   * @ftUnprocessed@ is a list of transactions which were not
--     processed due to size restrictions.
filterTransactions :: (TransactionData msg, SchedulerMonad m)
                      => Integer -> [msg] -> m (FilteredTransactions msg, Energy)
filterTransactions maxSize = go 0 0 [] [] []
  where go !totalEnergyUsed size valid invalid unprocessed (t:ts) = do
          let csize = size + fromIntegral (transactionSize t)
          if csize <= maxSize then -- if the next transaction can fit into a block then add it.
             dispatch t >>= \case
               TxValid reason -> go (totalEnergyUsed + vrEnergyCost reason) csize ((t, reason):valid) invalid unprocessed ts
               TxInvalid reason -> go totalEnergyUsed csize valid ((t, reason):invalid) unprocessed ts
          else -- otherwise still try the remaining transactions to avoid deadlocks from
               -- one single too-big transaction.
             go totalEnergyUsed size valid invalid (t:unprocessed) ts
        go !totalEnergyUsed _ valid invalid unprocessed [] =
          let txs = FilteredTransactions{
                      ftAdded = reverse valid,
                      ftFailed = invalid,
                      ftUnprocessed = unprocessed
                    }
          in return (txs, totalEnergyUsed)

-- |Execute transactions in sequence. Return 'Nothing' if one of the transactions
-- fails, and otherwise return a list of transactions with their outcomes.
runTransactions :: (TransactionData msg, SchedulerMonad m)
                   => [msg] -> m (Either FailureKind ([(msg, ValidResult)], Energy))
runTransactions = go 0 []
  where go !totalEnergyUsed valid (t:ts) =
          dispatch t >>= \case
            TxValid reason -> go (totalEnergyUsed + vrEnergyCost reason) ((t, reason):valid) ts
            TxInvalid reason -> return (Left reason)
        go !totalEnergyUsed valid [] = return (Right (reverse valid, totalEnergyUsed))

-- |Execute transactions in sequence only for sideffects on global state.
-- Returns 'Right' '()' if block executed successfully, and 'Left' 'FailureKind' at
-- first failed transaction. This is more efficient than 'runTransactions' since it
-- does not have to build a list of results.
execTransactions :: (TransactionData msg, SchedulerMonad m) => [msg] -> m (Either FailureKind Energy)
execTransactions = go 0
  where go !totalEnergyUsed (t:ts) =
          dispatch t >>= \case
            TxValid reason -> go (totalEnergyUsed + vrEnergyCost reason) ts
            TxInvalid reason -> return (Left reason)
        go !totalEnergyUsed [] = return (Right totalEnergyUsed)<|MERGE_RESOLUTION|>--- conflicted
+++ resolved
@@ -490,22 +490,6 @@
               Nothing -> return $! TxReject (NonExistentIdentityProvider (ID.cdvIpId cdv)) energyCost usedEnergy
               Just ipInfo -> do
                 cryptoParams <- getCrypoParams
-<<<<<<< HEAD
-                -- first check whether an account with the address exists in the global store
-                let aaddr = AH.accountAddress (ID.cdvVerifyKey cdv)
-                getAccount aaddr >>= \case
-                  Nothing ->  -- account does not yet exist, so create it, but we need to be careful
-                    let account = newAccount (ID.cdvVerifyKey cdv)
-                    in if AH.verifyCredential cryptoParams ipInfo cdiBytes then do
-                             _ <- putNewAccount account -- first create new account, but only if credential was valid.
-                                                        -- We know the address does not yet exist.
-                             addAccountCredential account cdv  -- and then add the credentials
-                             return $! TxSuccess [AccountCreated aaddr, CredentialDeployed cdv] energyCost usedEnergy
-                       else return $! TxReject AccountCredentialInvalid energyCost usedEnergy
-
-                  Just account -> -- otherwise we just try to add a credential to the account
-                            if AH.verifyCredential cryptoParams ipInfo cdiBytes then do
-=======
                 -- we have two options. One is that we are deploying a credential on an existing account.
                 case ID.cdvAccount cdv of
                   ID.ExistingAccount aaddr ->
@@ -522,7 +506,6 @@
                             let credentials = account ^. accountCredentials
                             let sameIP = maybe True (\(_, cred) -> ID.cdvIpId cred == credentialIP) (Queue.getMax credentials)
                             if sameIP && AH.verifyCredential cryptoParams ipInfo (Just (account ^. accountVerificationKeys)) cdiBytes then do
->>>>>>> c9f9d193
                               addAccountCredential account cdv
                               return $! TxSuccess [CredentialDeployed cdv] energyCost usedEnergy
                             else
@@ -579,11 +562,7 @@
 checkSignatureVerifyKeyProof = Proofs.checkDlog25519ProofBlock
 
 -- |A simple sigma protocol to check knowledge of secret key.
-<<<<<<< HEAD
-checkAccountOwnership :: BS.ByteString -> ID.AccountVerificationKey -> Proofs.Dlog25519Proof -> Bool
-checkAccountOwnership = Proofs.checkDlog25519ProofSig
-=======
-checkAccountOwnership :: BS.ByteString -> ID.AccountKeys -> AccountOwnershipProof -> Bool             
+checkAccountOwnership :: BS.ByteString -> ID.AccountKeys -> AccountOwnershipProof -> Bool
 checkAccountOwnership challenge keys (AccountOwnershipProof proofs) =
     enoughProofs && allProofsValid
   where -- the invariant on akThreshold should also guarantee there is at least one
@@ -594,7 +573,6 @@
           case ID.getAccountKey idx keys of
             Nothing -> False
             Just key -> Proofs.checkDlog25519ProofSig challenge key proof
->>>>>>> c9f9d193
 
 -- |Add a baker to the baker pool. The current logic for when this is allowed is as follows.
 --
@@ -632,31 +610,6 @@
           (usedEnergy, energyCost) <- computeExecutionCharge meta (ls ^. energyLeft)
           chargeExecutionCost senderAccount energyCost
 
-<<<<<<< HEAD
-          -- TODO:NB: during beta we have special accounts which can add and remove bakers.
-          -- in the future the logic will be different. Thus this branching here is temporary.
-          specialBetaAccounts <- getSpecialBetaAccounts
-          if not (HashSet.member (senderAccount ^. accountAddress) specialBetaAccounts) then
-            return $! TxReject (NotAllowedToManipulateBakers (senderAccount ^. accountAddress)) energyCost usedEnergy
-          else
-            getAccount abAccount >>=
-                \case Nothing -> return $! TxReject (NonExistentRewardAccount abAccount) energyCost usedEnergy
-                      Just Account{..} ->
-                        let challenge = S.runPut (S.put abElectionVerifyKey <> S.put abSignatureVerifyKey <> S.put abAccount)
-                            electionP = checkElectionKeyProof challenge abElectionVerifyKey abProofElection
-                            signP = checkSignatureVerifyKeyProof challenge abSignatureVerifyKey abProofSig
-                            accountP = checkAccountOwnership challenge _accountVerificationKey abProofAccount
-                        in if electionP && signP && accountP then do
-                          -- the proof validates that the baker owns all the private keys.
-                          -- Moreover at this point we know the reward account exists and belongs
-                          -- to the baker.
-                          -- Thus we can create the baker, starting it off with 0 lottery power.
-                          mbid <- addBaker (BakerCreationInfo abElectionVerifyKey abSignatureVerifyKey abAggregationVerifyKey abAccount)
-                          case mbid of
-                            Nothing -> return $! TxReject (DuplicateSignKey abSignatureVerifyKey) energyCost usedEnergy
-                            Just bid -> return $! TxSuccess [BakerAdded bid] energyCost usedEnergy
-                        else return $ TxReject InvalidProof energyCost usedEnergy
-=======
           getAccount abAccount >>=
               \case Nothing -> return $! TxReject (NonExistentRewardAccount abAccount) energyCost usedEnergy
                     Just Account{..} ->
@@ -669,12 +622,11 @@
                         -- Moreover at this point we know the reward account exists and belongs
                         -- to the baker.
                         -- Thus we can create the baker, starting it off with 0 lottery power.
-                        mbid <- addBaker (BakerCreationInfo abElectionVerifyKey abSignatureVerifyKey abAccount)
+                        mbid <- addBaker (BakerCreationInfo abElectionVerifyKey abSignatureVerifyKey abAggregationVerifyKey abAccount)
                         case mbid of
                           Nothing -> return $! TxReject (DuplicateSignKey abSignatureVerifyKey) energyCost usedEnergy
                           Just bid -> return $! TxSuccess [BakerAdded bid] energyCost usedEnergy
                       else return $ TxReject InvalidProof energyCost usedEnergy
->>>>>>> c9f9d193
 
 -- |Remove a baker from the baker pool.
 -- The current logic is that if the proof validates that the sender of the
