{-# LANGUAGE RecordWildCards #-}
{-# LANGUAGE DeriveGeneric #-}
{-# OPTIONS_GHC -Wall #-}
module Concordium.Scheduler.Runner where

import GHC.Generics(Generic)

import Data.Text(Text)
import qualified Data.HashMap.Strict as Map

import Control.Monad.Except
import Control.Monad.Fail(MonadFail)

import Concordium.Crypto.SignatureScheme(KeyPair)
import qualified Concordium.Crypto.VRF as VRF
import qualified Concordium.Crypto.BlockSignature as BlockSig
import qualified Concordium.Crypto.SignatureScheme as Sig
import qualified Concordium.Crypto.Proofs as Proofs

import Concordium.Types
import Concordium.Types.Execution(Proof)
import Concordium.ID.Types
import qualified Concordium.ID.Account as AH
import qualified Concordium.Scheduler.Types as Types
import qualified Concordium.ID.Types as IDTypes

import Data.Serialize

import Acorn.Parser.Runner
import qualified Acorn.Core as Core

import Prelude hiding(mod, exp)

signTx :: KeyPair -> TransactionHeader -> EncodedPayload -> Types.BareTransaction
signTx kp th encPayload = Types.signTransaction kp header encPayload
    where header = Types.makeTransactionHeader (thSenderKey th) (Types.payloadSize encPayload) (thNonce th) (thGasAmount th)

transactionHelper :: (MonadFail m, MonadIO m) => TransactionJSON -> Context Core.UA m Types.BareTransaction
transactionHelper t =
  case t of
    (TJSON meta (DeployModule mnameText) keys) ->
      (signTx keys meta . Types.encodePayload . Types.DeployModule) <$> getModule mnameText
    (TJSON meta (InitContract amnt mnameText cNameText paramExpr) keys) -> do
      (mref, _, tys) <- getModuleTmsTys mnameText
      case Map.lookup cNameText tys of
        Just contName -> do
          params <- processTmInCtx mnameText paramExpr
          return $ signTx keys meta (Types.encodePayload (Types.InitContract amnt mref contName params))
        Nothing -> error (show cNameText)
    (TJSON meta (Update mnameText amnt addr msgText) keys) -> do
      msg <- processTmInCtx mnameText msgText
      return $ signTx keys meta (Types.encodePayload (Types.Update amnt addr msg))
    (TJSON meta (Transfer to amnt) keys) ->
      return $ signTx keys meta (Types.encodePayload (Types.Transfer to amnt))
    (TJSON meta (DeployCredential c) keys) ->
      return $ signTx keys meta (Types.encodePayload (Types.DeployCredential c))
<<<<<<< HEAD
    (TJSON meta (AddBaker vkey sigkey aggkey acc proof) keys) ->
      return $ signTx keys meta (Types.encodePayload (Types.AddBaker vkey sigkey aggkey acc proof))
=======
    (TJSON meta AddBaker{..} keys) ->
      let abElectionVerifyKey = bvfkey
          abSignatureVerifyKey = bsigvfkey
          abAccount = AH.accountAddress (Sig.correspondingVerifyKey baccountKeyPair)
          challenge = runPut (put abElectionVerifyKey <> put abSignatureVerifyKey <> put abAccount)
      in do
        Just abProofElection <- liftIO $ Proofs.proveDlog25519VRF challenge (VRF.KeyPair bvfSecretKey abElectionVerifyKey)
        Just abProofSig <- liftIO $ Proofs.proveDlog25519KP challenge (Sig.KeyPairEd25519 bsigkey bsigvfkey)
        Just abProofAccount <- liftIO $ Proofs.proveDlog25519KP challenge baccountKeyPair
        return $ signTx keys meta (Types.encodePayload Types.AddBaker{..})
>>>>>>> 96e2748e
    (TJSON meta (RemoveBaker bid proof) keys) ->
      return $ signTx keys meta (Types.encodePayload (Types.RemoveBaker bid proof))
    (TJSON meta (UpdateBakerAccount bid kp) keys) ->
      let ubaAddress = AH.accountAddress (Sig.correspondingVerifyKey kp)
          challenge = runPut (put bid <> put ubaAddress)
      in do
        Just ubaProof <- liftIO $ Proofs.proveDlog25519KP challenge kp
        return $ signTx keys meta (Types.encodePayload (Types.UpdateBakerAccount bid ubaAddress ubaProof))
    (TJSON meta (UpdateBakerSignKey bid ubsKey signkey) keys) ->
      let challenge = runPut (put bid <> put ubsKey)
      in do
        Just ubsProof <- liftIO $ Proofs.proveDlog25519KP challenge (Sig.KeyPairEd25519 signkey ubsKey)
        return $ signTx keys meta (Types.encodePayload (Types.UpdateBakerSignKey bid ubsKey ubsProof))
    (TJSON meta (DelegateStake bid) keys) ->
      return $ signTx keys meta (Types.encodePayload (Types.DelegateStake bid))
    (TJSON meta UndelegateStake keys) ->
      return $ signTx keys meta (Types.encodePayload Types.UndelegateStake)

processTransactions :: (MonadFail m, MonadIO m) => [TransactionJSON]  -> Context Core.UA m [Types.BareTransaction]
processTransactions = mapM transactionHelper

data PayloadJSON = DeployModule { moduleName :: Text }
                 | InitContract { amount :: Amount
                                , moduleName :: Text
                                , contractName :: Text
                                , parameter :: Text}
                 | Update { moduleName :: Text
                          , amount :: Amount
                          , address :: ContractAddress
                          , message :: Text
                          }
                 | Transfer { toaddress :: Address
                            , amount :: Amount
                            }
                 | DeployCredential {cdi :: CredentialDeploymentInformation}
                 | AddBaker {
                     bvfkey :: BakerElectionVerifyKey,
                     bvfSecretKey :: VRF.SecretKey,
                     bsigvfkey :: BakerSignVerifyKey,
<<<<<<< HEAD
                     baggvfkey :: BakerAggregationVerifyKey,
                     baccount :: AccountAddress,
                     bproof :: Proof }
=======
                     bsigkey :: BlockSig.SignKey,
                     baccountKeyPair :: Sig.KeyPair
                 }
>>>>>>> 96e2748e
                 | RemoveBaker {
                     rbId :: !BakerId,
                     rbProof :: !Proof
                     } 
                 | UpdateBakerAccount {
                     ubaId :: !BakerId,
                     ubaKeyPair :: !Sig.KeyPair
                     }
                 | UpdateBakerSignKey {
                     ubsId :: !BakerId,
                     ubsKey :: !BakerSignVerifyKey,
                     ubsSecretKey :: !BlockSig.SignKey
                     }
                 | DelegateStake {
                     dsID :: !BakerId
                     }
                 | UndelegateStake
                 deriving(Show, Generic)

data TransactionHeader = TransactionHeader {
    -- |Verification key of the sender.
    thSenderKey :: !IDTypes.AccountVerificationKey,
    -- |Per account nonce, strictly increasing, no gaps.
    thNonce :: !Nonce,
    -- |Amount of gas dedicated for the execution of this transaction.
    thGasAmount :: !Energy
    } deriving (Show)

data TransactionJSON = TJSON { metadata :: TransactionHeader
                             , payload :: PayloadJSON
                             , keypair :: KeyPair
                             }
  deriving(Show,Generic)<|MERGE_RESOLUTION|>--- conflicted
+++ resolved
@@ -54,13 +54,10 @@
       return $ signTx keys meta (Types.encodePayload (Types.Transfer to amnt))
     (TJSON meta (DeployCredential c) keys) ->
       return $ signTx keys meta (Types.encodePayload (Types.DeployCredential c))
-<<<<<<< HEAD
-    (TJSON meta (AddBaker vkey sigkey aggkey acc proof) keys) ->
-      return $ signTx keys meta (Types.encodePayload (Types.AddBaker vkey sigkey aggkey acc proof))
-=======
     (TJSON meta AddBaker{..} keys) ->
       let abElectionVerifyKey = bvfkey
           abSignatureVerifyKey = bsigvfkey
+          abAggregationVerifyKey = baggvfkey
           abAccount = AH.accountAddress (Sig.correspondingVerifyKey baccountKeyPair)
           challenge = runPut (put abElectionVerifyKey <> put abSignatureVerifyKey <> put abAccount)
       in do
@@ -68,7 +65,6 @@
         Just abProofSig <- liftIO $ Proofs.proveDlog25519KP challenge (Sig.KeyPairEd25519 bsigkey bsigvfkey)
         Just abProofAccount <- liftIO $ Proofs.proveDlog25519KP challenge baccountKeyPair
         return $ signTx keys meta (Types.encodePayload Types.AddBaker{..})
->>>>>>> 96e2748e
     (TJSON meta (RemoveBaker bid proof) keys) ->
       return $ signTx keys meta (Types.encodePayload (Types.RemoveBaker bid proof))
     (TJSON meta (UpdateBakerAccount bid kp) keys) ->
@@ -108,19 +104,14 @@
                      bvfkey :: BakerElectionVerifyKey,
                      bvfSecretKey :: VRF.SecretKey,
                      bsigvfkey :: BakerSignVerifyKey,
-<<<<<<< HEAD
                      baggvfkey :: BakerAggregationVerifyKey,
-                     baccount :: AccountAddress,
-                     bproof :: Proof }
-=======
                      bsigkey :: BlockSig.SignKey,
                      baccountKeyPair :: Sig.KeyPair
                  }
->>>>>>> 96e2748e
                  | RemoveBaker {
                      rbId :: !BakerId,
                      rbProof :: !Proof
-                     } 
+                     }
                  | UpdateBakerAccount {
                      ubaId :: !BakerId,
                      ubaKeyPair :: !Sig.KeyPair
