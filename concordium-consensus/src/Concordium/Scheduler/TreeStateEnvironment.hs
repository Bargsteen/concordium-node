--- conflicted
+++ resolved
@@ -106,11 +106,7 @@
     genBetaAccounts <- HashSet.fromList . map _accountAddress . genesisSpecialBetaAccounts <$> getGenesisData
     (res, bshandle2) <- runBSM (Sch.runTransactions txs) (genBetaAccounts, cm) bshandle1
     case res of
-<<<<<<< HEAD
-        Left fk -> Left fk <$ (dropUpdatableBlockState bshandle1)
-=======
-        Left fk -> Left fk <$ (purgeBlockState =<< freezeBlockState bshandle2)
->>>>>>> 96e2748e
+        Left fk -> Left fk <$ (dropUpdatableBlockState bshandle2)
         Right (outcomes, usedEnergy) -> do
             -- Record the transaction outcomes
             bshandle3 <- bsoSetTransactionOutcomes bshandle2 ((\(tr, o) -> (transactionHash tr, o)) <$> outcomes)
