<<<<<<< HEAD
{-# LANGUAGE RecordWildCards, LambdaCase #-}
module Concordium.Skov.CatchUp where

import Control.Monad.Trans.Except
import Control.Monad.Trans.Class
import Data.Maybe
import Data.Serialize
import qualified Data.Map as Map
import qualified Data.Set as Set
import Lens.Micro.Platform

import Concordium.Types
import Concordium.GlobalState.Finalization
import Concordium.GlobalState.BlockState
import Concordium.GlobalState.TreeState hiding (getGenesisData)
import Concordium.GlobalState.Parameters

import Concordium.Afgjort.Finalize
import Concordium.Skov.Monad
import Concordium.Kontrol.BestBlock

data CatchUpStatus = CatchUpStatus {
    -- |If this flag is set, the recipient is expected to send any
    -- blocks and finalization records the sender may be missing,
    -- followed by a CatchUpStatus message.
    cusIsRequest :: Bool,
    -- |Hash of the sender's last finalized block
    cusLastFinalizedBlock :: BlockHash,
    -- |Height of the sender's last finalized block
    cusLastFinalizedHeight :: BlockHeight,
    -- |Hash of the sender's best block
    cusBestBlock :: BlockHash,
    -- |List of blocks at the height which justifies a
    -- block as a candidate for the next round of finalization
    cusFinalizationJustifiers :: [BlockHash]
} deriving (Show)
instance Serialize CatchUpStatus where
    put CatchUpStatus{..} = put cusIsRequest <> put cusLastFinalizedBlock <> put cusLastFinalizedHeight <> put cusBestBlock <> put cusFinalizationJustifiers
    get = CatchUpStatus <$> get <*> get <*> get <*> get <*> get

makeCatchUpStatus :: (BlockPointerData bs b) => Bool -> b -> b -> [b] -> CatchUpStatus
makeCatchUpStatus cusIsRequest lfb bb fjs = CatchUpStatus{..}
    where
        cusLastFinalizedBlock = bpHash lfb
        cusLastFinalizedHeight = bpHeight lfb
        cusBestBlock = bpHash bb
        cusFinalizationJustifiers = bpHash <$> fjs

getCatchUpStatus :: (TreeStateMonad m, SkovQueryMonad m) => Bool -> m CatchUpStatus
getCatchUpStatus cusIsRequest = do
        (lfb, lastFinRec) <- getLastFinalized
        finParams <- genesisFinalizationParameters <$> getGenesisData
        let justHeight = nextFinalizationJustifierHeight finParams lastFinRec lfb
        justifiers <- getBlocksAtHeight justHeight
        bb <- bestBlock
        return $ makeCatchUpStatus cusIsRequest lfb bb justifiers

data KnownBlocks b = KnownBlocks {
    -- |The known blocks indexed by height
    kbHeightMap :: Map.Map BlockHeight (Set.Set b),
    -- |The map should contain all ancestors of all blocks in the map
    -- with height at least 'kbAncestorsHeight'.
    kbAncestorsHeight :: BlockHeight
}

emptyKnownBlocks :: KnownBlocks b
emptyKnownBlocks = KnownBlocks Map.empty 0

addKnownBlock :: (BlockPointerData bs b, Ord b) => b -> KnownBlocks b -> KnownBlocks b
addKnownBlock b kb@(KnownBlocks m h) = if present then kb else KnownBlocks m' (max h (bpHeight b))
    where
        (present, m') = Map.alterF upd (bpHeight b) m
        upd Nothing = (False, Just $! Set.singleton b)
        upd (Just s) = if b `Set.member` s then (True, Just s) else (False, Just $! Set.insert b s)

makeKnownBlocks :: (BlockPointerData bs b, Ord b) => [b] -> KnownBlocks b
makeKnownBlocks = foldr addKnownBlock emptyKnownBlocks

updateKnownBlocksToHeight :: (BlockPointerData bs b, Ord b) => BlockHeight -> KnownBlocks b -> KnownBlocks b
updateKnownBlocksToHeight h kb@(KnownBlocks m hkb)
        | h >= kbAncestorsHeight kb = kb
        | otherwise = updateKnownBlocksToHeight h kb'
    where
        kb' = KnownBlocks m' (hkb - 1)
        genhkb = Map.lookup hkb m
        genhkb' = Set.fromList $ maybe [] (fmap bpParent . Set.toList) genhkb
        m' = m & at (hkb - 1) . non Set.empty %~ Set.union genhkb'

checkKnownBlock :: (BlockPointerData bs b, Ord b) => b -> KnownBlocks b -> (Bool, KnownBlocks b)
checkKnownBlock b kb = (b `Set.member` (m ^. at (bpHeight b) . non Set.empty), kb')
    where
        kb'@(KnownBlocks m _) = updateKnownBlocksToHeight (bpHeight b) kb


handleCatchUp :: (TreeStateMonad m, SkovQueryMonad m) => CatchUpStatus -> m (Either String (Maybe ([Either FinalizationRecord (BlockPointer m)], CatchUpStatus), Bool))
handleCatchUp peerCUS = runExceptT $ do
        (lfb, lastFinRec) <- lift $ getLastFinalized
        if cusLastFinalizedHeight peerCUS > bpHeight lfb then do
            response <-
                if cusIsRequest peerCUS then do
                    myCUS <- lift $ getCatchUpStatus False
                    return $ Just ([], myCUS)
                else
                    return Nothing
            -- We are behind, so we mark the peer as pending.
            return (response, True)
        else do
            (peerlfb, peerFinRec) <- getBlockStatus (cusLastFinalizedBlock peerCUS) >>= \case
                Just (BlockFinalized peerlfb peerFinRec) -> do
                    return (peerlfb, peerFinRec)
                _ -> do
                    throwE $ "Invalid catch up status: last finalized block not finalized." 
            peerbb <- lift $ resolveBlock (cusBestBlock peerCUS)
            let
                fj Nothing (_, l) = (True, l)
                fj (Just b) (j, l) = (j, b : l)
            (pfjMissing, peerFinJustifiers) <- (foldr fj (False, [])) <$> mapM (lift . resolveBlock) (cusFinalizationJustifiers peerCUS) 
            -- We should mark the peer as pending if we don't recognise its best block
            let catchUpWithPeer = isNothing peerbb || pfjMissing
            if cusIsRequest peerCUS then do
                -- Response required so determine finalization records and chain to send
                frs <- getFinalizationFromIndex (finalizationIndex peerFinRec + 1)
                bb <- bestBlock
                finParams <- genesisFinalizationParameters <$> getGenesisData
                let justHeight = nextFinalizationJustifierHeight finParams lastFinRec lfb
                justifiers <- getBlocksAtHeight justHeight
                -- We want our best chain up to the latest known common ancestor of the
                -- peer's best block.  If we know that block, start there; otherwise, 
                -- start with the peer's last finalized block.

                let knownBlocks = makeKnownBlocks $ peerlfb : maybe id (:) peerbb peerFinJustifiers
                let
                    makeChain' kb b l = case checkKnownBlock b kb of
                        (True, _) -> (kb, l)
                        (False, kb') -> makeChain' kb' (bpParent b) (b : l)
                    makeChain kb b = makeChain' kb b []
                    (_, chain) = foldl (\(kbs, ch0) b -> let (kbs', ch1) = makeChain kbs b in (addKnownBlock b kbs', ch0 ++ ch1)) (knownBlocks, []) (bb : justifiers)
                    myCUS = makeCatchUpStatus False lfb bb justifiers
                    merge [] bs = Right <$> bs
                    merge fs [] = Left <$> fs
                    merge fs0@(f : fs1) (b : bs)
                        | finalizationBlockPointer f == bpHash b = (Right b) : Left f : merge fs1 bs
                        | otherwise = Right b : merge fs0 bs
                return (Just (merge frs chain, myCUS), catchUpWithPeer)
            else
                -- No response required
                return (Nothing, catchUpWithPeer)
=======
{-# LANGUAGE RecordWildCards, LambdaCase #-}
module Concordium.Skov.CatchUp where

import Control.Monad.Trans.Except
import Control.Monad.Trans.Class
import Data.Maybe
import Data.Serialize
import qualified Data.Map as Map
import qualified Data.Set as Set
import Lens.Micro.Platform
import Control.Monad

import Concordium.Types
import Concordium.GlobalState.Finalization
import Concordium.GlobalState.BlockState
import Concordium.GlobalState.TreeState hiding (getGenesisData)
import Concordium.GlobalState.Parameters

import Concordium.Afgjort.Finalize
import Concordium.Skov.Monad
import Concordium.Kontrol.BestBlock

data CatchUpStatus = CatchUpStatus {
    -- |If this flag is set, the recipient is expected to send any
    -- blocks and finalization records the sender may be missing,
    -- followed by a CatchUpStatus message.
    cusIsRequest :: Bool,
    -- |Hash of the sender's last finalized block
    cusLastFinalizedBlock :: BlockHash,
    -- |Height of the sender's last finalized block
    cusLastFinalizedHeight :: BlockHeight,
    -- |Hash of the sender's best block
    cusBestBlock :: BlockHash,
    -- |List of blocks at the height which justifies a
    -- block as a candidate for the next round of finalization
    cusFinalizationJustifiers :: [BlockHash],
    -- |List of live (non-finalized) blocks. This should
    -- only be included in a request.
    cusAdditionalBlocks :: [BlockHash]
} deriving (Show)
instance Serialize CatchUpStatus where
    put CatchUpStatus{..} = do
        put cusIsRequest
        put cusLastFinalizedBlock
        put cusLastFinalizedHeight
        put cusBestBlock
        put cusFinalizationJustifiers
        when cusIsRequest $ put cusAdditionalBlocks
    get = do
        cusIsRequest <- get
        cusLastFinalizedBlock <- get
        cusLastFinalizedHeight <- get
        cusBestBlock <- get
        cusFinalizationJustifiers <- get
        cusAdditionalBlocks <- if cusIsRequest then get else return []
        return CatchUpStatus{..}

makeCatchUpStatus :: (BlockPointerData b) => Bool -> b -> b -> [b] -> [b] -> CatchUpStatus
makeCatchUpStatus cusIsRequest lfb bb fjs abs = CatchUpStatus{..}
    where
        cusLastFinalizedBlock = bpHash lfb
        cusLastFinalizedHeight = bpHeight lfb
        cusBestBlock = bpHash bb
        cusFinalizationJustifiers = bpHash <$> fjs
        cusAdditionalBlocks = if cusIsRequest then bpHash <$> abs else []

getCatchUpStatus :: (TreeStateMonad m, SkovQueryMonad m) => Bool -> m CatchUpStatus
getCatchUpStatus cusIsRequest = do
        (lfb, lastFinRec) <- getLastFinalized
        finParams <- genesisFinalizationParameters <$> getGenesisData
        let justHeight = nextFinalizationJustifierHeight finParams lastFinRec lfb
        justifiers <- getBlocksAtHeight justHeight
        bb <- bestBlock
        branches <- getBranches
        return $ makeCatchUpStatus cusIsRequest lfb bb justifiers (concat branches)

data KnownBlocks b = KnownBlocks {
    -- |The known blocks indexed by height
    kbHeightMap :: Map.Map BlockHeight (Set.Set b),
    -- |The map should contain all ancestors of all blocks in the map
    -- with height at least 'kbAncestorsHeight'.
    kbAncestorsHeight :: BlockHeight
}

emptyKnownBlocks :: KnownBlocks b
emptyKnownBlocks = KnownBlocks Map.empty 0

addKnownBlock :: (BlockPointerData b, Ord b) => b -> KnownBlocks b -> KnownBlocks b
addKnownBlock b kb@(KnownBlocks m h) = if present then kb else KnownBlocks m' (max h (bpHeight b))
    where
        (present, m') = Map.alterF upd (bpHeight b) m
        upd Nothing = (False, Just $! Set.singleton b)
        upd (Just s) = if b `Set.member` s then (True, Just s) else (False, Just $! Set.insert b s)

makeKnownBlocks :: (BlockPointerData b, Ord b) => [b] -> KnownBlocks b
makeKnownBlocks = foldr addKnownBlock emptyKnownBlocks

updateKnownBlocksToHeight :: (BlockPointerData b, Ord b) => BlockHeight -> KnownBlocks b -> KnownBlocks b
updateKnownBlocksToHeight h kb@(KnownBlocks m hkb)
        | h >= kbAncestorsHeight kb = kb
        | otherwise = updateKnownBlocksToHeight h kb'
    where
        kb' = KnownBlocks m' (hkb - 1)
        genhkb = Map.lookup hkb m
        genhkb' = Set.fromList $ maybe [] (fmap bpParent . Set.toList) genhkb
        m' = m & at (hkb - 1) . non Set.empty %~ Set.union genhkb'

checkKnownBlock :: (BlockPointerData b, Ord b) => b -> KnownBlocks b -> (Bool, KnownBlocks b)
checkKnownBlock b kb = (b `Set.member` (m ^. at (bpHeight b) . non Set.empty), kb')
    where
        kb'@(KnownBlocks m _) = updateKnownBlocksToHeight (bpHeight b) kb


handleCatchUp :: (TreeStateMonad m, SkovQueryMonad m) => CatchUpStatus -> m (Either String (Maybe ([Either FinalizationRecord (BlockPointer m)], CatchUpStatus), Bool))
handleCatchUp peerCUS = runExceptT $ do
        (lfb, lastFinRec) <- lift $ getLastFinalized
        if cusLastFinalizedHeight peerCUS > bpHeight lfb then do
            response <-
                if cusIsRequest peerCUS then do
                    myCUS <- lift $ getCatchUpStatus False
                    return $ Just ([], myCUS)
                else
                    return Nothing
            -- We are behind, so we mark the peer as pending.
            return (response, True)
        else do
            (peerlfb, peerFinRec) <- getBlockStatus (cusLastFinalizedBlock peerCUS) >>= \case
                Just (BlockFinalized peerlfb peerFinRec) -> do
                    return (peerlfb, peerFinRec)
                _ -> do
                    throwE $ "Invalid catch up status: last finalized block not finalized." 
            peerbb <- lift $ resolveBlock (cusBestBlock peerCUS)
            let
                fj Nothing (_, l) = (True, l)
                fj (Just b) (j, l) = (j, b : l)
            (pfjMissing, peerFinJustifiers) <- (foldr fj (False, [])) <$> mapM (lift . resolveBlock) (cusFinalizationJustifiers peerCUS) 
            -- We should mark the peer as pending if we don't recognise its best block
            let catchUpWithPeer = isNothing peerbb || pfjMissing
            if cusIsRequest peerCUS then do
                -- Response required so determine finalization records and chain to send
                frs <- getFinalizationFromIndex (finalizationIndex peerFinRec + 1)
                bb <- bestBlock
                finParams <- genesisFinalizationParameters <$> getGenesisData
                let justHeight = nextFinalizationJustifierHeight finParams lastFinRec lfb
                justifiers <- getBlocksAtHeight justHeight
                -- We want our best chain up to the latest known common ancestor of the
                -- peer's best block.  If we know that block, start there; otherwise, 
                -- start with the peer's last finalized block.
                peerBranches <- catMaybes <$> mapM (lift . resolveBlock) (cusAdditionalBlocks peerCUS)
                let knownBlocks = makeKnownBlocks $ peerlfb : maybe id (:) peerbb peerFinJustifiers ++ peerBranches
                let
                    makeChain' kb b l = case checkKnownBlock b kb of
                        (True, _) -> (kb, l)
                        (False, kb') -> makeChain' kb' (bpParent b) (b : l)
                    makeChain kb b = makeChain' kb b []
                    (_, chain) = foldl (\(kbs, ch0) b -> let (kbs', ch1) = makeChain kbs b in (addKnownBlock b kbs', ch0 ++ ch1)) (knownBlocks, []) (bb : justifiers)
                    myCUS = makeCatchUpStatus False lfb bb justifiers []
                    -- Note: since the list can be truncated, we have to be careful about the
                    -- order that finalization records are interleaved with blocks.
                    -- Specifically, we send a finalization record as soon as possible after
                    -- the corresponding block; and where the block is not being sent, we
                    -- send the finalization record before all other blocks.  We also send
                    -- finalization records and blocks in order.
                    merge [] bs = Right <$> bs
                    merge fs [] = Left . fst <$> fs
                    merge fs0@((f, fb) : fs1) bs0@(b : bs1)
                        | bpHeight fb < bpHeight b = Left f : merge fs1 bs0
                        | otherwise = Right b : merge fs0 bs1
                return (Just (merge frs chain, myCUS), catchUpWithPeer)
            else
                -- No response required
                return (Nothing, catchUpWithPeer)
>>>>>>> 96e2748e
<|MERGE_RESOLUTION|>--- conflicted
+++ resolved
@@ -1,4 +1,3 @@
-<<<<<<< HEAD
 {-# LANGUAGE RecordWildCards, LambdaCase #-}
 module Concordium.Skov.CatchUp where
 
@@ -9,6 +8,7 @@
 import qualified Data.Map as Map
 import qualified Data.Set as Set
 import Lens.Micro.Platform
+import Control.Monad
 
 import Concordium.Types
 import Concordium.GlobalState.Finalization
@@ -33,19 +33,36 @@
     cusBestBlock :: BlockHash,
     -- |List of blocks at the height which justifies a
     -- block as a candidate for the next round of finalization
-    cusFinalizationJustifiers :: [BlockHash]
+    cusFinalizationJustifiers :: [BlockHash],
+    -- |List of live (non-finalized) blocks. This should
+    -- only be included in a request.
+    cusAdditionalBlocks :: [BlockHash]
 } deriving (Show)
 instance Serialize CatchUpStatus where
-    put CatchUpStatus{..} = put cusIsRequest <> put cusLastFinalizedBlock <> put cusLastFinalizedHeight <> put cusBestBlock <> put cusFinalizationJustifiers
-    get = CatchUpStatus <$> get <*> get <*> get <*> get <*> get
+    put CatchUpStatus{..} = do
+        put cusIsRequest
+        put cusLastFinalizedBlock
+        put cusLastFinalizedHeight
+        put cusBestBlock
+        put cusFinalizationJustifiers
+        when cusIsRequest $ put cusAdditionalBlocks
+    get = do
+        cusIsRequest <- get
+        cusLastFinalizedBlock <- get
+        cusLastFinalizedHeight <- get
+        cusBestBlock <- get
+        cusFinalizationJustifiers <- get
+        cusAdditionalBlocks <- if cusIsRequest then get else return []
+        return CatchUpStatus{..}
 
-makeCatchUpStatus :: (BlockPointerData bs b) => Bool -> b -> b -> [b] -> CatchUpStatus
-makeCatchUpStatus cusIsRequest lfb bb fjs = CatchUpStatus{..}
+makeCatchUpStatus :: (BlockPointerData bs b) => Bool -> b -> b -> [b] -> [b] -> CatchUpStatus
+makeCatchUpStatus cusIsRequest lfb bb fjs abs = CatchUpStatus{..}
     where
         cusLastFinalizedBlock = bpHash lfb
         cusLastFinalizedHeight = bpHeight lfb
         cusBestBlock = bpHash bb
         cusFinalizationJustifiers = bpHash <$> fjs
+        cusAdditionalBlocks = if cusIsRequest then bpHash <$> abs else []
 
 getCatchUpStatus :: (TreeStateMonad m, SkovQueryMonad m) => Bool -> m CatchUpStatus
 getCatchUpStatus cusIsRequest = do
@@ -54,7 +71,8 @@
         let justHeight = nextFinalizationJustifierHeight finParams lastFinRec lfb
         justifiers <- getBlocksAtHeight justHeight
         bb <- bestBlock
-        return $ makeCatchUpStatus cusIsRequest lfb bb justifiers
+        branches <- getBranches
+        return $ makeCatchUpStatus cusIsRequest lfb bb justifiers (concat branches)
 
 data KnownBlocks b = KnownBlocks {
     -- |The known blocks indexed by height
@@ -128,173 +146,6 @@
                 -- We want our best chain up to the latest known common ancestor of the
                 -- peer's best block.  If we know that block, start there; otherwise, 
                 -- start with the peer's last finalized block.
-
-                let knownBlocks = makeKnownBlocks $ peerlfb : maybe id (:) peerbb peerFinJustifiers
-                let
-                    makeChain' kb b l = case checkKnownBlock b kb of
-                        (True, _) -> (kb, l)
-                        (False, kb') -> makeChain' kb' (bpParent b) (b : l)
-                    makeChain kb b = makeChain' kb b []
-                    (_, chain) = foldl (\(kbs, ch0) b -> let (kbs', ch1) = makeChain kbs b in (addKnownBlock b kbs', ch0 ++ ch1)) (knownBlocks, []) (bb : justifiers)
-                    myCUS = makeCatchUpStatus False lfb bb justifiers
-                    merge [] bs = Right <$> bs
-                    merge fs [] = Left <$> fs
-                    merge fs0@(f : fs1) (b : bs)
-                        | finalizationBlockPointer f == bpHash b = (Right b) : Left f : merge fs1 bs
-                        | otherwise = Right b : merge fs0 bs
-                return (Just (merge frs chain, myCUS), catchUpWithPeer)
-            else
-                -- No response required
-                return (Nothing, catchUpWithPeer)
-=======
-{-# LANGUAGE RecordWildCards, LambdaCase #-}
-module Concordium.Skov.CatchUp where
-
-import Control.Monad.Trans.Except
-import Control.Monad.Trans.Class
-import Data.Maybe
-import Data.Serialize
-import qualified Data.Map as Map
-import qualified Data.Set as Set
-import Lens.Micro.Platform
-import Control.Monad
-
-import Concordium.Types
-import Concordium.GlobalState.Finalization
-import Concordium.GlobalState.BlockState
-import Concordium.GlobalState.TreeState hiding (getGenesisData)
-import Concordium.GlobalState.Parameters
-
-import Concordium.Afgjort.Finalize
-import Concordium.Skov.Monad
-import Concordium.Kontrol.BestBlock
-
-data CatchUpStatus = CatchUpStatus {
-    -- |If this flag is set, the recipient is expected to send any
-    -- blocks and finalization records the sender may be missing,
-    -- followed by a CatchUpStatus message.
-    cusIsRequest :: Bool,
-    -- |Hash of the sender's last finalized block
-    cusLastFinalizedBlock :: BlockHash,
-    -- |Height of the sender's last finalized block
-    cusLastFinalizedHeight :: BlockHeight,
-    -- |Hash of the sender's best block
-    cusBestBlock :: BlockHash,
-    -- |List of blocks at the height which justifies a
-    -- block as a candidate for the next round of finalization
-    cusFinalizationJustifiers :: [BlockHash],
-    -- |List of live (non-finalized) blocks. This should
-    -- only be included in a request.
-    cusAdditionalBlocks :: [BlockHash]
-} deriving (Show)
-instance Serialize CatchUpStatus where
-    put CatchUpStatus{..} = do
-        put cusIsRequest
-        put cusLastFinalizedBlock
-        put cusLastFinalizedHeight
-        put cusBestBlock
-        put cusFinalizationJustifiers
-        when cusIsRequest $ put cusAdditionalBlocks
-    get = do
-        cusIsRequest <- get
-        cusLastFinalizedBlock <- get
-        cusLastFinalizedHeight <- get
-        cusBestBlock <- get
-        cusFinalizationJustifiers <- get
-        cusAdditionalBlocks <- if cusIsRequest then get else return []
-        return CatchUpStatus{..}
-
-makeCatchUpStatus :: (BlockPointerData b) => Bool -> b -> b -> [b] -> [b] -> CatchUpStatus
-makeCatchUpStatus cusIsRequest lfb bb fjs abs = CatchUpStatus{..}
-    where
-        cusLastFinalizedBlock = bpHash lfb
-        cusLastFinalizedHeight = bpHeight lfb
-        cusBestBlock = bpHash bb
-        cusFinalizationJustifiers = bpHash <$> fjs
-        cusAdditionalBlocks = if cusIsRequest then bpHash <$> abs else []
-
-getCatchUpStatus :: (TreeStateMonad m, SkovQueryMonad m) => Bool -> m CatchUpStatus
-getCatchUpStatus cusIsRequest = do
-        (lfb, lastFinRec) <- getLastFinalized
-        finParams <- genesisFinalizationParameters <$> getGenesisData
-        let justHeight = nextFinalizationJustifierHeight finParams lastFinRec lfb
-        justifiers <- getBlocksAtHeight justHeight
-        bb <- bestBlock
-        branches <- getBranches
-        return $ makeCatchUpStatus cusIsRequest lfb bb justifiers (concat branches)
-
-data KnownBlocks b = KnownBlocks {
-    -- |The known blocks indexed by height
-    kbHeightMap :: Map.Map BlockHeight (Set.Set b),
-    -- |The map should contain all ancestors of all blocks in the map
-    -- with height at least 'kbAncestorsHeight'.
-    kbAncestorsHeight :: BlockHeight
-}
-
-emptyKnownBlocks :: KnownBlocks b
-emptyKnownBlocks = KnownBlocks Map.empty 0
-
-addKnownBlock :: (BlockPointerData b, Ord b) => b -> KnownBlocks b -> KnownBlocks b
-addKnownBlock b kb@(KnownBlocks m h) = if present then kb else KnownBlocks m' (max h (bpHeight b))
-    where
-        (present, m') = Map.alterF upd (bpHeight b) m
-        upd Nothing = (False, Just $! Set.singleton b)
-        upd (Just s) = if b `Set.member` s then (True, Just s) else (False, Just $! Set.insert b s)
-
-makeKnownBlocks :: (BlockPointerData b, Ord b) => [b] -> KnownBlocks b
-makeKnownBlocks = foldr addKnownBlock emptyKnownBlocks
-
-updateKnownBlocksToHeight :: (BlockPointerData b, Ord b) => BlockHeight -> KnownBlocks b -> KnownBlocks b
-updateKnownBlocksToHeight h kb@(KnownBlocks m hkb)
-        | h >= kbAncestorsHeight kb = kb
-        | otherwise = updateKnownBlocksToHeight h kb'
-    where
-        kb' = KnownBlocks m' (hkb - 1)
-        genhkb = Map.lookup hkb m
-        genhkb' = Set.fromList $ maybe [] (fmap bpParent . Set.toList) genhkb
-        m' = m & at (hkb - 1) . non Set.empty %~ Set.union genhkb'
-
-checkKnownBlock :: (BlockPointerData b, Ord b) => b -> KnownBlocks b -> (Bool, KnownBlocks b)
-checkKnownBlock b kb = (b `Set.member` (m ^. at (bpHeight b) . non Set.empty), kb')
-    where
-        kb'@(KnownBlocks m _) = updateKnownBlocksToHeight (bpHeight b) kb
-
-
-handleCatchUp :: (TreeStateMonad m, SkovQueryMonad m) => CatchUpStatus -> m (Either String (Maybe ([Either FinalizationRecord (BlockPointer m)], CatchUpStatus), Bool))
-handleCatchUp peerCUS = runExceptT $ do
-        (lfb, lastFinRec) <- lift $ getLastFinalized
-        if cusLastFinalizedHeight peerCUS > bpHeight lfb then do
-            response <-
-                if cusIsRequest peerCUS then do
-                    myCUS <- lift $ getCatchUpStatus False
-                    return $ Just ([], myCUS)
-                else
-                    return Nothing
-            -- We are behind, so we mark the peer as pending.
-            return (response, True)
-        else do
-            (peerlfb, peerFinRec) <- getBlockStatus (cusLastFinalizedBlock peerCUS) >>= \case
-                Just (BlockFinalized peerlfb peerFinRec) -> do
-                    return (peerlfb, peerFinRec)
-                _ -> do
-                    throwE $ "Invalid catch up status: last finalized block not finalized." 
-            peerbb <- lift $ resolveBlock (cusBestBlock peerCUS)
-            let
-                fj Nothing (_, l) = (True, l)
-                fj (Just b) (j, l) = (j, b : l)
-            (pfjMissing, peerFinJustifiers) <- (foldr fj (False, [])) <$> mapM (lift . resolveBlock) (cusFinalizationJustifiers peerCUS) 
-            -- We should mark the peer as pending if we don't recognise its best block
-            let catchUpWithPeer = isNothing peerbb || pfjMissing
-            if cusIsRequest peerCUS then do
-                -- Response required so determine finalization records and chain to send
-                frs <- getFinalizationFromIndex (finalizationIndex peerFinRec + 1)
-                bb <- bestBlock
-                finParams <- genesisFinalizationParameters <$> getGenesisData
-                let justHeight = nextFinalizationJustifierHeight finParams lastFinRec lfb
-                justifiers <- getBlocksAtHeight justHeight
-                -- We want our best chain up to the latest known common ancestor of the
-                -- peer's best block.  If we know that block, start there; otherwise, 
-                -- start with the peer's last finalized block.
                 peerBranches <- catMaybes <$> mapM (lift . resolveBlock) (cusAdditionalBlocks peerCUS)
                 let knownBlocks = makeKnownBlocks $ peerlfb : maybe id (:) peerbb peerFinJustifiers ++ peerBranches
                 let
@@ -318,5 +169,4 @@
                 return (Just (merge frs chain, myCUS), catchUpWithPeer)
             else
                 -- No response required
-                return (Nothing, catchUpWithPeer)
->>>>>>> 96e2748e
+                return (Nothing, catchUpWithPeer)