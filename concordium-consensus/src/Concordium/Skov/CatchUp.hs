{-# LANGUAGE
    ViewPatterns,
    ScopedTypeVariables #-}
module Concordium.Skov.CatchUp where

import qualified Data.Set as Set
import qualified Data.Sequence as Seq
import qualified Data.List as List
import Data.Function
import Data.Foldable
import Data.ByteString (ByteString)
import Data.Serialize
import Data.Maybe

<<<<<<< HEAD
=======
import Concordium.Types
import Concordium.GlobalState.BlockPointer hiding (BlockPointer)
import Concordium.GlobalState.BlockMonads
>>>>>>> f5b17e37
import Concordium.GlobalState.Finalization
import Concordium.GlobalState.TreeState hiding (getGenesisData)

import Concordium.Logger
import Concordium.Skov.CatchUp.Types
import Concordium.Skov.Monad
import Concordium.Kontrol.BestBlock
import Concordium.Afgjort.Finalize


makeCatchUpStatus :: (BlockPointerMonad m) => Bool -> Bool -> (BlockPointerType m) -> [BlockPointerType m] -> [BlockPointerType m] -> m CatchUpStatus
makeCatchUpStatus cusIsRequest cusIsResponse lfb leaves branches = return CatchUpStatus{..}
    where
        cusLastFinalizedBlock = bpHash lfb
        cusLastFinalizedHeight = bpHeight lfb
        cusLeaves = bpHash <$> leaves
        cusBranches = bpHash <$> branches

-- |Given a list of lists representing branches (ordered by height),
-- produce a pair of lists @(leaves, branches)@, which partions
-- those blocks that are leaves (@leaves@) from those that are not
-- (@branches@).
leavesBranches :: forall m. (BlockPointerMonad m) => [[BlockPointerType m]] -> m ([BlockPointerType m], [BlockPointerType m])
leavesBranches = lb ([], [])
    where
        lb :: ([BlockPointerType m], [BlockPointerType m]) -> [[BlockPointerType m]] -> m ([BlockPointerType m], [BlockPointerType m])
        lb lsbs [] = return lsbs
        lb (ls, bs) [ls'] = return (ls ++ ls', bs)
        lb (ls, bs) (s:r@(n:_)) = do
          parent <- mapM bpParent n
          let (bs', ls') = List.partition (`elem` parent) s
          lb (ls ++ ls', bs ++ bs') r

<<<<<<< HEAD
doGetCatchUpStatus :: (TreeStateMonad m, SkovQueryMonad m) => Bool -> m CatchUpStatus
doGetCatchUpStatus cusIsRequest = do
=======
getCatchUpStatus :: (BlockPointerMonad m, TreeStateMonad m, SkovQueryMonad m, LoggerMonad m) => Bool -> m CatchUpStatus
getCatchUpStatus cusIsRequest = do
        logEvent Skov LLTrace "Getting catch-up status"
>>>>>>> f5b17e37
        lfb <- lastFinalizedBlock
        br <- toList <$> getBranches
        (leaves, branches) <- leavesBranches br
        makeCatchUpStatus cusIsRequest False lfb leaves (if cusIsRequest then branches else [])

<<<<<<< HEAD
doHandleCatchUp :: forall m. (TreeStateMonad m, SkovQueryMonad m, FinalizationMonad m, LoggerMonad m) => CatchUpStatus -> m (Maybe ([(MessageType, ByteString)], CatchUpStatus), UpdateResult)
doHandleCatchUp peerCUS = do
        let resultDoCatchUp = if cusIsResponse peerCUS then ResultPendingBlock else ResultContinueCatchUp
        lfb <- lastFinalizedBlock
=======
handleCatchUp :: forall m. (BlockPointerMonad m, TreeStateMonad m, SkovQueryMonad m, LoggerMonad m) => CatchUpStatus -> m (Either String (Maybe ([Either FinalizationRecord (BlockPointerType m)], CatchUpStatus), Bool))
handleCatchUp peerCUS = runExceptT $ do
        lfb <- lift lastFinalizedBlock
>>>>>>> f5b17e37
        if cusLastFinalizedHeight peerCUS > bpHeight lfb then do
            -- Our last finalized height is below the peer's last finalized height
            response <-
                if cusIsRequest peerCUS then do
                    myCUS <- doGetCatchUpStatus False
                    return $ Just ([], myCUS {cusIsResponse = True})
                else
                    return Nothing
            -- We are behind, so we mark the peer as pending, unless it is in progress
            -- and the message is not a response.
            return (response, if cusIsResponse peerCUS then ResultPendingBlock else ResultContinueCatchUp)
        else
            -- Our last finalized height is at least the peer's last finalized height
            -- Check if the peer's last finalized block is recognised
            getBlockStatus (cusLastFinalizedBlock peerCUS) >>= \case
                Just (BlockFinalized _ peerFinRec) -> do
                    -- Determine if we need to catch up: i.e. if the peer has some
                    -- leaf block we do not recognise.
                    let
                        testLeaves [] = return False
                        testLeaves (l:ls) = resolveBlock l >>= \case
                            Nothing -> return True
                            Just _ -> testLeaves ls
                    catchUpWithPeer <- testLeaves (cusLeaves peerCUS)
                    let catchUpResult = if catchUpWithPeer then resultDoCatchUp else ResultSuccess

                    if cusIsRequest peerCUS then do
                        -- Get the unsettled finalization records
                        frs0 <- finalizationUnsettledRecords (finalizationIndex peerFinRec)
                        -- and filter for only the ones where we know the block, recording the height of the block.
                        -- (This should mean dropping at most one finalization record, since we can only validate
                        -- the next finalization record if we know the previously finalised block, and all of these
                        -- finalization records will have been validated.)
                        let resolveFinRecs Seq.Empty = return []
                            resolveFinRecs (fr Seq.:<| frs) =
                                resolveBlock (finalizationBlockPointer fr) >>= \case
                                    Nothing -> return []
                                    Just fb -> ((fr, bpHeight fb) :) <$> resolveFinRecs frs
                        frs <- resolveFinRecs frs0
                        let peerKnownBlocks = Set.insert (cusLastFinalizedBlock peerCUS) $
                                Set.fromList (cusLeaves peerCUS) `Set.union` Set.fromList (cusBranches peerCUS)
                        let
                            extendBackBranches b bs
                                | bpHash b `Set.member` peerKnownBlocks = bs
                                | bpHeight b == 0 = bs -- Genesis block should always be known, so this case should be unreachable
                                | otherwise = extendBackBranches (bpParent b) (b Seq.<| bs)
                            unknownFinTrunk = extendBackBranches lfb Seq.Empty
                        -- Take the branches; filter out all blocks that the client claims knowledge of; extend branches back
                        -- to include finalized blocks until the parent is known.
                        myBranches <- getBranches
                        let
                            -- Filter out blocks that are known to the peer
                            filterUnknown :: [BlockPointer m] -> [BlockPointer m]
                            filterUnknown = filter ((`Set.notMember` peerKnownBlocks) . bpHash)
                            -- Given a branches structure, filter out the blocks known to the peer and split off
                            -- the oldest block (not known to the peer).  These are returned as two sequences
                            filterTakeOldest Seq.Empty = (Seq.Empty, Seq.Empty)
                            filterTakeOldest (l Seq.:<| bs)
                                | null l' = filterTakeOldest bs
                                | otherwise = filterTakeOldest' m (Seq.singleton $ List.delete m l') (Seq.singleton l') bs
                                where
                                    l' = filterUnknown l
                                    m = minimumBy (compare `on` bpArriveTime) l'
                            filterTakeOldest' oldest sansOldest _ Seq.Empty = (Seq.singleton oldest, sansOldest)
                            filterTakeOldest' oldest sansOldest withOldest r@(l Seq.:<| bs)
                                -- If all blocks at this level are no older than the oldest block so far,
                                -- then that is the oldest block, and we can just filter the remaining blocks
                                | all (\b -> bpArriveTime b >= bpArriveTime oldest) l = (Seq.singleton oldest, sansOldest <> fmap filterUnknown r)
                                -- Otherwise, there could be an older block
                                | otherwise = filterTakeOldest' newOldest newSansOldest (withOldest Seq.|> l') bs
                                    where
                                        l' = filterUnknown l
                                        m = minimumBy (compare `on` bpArriveTime) l'
                                        (newOldest, newSansOldest) = if null l' || bpArriveTime oldest <= bpArriveTime m
                                            then (oldest, sansOldest Seq.|> l')
                                            else (m, withOldest Seq.|> List.delete m l')
                            (outBlocks1, branches1) = case unknownFinTrunk of
                                (b Seq.:<| bs) -> (Seq.singleton b, fmap (:[]) bs <> fmap filterUnknown myBranches)
                                Seq.Empty -> filterTakeOldest myBranches
                            trim = Seq.dropWhileR null
                            takeBranches :: Seq.Seq (BlockPointer m) -> Seq.Seq [BlockPointer m] -> m (Seq.Seq (BlockPointer m))
                            takeBranches out (trim -> brs) = bestBlockOf brs >>= \case
                                Nothing -> return out
                                Just bb -> (out <>) <$> innerLoop Seq.empty brs Seq.empty bb
                            innerLoop out Seq.Empty brs _ = takeBranches out brs
                            innerLoop out brsL0@(brsL Seq.:|> bs) brsR bb
                                | bb `elem` bs = innerLoop (bb Seq.<| out) brsL (List.delete bb bs Seq.<| brsR) (bpParent bb)
                                | otherwise = takeBranches out (brsL0 <> brsR)
                        outBlocks2 <- takeBranches outBlocks1 branches1
                        let
                            myCUS = makeCatchUpStatus False True lfb (fst $ leavesBranches $ toList myBranches) []
                            encodeBlock b = (MessageBlock, runPut (putBlock b))
                            encodeFinRec fr = (MessageFinalizationRecord, encode fr)
                            -- Note: since the returned list can be truncated, we have to be careful about the
                            -- order that finalization records are interleaved with blocks.
                            -- Specifically, we send a finalization record as soon as possible after
                            -- the corresponding block; and where the block is not being sent, we
                            -- send the finalization record before all other blocks.  We also send
                            -- finalization records and blocks in order.
                            merge [] bs = encodeBlock <$> toList bs
                            merge fs Seq.Empty = encodeFinRec <$> toList fs
                            merge fs0@((f, fh) : fs1) bs0@(b Seq.:<| bs1)
                                | fh < bpHeight b = encodeFinRec f : merge fs1 bs0
                                | otherwise = encodeBlock b : merge fs0 bs1
                        return (Just (merge frs outBlocks2, myCUS), catchUpResult)
                    else
                        -- No response required
                        return (Nothing, catchUpResult)
                _ -> do
                    -- If the peer's last finalized block is not known to be finalized (to us)
                    -- then we must effectively be on different finalized chains, so we should
                    -- reject this peer.
<<<<<<< HEAD
                    logEvent Skov LLWarning $ "Invalid catch up status: last finalized block not finalized."
                    return (Nothing, ResultInvalid)
=======
                    throwE $ "Invalid catch up status: last finalized block not finalized."
>>>>>>> f5b17e37


<<<<<<< HEAD
=======
            if cusIsRequest peerCUS then do
                frs <- getFinalizationFromIndex (finalizationIndex peerFinRec + 1)
                let peerKnownBlocks = Set.insert (cusLastFinalizedBlock peerCUS) $
                        Set.fromList (cusLeaves peerCUS) `Set.union` Set.fromList (cusBranches peerCUS)
                let
                    extendBackBranches b bs
                        | bpHash b `Set.member` peerKnownBlocks = return bs
                        | bpHeight b == 0 = return bs -- Genesis block should always be known, so this case should be unreachable
                        | otherwise = do
                                 parent <- bpParent b
                                 extendBackBranches parent (b Seq.<| bs)
                    unknownFinTrunk = extendBackBranches lfb Seq.Empty
                -- Take the branches; filter out all blocks that the client claims knowledge of; extend branches back
                -- to include finalized blocks until the parent is known.
                myBranches <- lift getBranches
                let
                    -- Filter out blocks that are known to the peer
                    filterUnknown :: [BlockPointerType m] -> [BlockPointerType m]
                    filterUnknown = filter ((`Set.notMember` peerKnownBlocks) . bpHash)
                    -- Given a branches structure, filter out the blocks known to the peer and split off
                    -- the oldest block (not known to the peer).  These are returned as two sequences
                    filterTakeOldest Seq.Empty = (Seq.Empty, Seq.Empty)
                    filterTakeOldest (l Seq.:<| bs)
                        | null l' = filterTakeOldest bs
                        | otherwise = filterTakeOldest' m (Seq.singleton $ List.delete m l') (Seq.singleton l') bs
                        where
                            l' = filterUnknown l
                            m = minimumBy (compare `on` bpArriveTime) l'
                    filterTakeOldest' oldest sansOldest _ Seq.Empty = (Seq.singleton oldest, sansOldest)
                    filterTakeOldest' oldest sansOldest withOldest r@(l Seq.:<| bs)
                        -- If all blocks at this level are no older than the oldest block so far,
                        -- then that is the oldest block, and we can just filter the remaining blocks
                        | all (\b -> bpArriveTime b >= bpArriveTime oldest) l = (Seq.singleton oldest, sansOldest <> fmap filterUnknown r)
                        -- Otherwise, there could be an older block
                        | otherwise = filterTakeOldest' newOldest newSansOldest (withOldest Seq.|> l') bs
                            where
                                l' = filterUnknown l
                                m = minimumBy (compare `on` bpArriveTime) l'
                                (newOldest, newSansOldest) = if null l' || bpArriveTime oldest <= bpArriveTime m
                                    then (oldest, sansOldest Seq.|> l')
                                    else (m, withOldest Seq.|> List.delete m l')
                unk <- lift unknownFinTrunk
                let (outBlocks1, branches1) =
                       case unk of
                        (b Seq.:<| bs) -> (Seq.singleton b, fmap (:[]) bs <> fmap filterUnknown myBranches)
                        Seq.Empty -> filterTakeOldest myBranches
                let trim = Seq.dropWhileR null
                    takeBranches :: Seq.Seq (BlockPointerType m) -> Seq.Seq [BlockPointerType m] -> ExceptT String m (Seq.Seq (BlockPointerType m))
                    takeBranches out (trim -> brs) = bestBlockOf brs >>= \case
                        Nothing -> return out
                        Just bb -> (out <>) <$> innerLoop Seq.empty brs Seq.empty bb
                    innerLoop out Seq.Empty brs _ = takeBranches out brs
                    innerLoop out brsL0@(brsL Seq.:|> bs) brsR bb
                        | bb `elem` bs = do
                              parent <- bpParent bb
                              innerLoop (bb Seq.<| out) brsL (List.delete bb bs Seq.<| brsR) parent
                        | otherwise = takeBranches out (brsL0 <> brsR)
                outBlocks2 <- takeBranches outBlocks1 branches1
                lvs <- leavesBranches $ toList myBranches
                myCUS <- makeCatchUpStatus False True lfb (fst lvs) []
                    -- Note: since the returned list can be truncated, we have to be careful about the
                    -- order that finalization records are interleaved with blocks.
                    -- Specifically, we send a finalization record as soon as possible after
                    -- the corresponding block; and where the block is not being sent, we
                    -- send the finalization record before all other blocks.  We also send
                    -- finalization records and blocks in order.
                let merge [] bs = Right <$> toList bs
                    merge fs Seq.Empty = Left . fst <$> fs
                    merge fs0@((f, fb) : fs1) bs0@(b Seq.:<| bs1)
                        | bpHeight fb < bpHeight b = Left f : merge fs1 bs0
                        | otherwise = Right b : merge fs0 bs1
                return (Just (merge frs outBlocks2, myCUS), catchUpWithPeer)
            else
                -- No response required
                return (Nothing, catchUpWithPeer)
>>>>>>> f5b17e37
<|MERGE_RESOLUTION|>--- conflicted
+++ resolved
@@ -10,14 +10,9 @@
 import Data.Foldable
 import Data.ByteString (ByteString)
 import Data.Serialize
-import Data.Maybe
 
-<<<<<<< HEAD
-=======
-import Concordium.Types
 import Concordium.GlobalState.BlockPointer hiding (BlockPointer)
 import Concordium.GlobalState.BlockMonads
->>>>>>> f5b17e37
 import Concordium.GlobalState.Finalization
 import Concordium.GlobalState.TreeState hiding (getGenesisData)
 
@@ -51,29 +46,17 @@
           let (bs', ls') = List.partition (`elem` parent) s
           lb (ls ++ ls', bs ++ bs') r
 
-<<<<<<< HEAD
 doGetCatchUpStatus :: (TreeStateMonad m, SkovQueryMonad m) => Bool -> m CatchUpStatus
 doGetCatchUpStatus cusIsRequest = do
-=======
-getCatchUpStatus :: (BlockPointerMonad m, TreeStateMonad m, SkovQueryMonad m, LoggerMonad m) => Bool -> m CatchUpStatus
-getCatchUpStatus cusIsRequest = do
-        logEvent Skov LLTrace "Getting catch-up status"
->>>>>>> f5b17e37
         lfb <- lastFinalizedBlock
         br <- toList <$> getBranches
         (leaves, branches) <- leavesBranches br
         makeCatchUpStatus cusIsRequest False lfb leaves (if cusIsRequest then branches else [])
 
-<<<<<<< HEAD
 doHandleCatchUp :: forall m. (TreeStateMonad m, SkovQueryMonad m, FinalizationMonad m, LoggerMonad m) => CatchUpStatus -> m (Maybe ([(MessageType, ByteString)], CatchUpStatus), UpdateResult)
 doHandleCatchUp peerCUS = do
         let resultDoCatchUp = if cusIsResponse peerCUS then ResultPendingBlock else ResultContinueCatchUp
         lfb <- lastFinalizedBlock
-=======
-handleCatchUp :: forall m. (BlockPointerMonad m, TreeStateMonad m, SkovQueryMonad m, LoggerMonad m) => CatchUpStatus -> m (Either String (Maybe ([Either FinalizationRecord (BlockPointerType m)], CatchUpStatus), Bool))
-handleCatchUp peerCUS = runExceptT $ do
-        lfb <- lift lastFinalizedBlock
->>>>>>> f5b17e37
         if cusLastFinalizedHeight peerCUS > bpHeight lfb then do
             -- Our last finalized height is below the peer's last finalized height
             response <-
@@ -117,16 +100,18 @@
                                 Set.fromList (cusLeaves peerCUS) `Set.union` Set.fromList (cusBranches peerCUS)
                         let
                             extendBackBranches b bs
-                                | bpHash b `Set.member` peerKnownBlocks = bs
-                                | bpHeight b == 0 = bs -- Genesis block should always be known, so this case should be unreachable
-                                | otherwise = extendBackBranches (bpParent b) (b Seq.<| bs)
-                            unknownFinTrunk = extendBackBranches lfb Seq.Empty
+                                | bpHash b `Set.member` peerKnownBlocks = return bs
+                                | bpHeight b == 0 = return bs -- Genesis block should always be known, so this case should be unreachable
+                                | otherwise = do
+                                    p <- bpParent b
+                                    extendBackBranches p (b Seq.<| bs)
+                        unknownFinTrunk <- extendBackBranches lfb Seq.Empty
                         -- Take the branches; filter out all blocks that the client claims knowledge of; extend branches back
                         -- to include finalized blocks until the parent is known.
                         myBranches <- getBranches
                         let
                             -- Filter out blocks that are known to the peer
-                            filterUnknown :: [BlockPointer m] -> [BlockPointer m]
+                            filterUnknown :: [BlockPointerType m] -> [BlockPointerType m]
                             filterUnknown = filter ((`Set.notMember` peerKnownBlocks) . bpHash)
                             -- Given a branches structure, filter out the blocks known to the peer and split off
                             -- the oldest block (not known to the peer).  These are returned as two sequences
@@ -154,17 +139,18 @@
                                 (b Seq.:<| bs) -> (Seq.singleton b, fmap (:[]) bs <> fmap filterUnknown myBranches)
                                 Seq.Empty -> filterTakeOldest myBranches
                             trim = Seq.dropWhileR null
-                            takeBranches :: Seq.Seq (BlockPointer m) -> Seq.Seq [BlockPointer m] -> m (Seq.Seq (BlockPointer m))
+                            takeBranches :: Seq.Seq (BlockPointerType m) -> Seq.Seq [BlockPointerType m] -> m (Seq.Seq (BlockPointerType m))
                             takeBranches out (trim -> brs) = bestBlockOf brs >>= \case
                                 Nothing -> return out
                                 Just bb -> (out <>) <$> innerLoop Seq.empty brs Seq.empty bb
                             innerLoop out Seq.Empty brs _ = takeBranches out brs
                             innerLoop out brsL0@(brsL Seq.:|> bs) brsR bb
-                                | bb `elem` bs = innerLoop (bb Seq.<| out) brsL (List.delete bb bs Seq.<| brsR) (bpParent bb)
+                                | bb `elem` bs = innerLoop (bb Seq.<| out) brsL (List.delete bb bs Seq.<| brsR) =<< bpParent bb
                                 | otherwise = takeBranches out (brsL0 <> brsR)
                         outBlocks2 <- takeBranches outBlocks1 branches1
+                        lvs <- leavesBranches $ toList myBranches
+                        myCUS <- makeCatchUpStatus False True lfb (fst lvs) []
                         let
-                            myCUS = makeCatchUpStatus False True lfb (fst $ leavesBranches $ toList myBranches) []
                             encodeBlock b = (MessageBlock, runPut (putBlock b))
                             encodeFinRec fr = (MessageFinalizationRecord, encode fr)
                             -- Note: since the returned list can be truncated, we have to be careful about the
@@ -186,89 +172,7 @@
                     -- If the peer's last finalized block is not known to be finalized (to us)
                     -- then we must effectively be on different finalized chains, so we should
                     -- reject this peer.
-<<<<<<< HEAD
                     logEvent Skov LLWarning $ "Invalid catch up status: last finalized block not finalized."
                     return (Nothing, ResultInvalid)
-=======
-                    throwE $ "Invalid catch up status: last finalized block not finalized."
->>>>>>> f5b17e37
 
 
-<<<<<<< HEAD
-=======
-            if cusIsRequest peerCUS then do
-                frs <- getFinalizationFromIndex (finalizationIndex peerFinRec + 1)
-                let peerKnownBlocks = Set.insert (cusLastFinalizedBlock peerCUS) $
-                        Set.fromList (cusLeaves peerCUS) `Set.union` Set.fromList (cusBranches peerCUS)
-                let
-                    extendBackBranches b bs
-                        | bpHash b `Set.member` peerKnownBlocks = return bs
-                        | bpHeight b == 0 = return bs -- Genesis block should always be known, so this case should be unreachable
-                        | otherwise = do
-                                 parent <- bpParent b
-                                 extendBackBranches parent (b Seq.<| bs)
-                    unknownFinTrunk = extendBackBranches lfb Seq.Empty
-                -- Take the branches; filter out all blocks that the client claims knowledge of; extend branches back
-                -- to include finalized blocks until the parent is known.
-                myBranches <- lift getBranches
-                let
-                    -- Filter out blocks that are known to the peer
-                    filterUnknown :: [BlockPointerType m] -> [BlockPointerType m]
-                    filterUnknown = filter ((`Set.notMember` peerKnownBlocks) . bpHash)
-                    -- Given a branches structure, filter out the blocks known to the peer and split off
-                    -- the oldest block (not known to the peer).  These are returned as two sequences
-                    filterTakeOldest Seq.Empty = (Seq.Empty, Seq.Empty)
-                    filterTakeOldest (l Seq.:<| bs)
-                        | null l' = filterTakeOldest bs
-                        | otherwise = filterTakeOldest' m (Seq.singleton $ List.delete m l') (Seq.singleton l') bs
-                        where
-                            l' = filterUnknown l
-                            m = minimumBy (compare `on` bpArriveTime) l'
-                    filterTakeOldest' oldest sansOldest _ Seq.Empty = (Seq.singleton oldest, sansOldest)
-                    filterTakeOldest' oldest sansOldest withOldest r@(l Seq.:<| bs)
-                        -- If all blocks at this level are no older than the oldest block so far,
-                        -- then that is the oldest block, and we can just filter the remaining blocks
-                        | all (\b -> bpArriveTime b >= bpArriveTime oldest) l = (Seq.singleton oldest, sansOldest <> fmap filterUnknown r)
-                        -- Otherwise, there could be an older block
-                        | otherwise = filterTakeOldest' newOldest newSansOldest (withOldest Seq.|> l') bs
-                            where
-                                l' = filterUnknown l
-                                m = minimumBy (compare `on` bpArriveTime) l'
-                                (newOldest, newSansOldest) = if null l' || bpArriveTime oldest <= bpArriveTime m
-                                    then (oldest, sansOldest Seq.|> l')
-                                    else (m, withOldest Seq.|> List.delete m l')
-                unk <- lift unknownFinTrunk
-                let (outBlocks1, branches1) =
-                       case unk of
-                        (b Seq.:<| bs) -> (Seq.singleton b, fmap (:[]) bs <> fmap filterUnknown myBranches)
-                        Seq.Empty -> filterTakeOldest myBranches
-                let trim = Seq.dropWhileR null
-                    takeBranches :: Seq.Seq (BlockPointerType m) -> Seq.Seq [BlockPointerType m] -> ExceptT String m (Seq.Seq (BlockPointerType m))
-                    takeBranches out (trim -> brs) = bestBlockOf brs >>= \case
-                        Nothing -> return out
-                        Just bb -> (out <>) <$> innerLoop Seq.empty brs Seq.empty bb
-                    innerLoop out Seq.Empty brs _ = takeBranches out brs
-                    innerLoop out brsL0@(brsL Seq.:|> bs) brsR bb
-                        | bb `elem` bs = do
-                              parent <- bpParent bb
-                              innerLoop (bb Seq.<| out) brsL (List.delete bb bs Seq.<| brsR) parent
-                        | otherwise = takeBranches out (brsL0 <> brsR)
-                outBlocks2 <- takeBranches outBlocks1 branches1
-                lvs <- leavesBranches $ toList myBranches
-                myCUS <- makeCatchUpStatus False True lfb (fst lvs) []
-                    -- Note: since the returned list can be truncated, we have to be careful about the
-                    -- order that finalization records are interleaved with blocks.
-                    -- Specifically, we send a finalization record as soon as possible after
-                    -- the corresponding block; and where the block is not being sent, we
-                    -- send the finalization record before all other blocks.  We also send
-                    -- finalization records and blocks in order.
-                let merge [] bs = Right <$> toList bs
-                    merge fs Seq.Empty = Left . fst <$> fs
-                    merge fs0@((f, fb) : fs1) bs0@(b Seq.:<| bs1)
-                        | bpHeight fb < bpHeight b = Left f : merge fs1 bs0
-                        | otherwise = Right b : merge fs0 bs1
-                return (Just (merge frs outBlocks2, myCUS), catchUpWithPeer)
-            else
-                -- No response required
-                return (Nothing, catchUpWithPeer)
->>>>>>> f5b17e37
