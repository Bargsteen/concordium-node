{-# LANGUAGE
    ViewPatterns,
    TypeApplications,
    ScopedTypeVariables #-}
module Concordium.Skov.CatchUp where

import qualified Data.Set as Set
import qualified Data.Sequence as Seq
import qualified Data.List as List
import Data.Function
import Data.Foldable
import Data.ByteString (ByteString)
import Data.Serialize
import Data.Proxy
import Control.Monad

import Concordium.GlobalState.BlockPointer hiding (BlockPointer)
import Concordium.GlobalState.BlockMonads
import Concordium.GlobalState.Finalization
import Concordium.GlobalState.TreeState hiding (getGenesisData)
import Concordium.Types

import Concordium.Logger
import Concordium.Skov.CatchUp.Types
import Concordium.Skov.Monad
import Concordium.Kontrol.BestBlock
import Concordium.Afgjort.Finalize

makeCatchUpStatus :: (BlockPointerMonad m) => Bool -> Bool -> (BlockPointerType m) -> [BlockPointerType m] -> [BlockPointerType m] -> m CatchUpStatus
makeCatchUpStatus cusIsRequest cusIsResponse lfb leaves branches = return CatchUpStatus{..}
    where
        cusLastFinalizedBlock = bpHash lfb
        cusLastFinalizedHeight = bpHeight lfb
        cusLeaves = bpHash <$> leaves
        cusBranches = bpHash <$> branches

-- |Given a list of lists representing branches (ordered by height),
-- produce a pair of lists @(leaves, branches)@, which partions
-- those blocks that are leaves (@leaves@) from those that are not
-- (@branches@).
leavesBranches :: forall m. (BlockPointerMonad m) => [[BlockPointerType m]] -> m ([BlockPointerType m], [BlockPointerType m])
leavesBranches = lb ([], [])
    where
        lb :: ([BlockPointerType m], [BlockPointerType m]) -> [[BlockPointerType m]] -> m ([BlockPointerType m], [BlockPointerType m])
        lb lsbs [] = return lsbs
        lb (ls, bs) [ls'] = return (ls ++ ls', bs)
        lb (ls, bs) (s:r@(n:_)) = do
          parent <- mapM bpParent n
          let (bs', ls') = List.partition (`elem` parent) s
          lb (ls ++ ls', bs ++ bs') r

doGetCatchUpStatus :: (TreeStateMonad m, SkovQueryMonad m) => Bool -> m CatchUpStatus
doGetCatchUpStatus cusIsRequest = do
        lfb <- lastFinalizedBlock
        br <- toList <$> getBranches
        (leaves, branches) <- leavesBranches br
        makeCatchUpStatus cusIsRequest False lfb leaves (if cusIsRequest then branches else [])

<<<<<<< HEAD
-- |Merge finalization records and block pointers making sure of the properties listed below.
-- This function ensures that the resulting list is no longer than the given limit
=======
-- |Merge finalization records and block pointers.
-- This function ensures that the resulting list is no longer than the given limit.
-- To respect the limit on the number of messages sent some have to be dropped.
-- This function ensures that the lists of finalization records and block pointers are merged
-- respecting the following properties.
--
--   * A finalization record is sent as sson as possible after the corresponding block it finalizes.
--   * If a block does not need to be sent (because the peer already has it), but a finalization record does,
--     then we send the finalization record before all other blocks.
>>>>>>> 5bab5109
merge :: forall m . (BlockPointerData (BlockPointerType m))
      => Proxy m
      -> Int
      -> [(FinalizationRecord, BlockHeight)]
      -> Seq.Seq (BlockPointerType m)
      -> [(MessageType, ByteString)]
merge Proxy = go
  where encodeBlock b = (MessageBlock, runPut (putBlock b))
        encodeFinRec fr = (MessageFinalizationRecord, encode fr)
        -- Note: since the returned list can be truncated, we have to be careful about the
        -- order that finalization records are interleaved with blocks.
        -- Specifically, we send a finalization record as soon as possible after
        -- the corresponding block; and where the block is not being sent, we
        -- send the finalization record before all other blocks.  We also send
        -- finalization records and blocks in order.
        go :: Int -> [(FinalizationRecord, BlockHeight)] -> Seq.Seq (BlockPointerType m) -> [(MessageType, ByteString)]
        go n _ _ | n == 0 = []
        go n [] bs = encodeBlock <$> (take n (toList bs))
        go n fs Seq.Empty = encodeFinRec <$> (take n (toList fs))
        go n fs0@((f, fh) : fs1) bs0@(b Seq.:<| bs1)
            | fh < bpHeight b = encodeFinRec f : go (n-1) fs1 bs0
            | otherwise = encodeBlock b : go (n-1) fs0 bs1

doHandleCatchUp :: forall m. (TreeStateMonad m, SkovQueryMonad m, FinalizationMonad m, LoggerMonad m)
                => CatchUpStatus
                -> Int -- ^How many blocks + finalization records should be sent.
                -> m (Maybe ([(MessageType, ByteString)], CatchUpStatus), UpdateResult)
doHandleCatchUp peerCUS limit = do
        let resultDoCatchUp = if cusIsResponse peerCUS then ResultPendingBlock else ResultContinueCatchUp
        lfb <- lastFinalizedBlock
        if cusLastFinalizedHeight peerCUS > bpHeight lfb then do
            -- Our last finalized height is below the peer's last finalized height
            response <-
                if cusIsRequest peerCUS then do
                    myCUS <- doGetCatchUpStatus False
                    return $ Just ([], myCUS {cusIsResponse = True})
                else
                    return Nothing
            -- We are behind, so we mark the peer as pending, unless it is in progress
            -- and the message is not a response.
            return (response, if cusIsResponse peerCUS then ResultPendingBlock else ResultContinueCatchUp)
        else
            -- Our last finalized height is at least the peer's last finalized height
            -- Check if the peer's last finalized block is recognised
            getBlockStatus (cusLastFinalizedBlock peerCUS) >>= \case
                Just (BlockFinalized peerFinBP peerFinRec) -> do
                    -- Determine if we need to catch up: i.e. if the peer has some
                    -- leaf block we do not recognise.
                    let
                        testLeaves [] = return False
                        testLeaves (l:ls) = resolveBlock l >>= \case
                            Nothing -> return True
                            Just _ -> testLeaves ls
                    catchUpWithPeer <- testLeaves (cusLeaves peerCUS)
                    let catchUpResult = if catchUpWithPeer then resultDoCatchUp else ResultSuccess

                    if cusIsRequest peerCUS then do
                        -- Get the unsettled finalization records
                        frs0 <- finalizationUnsettledRecords (finalizationIndex peerFinRec)
                        -- and filter for only the ones where we know the block, recording the height of the block.
                        -- (This should mean dropping at most one finalization record, since we can only validate
                        -- the next finalization record if we know the previously finalised block, and all of these
                        -- finalization records will have been validated.)
                        let resolveFinRecs Seq.Empty = return []
                            resolveFinRecs (fr Seq.:<| frs) =
                                resolveBlock (finalizationBlockPointer fr) >>= \case
                                    Nothing -> return []
                                    Just fb -> ((fr, bpHeight fb) :) <$> resolveFinRecs frs
                        frs <- resolveFinRecs frs0
                        let peerKnownBlocks = Set.insert (cusLastFinalizedBlock peerCUS) $
                                Set.fromList (cusLeaves peerCUS) `Set.union` Set.fromList (cusBranches peerCUS)
                        let
                            -- extend branches forward from a given finalized block.
                            -- this finalized block is assumed to be the finalized block at the given finalization index
                            extendForwardBranches acc bHeight | Seq.length acc >= limit = return acc
                                                              | otherwise = do
                              
                              getFinalizedAtHeight bHeight >>= \case 
                                Nothing -> return acc
                                Just bp -> extendForwardBranches (acc Seq.|> bp) (bHeight + 1)

                        -- get the last block known to the peer that __we__ know is finalized
                        -- NOTE: This is potentially problematic since somebody could make us waste a lot of effort
                        -- if the given lists (leaves and branches) are big.
                        peerLastKnownFinalizedHeight <-
                          foldM (\curHeight bh ->
                                   getBlockStatus bh >>= \case
                                     Just (BlockFinalized finBP _) ->
                                       if bpHeight finBP > curHeight then return (bpHeight finBP) else return curHeight
                                     _ -> return curHeight
                                )
                                (bpHeight peerFinBP)
                                (cusLeaves peerCUS <> cusBranches peerCUS)

                        unknownFinTrunk <- extendForwardBranches Seq.Empty (peerLastKnownFinalizedHeight + 1)

                        -- Take the branches; filter out all blocks that the client claims knowledge of; extend branches back
                        -- to include finalized blocks until the parent is known.
                        myBranches <- getBranches
                        let
                            -- Filter out blocks that are known to the peer
                            filterUnknown :: [BlockPointerType m] -> [BlockPointerType m]
                            filterUnknown = filter ((`Set.notMember` peerKnownBlocks) . bpHash)
                            -- Given a branches structure, filter out the blocks known to the peer and split off
                            -- the oldest block (not known to the peer).  These are returned as two sequences
                            filterTakeOldest Seq.Empty = (Seq.Empty, Seq.Empty)
                            filterTakeOldest (l Seq.:<| bs)
                                | null l' = filterTakeOldest bs
                                | otherwise = filterTakeOldest' m (Seq.singleton $ List.delete m l') (Seq.singleton l') bs
                                where
                                    l' = filterUnknown l
                                    m = minimumBy (compare `on` bpArriveTime) l'
                            filterTakeOldest' oldest sansOldest _ Seq.Empty = (Seq.singleton oldest, sansOldest)
                            filterTakeOldest' oldest sansOldest withOldest r@(l Seq.:<| bs)
                                -- If all blocks at this level are no older than the oldest block so far,
                                -- then that is the oldest block, and we can just filter the remaining blocks
                                | all (\b -> bpArriveTime b >= bpArriveTime oldest) l = (Seq.singleton oldest, sansOldest <> fmap filterUnknown r)
                                -- Otherwise, there could be an older block
                                | otherwise = filterTakeOldest' newOldest newSansOldest (withOldest Seq.|> l') bs
                                    where
                                        l' = filterUnknown l
                                        m = minimumBy (compare `on` bpArriveTime) l'
                                        (newOldest, newSansOldest) = if null l' || bpArriveTime oldest <= bpArriveTime m
                                            then (oldest, sansOldest Seq.|> l')
                                            else (m, withOldest Seq.|> List.delete m l')
                            (outBlocks1, branches1) = case unknownFinTrunk of
                                (b Seq.:<| bs) -> (Seq.singleton b, fmap (:[]) bs <> fmap filterUnknown myBranches)
                                Seq.Empty -> filterTakeOldest myBranches
                            trim = Seq.dropWhileR null
                            takeBranches :: Seq.Seq (BlockPointerType m) -> Seq.Seq [BlockPointerType m] -> m (Seq.Seq (BlockPointerType m))
                            takeBranches out (trim -> brs) = bestBlockOf brs >>= \case
                                Nothing -> return out
                                Just bb -> (out <>) <$> innerLoop Seq.empty brs Seq.empty bb
                            innerLoop out Seq.Empty brs _ = takeBranches out brs
                            innerLoop out brsL0@(brsL Seq.:|> bs) brsR bb
                                | bb `elem` bs = innerLoop (bb Seq.<| out) brsL (List.delete bb bs Seq.<| brsR) =<< bpParent bb
                                | otherwise = takeBranches out (brsL0 <> brsR)
                        -- if finalized blocks alone are enough to fill in the request take that, otherwise also include branches
                        -- Since branches are always kept in memory at this point processing them is cheap, hence we don't
                        -- bound them.
<<<<<<< HEAD
                        outBlocks2 <- if Seq.length unknownFinTrunk <= limit then takeBranches outBlocks1 branches1 else return unknownFinTrunk
=======
                        outBlocks2 <- if Seq.length unknownFinTrunk < limit then takeBranches outBlocks1 branches1 else return unknownFinTrunk
>>>>>>> 5bab5109
                        lvs <- leavesBranches $ toList myBranches
                        myCUS <- makeCatchUpStatus False True lfb (fst lvs) []
                        return (Just (merge (Proxy @ m) limit frs outBlocks2, myCUS), catchUpResult)
                    else
                        -- No response required
                        return (Nothing, catchUpResult)
                _ -> do
                    -- If the peer's last finalized block is not known to be finalized (to us)
                    -- then we must effectively be on different finalized chains, so we should
                    -- reject this peer.
                    logEvent Skov LLWarning $ "Invalid catch up status: last finalized block not finalized."
                    return (Nothing, ResultInvalid)<|MERGE_RESOLUTION|>--- conflicted
+++ resolved
@@ -56,10 +56,6 @@
         (leaves, branches) <- leavesBranches br
         makeCatchUpStatus cusIsRequest False lfb leaves (if cusIsRequest then branches else [])
 
-<<<<<<< HEAD
--- |Merge finalization records and block pointers making sure of the properties listed below.
--- This function ensures that the resulting list is no longer than the given limit
-=======
 -- |Merge finalization records and block pointers.
 -- This function ensures that the resulting list is no longer than the given limit.
 -- To respect the limit on the number of messages sent some have to be dropped.
@@ -69,7 +65,6 @@
 --   * A finalization record is sent as sson as possible after the corresponding block it finalizes.
 --   * If a block does not need to be sent (because the peer already has it), but a finalization record does,
 --     then we send the finalization record before all other blocks.
->>>>>>> 5bab5109
 merge :: forall m . (BlockPointerData (BlockPointerType m))
       => Proxy m
       -> Int
@@ -210,11 +205,7 @@
                         -- if finalized blocks alone are enough to fill in the request take that, otherwise also include branches
                         -- Since branches are always kept in memory at this point processing them is cheap, hence we don't
                         -- bound them.
-<<<<<<< HEAD
-                        outBlocks2 <- if Seq.length unknownFinTrunk <= limit then takeBranches outBlocks1 branches1 else return unknownFinTrunk
-=======
                         outBlocks2 <- if Seq.length unknownFinTrunk < limit then takeBranches outBlocks1 branches1 else return unknownFinTrunk
->>>>>>> 5bab5109
                         lvs <- leavesBranches $ toList myBranches
                         myCUS <- makeCatchUpStatus False True lfb (fst lvs) []
                         return (Just (merge (Proxy @ m) limit frs outBlocks2, myCUS), catchUpResult)
