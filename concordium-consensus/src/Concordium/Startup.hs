{-# LANGUAGE RecordWildCards, OverloadedStrings, TemplateHaskell #-}
module Concordium.Startup where

import System.Random
import qualified Data.ByteString.Lazy.Char8 as BSL

import qualified Concordium.Crypto.SignatureScheme as SigScheme
import qualified Concordium.Crypto.Ed25519Signature as Ed25519
import qualified Concordium.Crypto.BlockSignature as Sig
import qualified Concordium.Crypto.VRF as VRF
import qualified Concordium.Crypto.SHA256 as Hash
import qualified Concordium.Crypto.BlsSignature as Bls

import Concordium.GlobalState.Parameters
import Concordium.GlobalState.Bakers
import Concordium.GlobalState.SeedState
import Concordium.GlobalState.IdentityProviders
import Concordium.Birk.Bake
import Concordium.Types

import TH.RelativePaths

makeBakers :: Word -> [((BakerIdentity,BakerInfo), Account)]
makeBakers nBakers = take (fromIntegral nBakers) $ mbs (mkStdGen 17) 0
    where
        mbs gen bid = ((BakerIdentity sk ek blssk, BakerInfo epk spk blspk stake accAddress), account):mbs gen''' (bid+1)
            where
                (ek@(VRF.KeyPair _ epk), gen') = VRF.randomKeyPair gen
                (sk, gen'') = Sig.randomKeyPair gen'
                spk = Sig.verifyKey sk
                (blssk, gen''') = Bls.randomSecretKey gen''
                blspk = Bls.derivePublicKey blssk
                accAddress = _accountAddress account
                stake = _accountAmount account
                account = makeBakerAccount bid

makeBakerAccount :: BakerId -> Account
makeBakerAccount bid = acct {_accountAmount = 1000000000000, _accountStakeDelegate = Just bid}
  where
<<<<<<< HEAD
    acct = newAccount (Sig.verifyKey kp) SigScheme.Ed25519
    kp = fst (Sig.randomKeyPair (mkStdGen (- (fromIntegral bid) - 1))) -- NB the negation makes it not conflict with other fake accounts we create elsewhere.

makeGenesisData ::
=======
    acct = newAccount (SigScheme.correspondingVerifyKey kp)
    -- NB the negation makes it not conflict with other fake accounts we create elsewhere.
    kp = uncurry SigScheme.KeyPairEd25519 $ fst (Ed25519.randomKeyPair (mkStdGen (- (fromIntegral bid) - 1)))
    
makeGenesisData :: 
>>>>>>> 96e2748e
    Timestamp -- ^Genesis time
    -> Word  -- ^Initial number of bakers.
    -> Duration  -- ^Slot duration in seconds.
    -> ElectionDifficulty  -- ^Initial election difficulty.
    -> BlockHeight -- ^Minimum finalization interval - 1
    -> CryptographicParameters -- ^Initial cryptographic parameters.
    -> [IpInfo]   -- ^List of initial identity providers.
    -> [Account]  -- ^List of starting genesis special accounts (in addition to baker accounts).
    -> (GenesisData, [(BakerIdentity,BakerInfo)])
makeGenesisData genesisTime nBakers genesisSlotDuration elecDiff finMinSkip genesisCryptographicParameters genesisIdentityProviders genesisSpecialBetaAccounts
    = (GenesisData{..}, bakers)
    where
        genesisMintPerSlot = 10 -- default value, OK for testing.
        genesisBakers = fst (bakersFromList (snd <$> bakers))
        genesisBirkParameters =
            BirkParameters elecDiff -- voting power
<<<<<<< HEAD
                           (bakersFromList (snd <$> bakers))
                           (genesisSeedState (Hash.hash "LeadershipElectionNonce") 360) -- todo hardcoded epoch length (and initial seed)
        genesisFinalizationParameters = FinalizationParameters [VoterInfo vvk vrfk 1 vblsk | (_, BakerInfo vrfk vvk vblsk _ _) <- bakers] finMinSkip
=======
                          genesisBakers
                          genesisBakers
                          genesisBakers
                          (genesisSeedState (Hash.hash "LeadershipElectionNonce") 10) -- todo hardcoded epoch length (and initial seed)
        genesisFinalizationParameters = FinalizationParameters [VoterInfo vvk vrfk 1 | (_, BakerInfo vrfk vvk _ _) <- bakers] finMinSkip
>>>>>>> 96e2748e
        (bakers, genesisAccounts) = unzip (makeBakers nBakers)

-- Need to return string because Bytestring does not implement Lift
dummyCryptographicParametersFile :: String
dummyCryptographicParametersFile = $(do
  fileContents <- qReadFileString "../scheduler/testdata/global.json"
  [| fileContents |])

dummyCryptographicParameters :: CryptographicParameters
dummyCryptographicParameters =
  case readCryptographicParameters (BSL.pack dummyCryptographicParametersFile) of
    Nothing -> error "Could not read crypto params."
    Just x -> x<|MERGE_RESOLUTION|>--- conflicted
+++ resolved
@@ -37,18 +37,11 @@
 makeBakerAccount :: BakerId -> Account
 makeBakerAccount bid = acct {_accountAmount = 1000000000000, _accountStakeDelegate = Just bid}
   where
-<<<<<<< HEAD
-    acct = newAccount (Sig.verifyKey kp) SigScheme.Ed25519
-    kp = fst (Sig.randomKeyPair (mkStdGen (- (fromIntegral bid) - 1))) -- NB the negation makes it not conflict with other fake accounts we create elsewhere.
-
-makeGenesisData ::
-=======
     acct = newAccount (SigScheme.correspondingVerifyKey kp)
     -- NB the negation makes it not conflict with other fake accounts we create elsewhere.
     kp = uncurry SigScheme.KeyPairEd25519 $ fst (Ed25519.randomKeyPair (mkStdGen (- (fromIntegral bid) - 1)))
-    
-makeGenesisData :: 
->>>>>>> 96e2748e
+
+makeGenesisData ::
     Timestamp -- ^Genesis time
     -> Word  -- ^Initial number of bakers.
     -> Duration  -- ^Slot duration in seconds.
@@ -65,17 +58,11 @@
         genesisBakers = fst (bakersFromList (snd <$> bakers))
         genesisBirkParameters =
             BirkParameters elecDiff -- voting power
-<<<<<<< HEAD
-                           (bakersFromList (snd <$> bakers))
-                           (genesisSeedState (Hash.hash "LeadershipElectionNonce") 360) -- todo hardcoded epoch length (and initial seed)
-        genesisFinalizationParameters = FinalizationParameters [VoterInfo vvk vrfk 1 vblsk | (_, BakerInfo vrfk vvk vblsk _ _) <- bakers] finMinSkip
-=======
                           genesisBakers
                           genesisBakers
                           genesisBakers
                           (genesisSeedState (Hash.hash "LeadershipElectionNonce") 10) -- todo hardcoded epoch length (and initial seed)
-        genesisFinalizationParameters = FinalizationParameters [VoterInfo vvk vrfk 1 | (_, BakerInfo vrfk vvk _ _) <- bakers] finMinSkip
->>>>>>> 96e2748e
+        genesisFinalizationParameters = FinalizationParameters [VoterInfo vvk vrfk 1 vblsk | (_, BakerInfo vrfk vvk vblsk _ _) <- bakers] finMinSkip
         (bakers, genesisAccounts) = unzip (makeBakers nBakers)
 
 -- Need to return string because Bytestring does not implement Lift
