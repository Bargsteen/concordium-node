use byteorder::{NetworkEndian, ReadBytesExt};
use chrono::prelude::*;
use curryrs::hsrt::{start, stop};
use failure::{bail, format_err, Fallible};

use std::{
    collections::HashMap,
    convert::TryFrom,
    ffi::{CStr, CString},
    io::Cursor,
    os::raw::c_char,
    slice, str,
    sync::{
        atomic::{AtomicPtr, Ordering},
        mpsc, Arc, Mutex, RwLock,
    },
    thread,
    time::{self, Duration},
};

use crate::{block::*, fails::BakerNotRunning, finalization::*};

pub const PACKET_TYPE_CONSENSUS_BLOCK: u16 = 0;
pub const PACKET_TYPE_CONSENSUS_TRANSACTION: u16 = 1;
pub const PACKET_TYPE_CONSENSUS_FINALIZATION: u16 = 2;
pub const PACKET_TYPE_CONSENSUS_FINALIZATION_RECORD: u16 = 3;
pub const PACKET_TYPE_CONSENSUS_CATCHUP_REQUEST_BLOCK_BY_HASH: u16 = 4;
pub const PACKET_TYPE_CONSENSUS_CATCHUP_REQUEST_FINALIZATION_RECORD_BY_HASH: u16 = 5;
pub const PACKET_TYPE_CONSENSUS_CATCHUP_REQUEST_FINALIZATION_RECORD_BY_INDEX: u16 = 6;
pub const PACKET_TYPE_CONSENSUS_CATCHUP_REQUEST_FINALIZATION_BY_POINT: u16 = 7;

#[repr(C)]
pub struct baker_runner {
    private: [u8; 0],
}

type PeerId = u64;
type ConsensusDataOutCallback = extern "C" fn(i64, *const u8, i64);
type LogCallback = extern "C" fn(c_char, c_char, *const u8);
type CatchupFinalizationRequestByBlockHashCallback =
    extern "C" fn(peer_id: PeerId, data: *const u8);
type CatchupFinalizationRequestByFinalizationIndexCallback =
    extern "C" fn(peer_id: PeerId, finalization_index: u64);
type CatchupFinalizationMessagesSenderCallback =
    extern "C" fn(peer_id: PeerId, payload: *const u8, payload_length: i64);
type GenerateKeypairCallback = extern "C" fn(baker_id: i64, data: *const u8, data_length: i64);
type GenerateGenesisDataCallback = extern "C" fn(data: *const u8, data_length: i64);

extern "C" {
    pub fn startBaker(
        genesis_data: *const u8,
        genesis_data_len: i64,
        private_data: *const u8,
        private_data_len: i64,
        bake_callback: ConsensusDataOutCallback,
        log_callback: LogCallback,
        missing_block_callback: CatchupFinalizationRequestByBlockHashCallback,
        missing_finalization_records_by_hash_callback: CatchupFinalizationRequestByBlockHashCallback,
        missing_finalization_records_by_index_callback: CatchupFinalizationRequestByFinalizationIndexCallback,
    ) -> *mut baker_runner;
    pub fn printBlock(block_data: *const u8, data_length: i64);
    pub fn receiveBlock(
        baker: *mut baker_runner,
        peer_id: PeerId,
        block_data: *const u8,
        data_length: i64,
    ) -> i64;
    pub fn receiveFinalization(
        baker: *mut baker_runner,
        peer_id: PeerId,
        finalization_data: *const u8,
        data_length: i64,
    );
    pub fn receiveFinalizationRecord(
        baker: *mut baker_runner,
        peer_id: PeerId,
        finalization_data: *const u8,
        data_length: i64,
    ) -> i64;
    pub fn receiveTransaction(baker: *mut baker_runner, tx: *const u8, data_length: i64) -> i64;
    pub fn stopBaker(baker: *mut baker_runner);
    pub fn makeGenesisData(
        genesis_time: u64,
        num_bakers: u64,
        genesis_callback: GenerateGenesisDataCallback,
        baker_private_data_callback: GenerateKeypairCallback,
    );
    pub fn getConsensusStatus(baker: *mut baker_runner) -> *const c_char;
    pub fn getBlockInfo(baker: *mut baker_runner, block_hash: *const u8) -> *const c_char;
    pub fn getAncestors(
        baker: *mut baker_runner,
        block_hash: *const u8,
        amount: u64,
    ) -> *const c_char;
    pub fn getBranches(baker: *mut baker_runner) -> *const c_char;
    pub fn getLastFinalAccountList(baker: *mut baker_runner) -> *const u8;
    pub fn getLastFinalInstances(baker: *mut baker_runner) -> *const c_char;
    pub fn getLastFinalAccountInfo(
        baker: *mut baker_runner,
        block_hash: *const c_char,
    ) -> *const c_char;
    pub fn getLastFinalInstanceInfo(
        baker: *mut baker_runner,
        block_hash: *const c_char,
    ) -> *const c_char;
    pub fn getBlock(baker: *mut baker_runner, block_hash: *const u8) -> *const u8;
    pub fn getBlockFinalization(baker: *mut baker_runner, block_hash: *const u8) -> *const u8;
    pub fn getIndexedFinalization(baker: *mut baker_runner, finalization_index: u64) -> *const u8;
    pub fn getFinalizationMessages(
        baker: *mut baker_runner,
        peer_id: PeerId,
        request: *const u8,
        request_lenght: i64,
        callback: CatchupFinalizationMessagesSenderCallback,
    ) -> i64;
    pub fn getFinalizationPoint(baker: *mut baker_runner) -> *const u8;
    pub fn freeCStr(hstring: *const c_char);
}

#[derive(Clone)]
pub struct ConsensusBaker {
    id:            u64,
    genesis_block: Arc<Block>,
    private_data:  Vec<u8>,
    runner:        Arc<AtomicPtr<baker_runner>>,
}

enum CallbackType {
    Block = 0,
    FinalizationMessage,
    FinalizationRecord,
}

impl TryFrom<u8> for CallbackType {
    type Error = failure::Error;

    fn try_from(byte: u8) -> Fallible<Self> {
        match byte {
            0 => Ok(CallbackType::Block),
            1 => Ok(CallbackType::FinalizationMessage),
            2 => Ok(CallbackType::FinalizationRecord),
            _ => Err(format_err!("Received invalid callback type: {}", byte)),
        }
    }
}

macro_rules! wrap_c_call_string {
    ($self:ident, $baker:ident, $c_call:expr) => {{
        let $baker = $self.runner.load(Ordering::SeqCst);
        unsafe {
            let c_string = $c_call($baker);
            let r = CStr::from_ptr(c_string).to_str().unwrap().to_owned();
            freeCStr(c_string);
            r
        }
    }};
}

macro_rules! wrap_send_data_to_c {
    ($self:ident, $peer_id:ident, $data:expr, $c_call:expr) => {{
        let baker = $self.runner.load(Ordering::SeqCst);
        let len = $data.len();
        unsafe {
            return $c_call(
                baker,
                $peer_id,
<<<<<<< HEAD
                CString::from_vec_unchecked($data.into()).as_ptr() as *const u8,
=======
                CString::from_vec_unchecked($data).as_ptr() as *const u8,
>>>>>>> 4deca255
                len as i64,
            );
        };
    }};
}

macro_rules! wrap_c_call_bytes {
    ($self:ident, $c_call:expr) => {{
        let baker = $self.runner.load(Ordering::SeqCst);
        unsafe {
            let res = $c_call(baker) as *const u8;
            let raw_size = slice::from_raw_parts(res, 4);
            let mut raw_len_buf = Cursor::new(&raw_size[0..4]);
            let ret = match raw_len_buf.read_u32::<NetworkEndian>() {
                Ok(size) => slice::from_raw_parts(res, 4 + size as usize)[4..].to_owned(),
                _ => vec![],
            };
            freeCStr(res as *const i8);
            ret
        }
    }};
}

macro_rules! wrap_c_call {
    ($self:ident, $c_call:expr) => {{
        let baker = $self.runner.load(Ordering::SeqCst);
        unsafe { $c_call(baker) }
    }};
}

impl ConsensusBaker {
    pub fn new(baker_id: u64, genesis_block: Arc<Block>, private_data: Vec<u8>) -> Self {
        info!("Starting up baker {}", baker_id);

        let genesis_data_serialized = genesis_block.get_genesis_data().serialize();
        let genesis_data_len = genesis_data_serialized.len();

        let c_string_genesis =
            unsafe { CString::from_vec_unchecked(genesis_data_serialized.into()) };
        let c_string_private_data = unsafe { CString::from_vec_unchecked(private_data.clone()) };
        let baker = unsafe {
            startBaker(
                c_string_genesis.as_ptr() as *const u8,
                genesis_data_len as i64,
                c_string_private_data.as_ptr() as *const u8,
                private_data.len() as i64,
                on_consensus_data_out,
                on_log_emited,
                on_catchup_block_by_hash,
                on_catchup_finalization_record_by_hash,
                on_catchup_finalization_record_by_index,
            )
        };
        ConsensusBaker {
            id: baker_id,
            genesis_block: Arc::clone(&genesis_block),
            private_data,
            runner: Arc::new(AtomicPtr::new(baker)),
        }
    }

    pub fn stop(&self) {
        let baker = self.runner.load(Ordering::SeqCst);
        unsafe {
            stopBaker(baker);
        }
    }

    pub fn send_block(&self, peer_id: PeerId, block: &Block) -> i64 {
        wrap_send_data_to_c!(self, peer_id, block.serialize(), receiveBlock)
    }

    pub fn send_finalization(&self, peer_id: PeerId, msg: &FinalizationMessage) {
        wrap_send_data_to_c!(self, peer_id, msg.serialize(), receiveFinalization);
    }

    pub fn send_finalization_record(&self, peer_id: PeerId, rec: &FinalizationRecord) -> i64 {
        wrap_send_data_to_c!(self, peer_id, rec.serialize(), receiveFinalizationRecord)
    }

    pub fn send_transaction(&self, data: Vec<u8>) -> i64 {
        let baker = self.runner.load(Ordering::SeqCst);
        let len = data.len();

        unsafe {
            receiveTransaction(
                baker,
                CString::from_vec_unchecked(data).as_ptr() as *const u8,
                len as i64,
            )
        }
    }

    pub fn get_finalization_point(&self) -> Vec<u8> {
        wrap_c_call_bytes!(self, |baker| getFinalizationPoint(baker))
    }

    pub fn get_consensus_status(&self) -> String {
        wrap_c_call_string!(self, baker, |baker| getConsensusStatus(baker))
    }

    pub fn get_block_info(&self, block_hash: &str) -> String {
        let c_str = CString::new(block_hash).unwrap();
        wrap_c_call_string!(self, baker, |baker| getBlockInfo(
            baker,
            c_str.as_ptr() as *const u8
        ))
    }

    pub fn get_ancestors(&self, block_hash: &str, amount: u64) -> String {
        let c_str = CString::new(block_hash).unwrap();
        wrap_c_call_string!(self, baker, |baker| getAncestors(
            baker,
            c_str.as_ptr() as *const u8,
            amount
        ))
    }

    pub fn get_branches(&self) -> String {
        wrap_c_call_string!(self, baker, |baker| getBranches(baker))
    }

    pub fn get_last_final_account_list(&self) -> Vec<u8> {
        wrap_c_call_bytes!(self, |baker| getLastFinalAccountList(baker))
    }

    pub fn get_last_final_instances(&self) -> Vec<u8> {
        wrap_c_call_bytes!(self, |baker| getLastFinalInstances(baker))
    }

    pub fn get_last_final_account_info(&self, _account_address: &[u8]) -> Vec<u8> {
        wrap_c_call_bytes!(self, |baker| getLastFinalAccountInfo(
            baker,
            _account_address.as_ptr() as *const i8
        ))
    }

    pub fn get_last_final_instance_info(&self, _contract_instance_address: &[u8]) -> Vec<u8> {
        wrap_c_call_bytes!(self, |baker| getLastFinalInstanceInfo(
            baker,
            _contract_instance_address.as_ptr() as *const i8
        ))
    }

    pub fn get_block(&self, _block_hash: &[u8]) -> Vec<u8> {
        wrap_c_call_bytes!(self, |baker| getBlock(baker, _block_hash.as_ptr()))
    }

    pub fn get_block_finalization(&self, _block_hash: &[u8]) -> Vec<u8> {
        wrap_c_call_bytes!(self, |baker| getBlockFinalization(
            baker,
            _block_hash.as_ptr()
        ))
    }

    pub fn get_indexed_finalization(&self, index: u64) -> Vec<u8> {
        wrap_c_call_bytes!(self, |baker| getIndexedFinalization(baker, index))
    }

    pub fn get_finalization_messages(&self, request: &[u8], peer_id: PeerId) -> i64 {
        wrap_c_call!(self, |baker| getFinalizationMessages(
            baker,
            peer_id,
            request.as_ptr(),
            request.len() as i64,
            on_finalization_message_catchup_out
        ))
    }
}

#[derive(Clone)]
pub struct ConsensusOutQueue {
    receiver_block: Arc<Mutex<mpsc::Receiver<Block>>>,
    sender_block: Arc<Mutex<mpsc::Sender<Block>>>,
    receiver_finalization: Arc<Mutex<mpsc::Receiver<FinalizationMessage>>>,
    sender_finalization: Arc<Mutex<mpsc::Sender<FinalizationMessage>>>,
    receiver_finalization_record: Arc<Mutex<mpsc::Receiver<FinalizationRecord>>>,
    sender_finalization_record: Arc<Mutex<mpsc::Sender<FinalizationRecord>>>,
    receiver_catchup_queue: Arc<Mutex<mpsc::Receiver<CatchupRequest>>>,
    sender_catchup_queue: Arc<Mutex<mpsc::Sender<CatchupRequest>>>,
    receiver_finalization_catchup_queue: Arc<Mutex<mpsc::Receiver<(u64, FinalizationMessage)>>>,
    sender_finalization_catchup_queue: Arc<Mutex<mpsc::Sender<(u64, FinalizationMessage)>>>,
}

impl Default for ConsensusOutQueue {
    fn default() -> Self {
        let (sender, receiver) = mpsc::channel::<Block>();
        let (sender_finalization, receiver_finalization) = mpsc::channel::<FinalizationMessage>();
        let (sender_finalization_record, receiver_finalization_record) =
            mpsc::channel::<FinalizationRecord>();
        let (sender_catchup, receiver_catchup) = mpsc::channel::<CatchupRequest>();
        let (sender_finalization_catchup, receiver_finalization_catchup) =
            mpsc::channel::<(u64, FinalizationMessage)>();
        ConsensusOutQueue {
            receiver_block: Arc::new(Mutex::new(receiver)),
            sender_block: Arc::new(Mutex::new(sender)),
            receiver_finalization: Arc::new(Mutex::new(receiver_finalization)),
            sender_finalization: Arc::new(Mutex::new(sender_finalization)),
            receiver_finalization_record: Arc::new(Mutex::new(receiver_finalization_record)),
            sender_finalization_record: Arc::new(Mutex::new(sender_finalization_record)),
            receiver_catchup_queue: Arc::new(Mutex::new(receiver_catchup)),
            sender_catchup_queue: Arc::new(Mutex::new(sender_catchup)),
            receiver_finalization_catchup_queue: Arc::new(Mutex::new(
                receiver_finalization_catchup,
            )),
            sender_finalization_catchup_queue: Arc::new(Mutex::new(sender_finalization_catchup)),
        }
    }
}

impl ConsensusOutQueue {
    pub fn send_block(self, block: Block) -> Fallible<()> {
        into_err!(safe_lock!(self.sender_block).send(block))
    }

    pub fn recv_block(self) -> Fallible<Block> { into_err!(safe_lock!(self.receiver_block).recv()) }

    pub fn recv_timeout_block(self, timeout: Duration) -> Fallible<Block> {
        into_err!(safe_lock!(self.receiver_block).recv_timeout(timeout))
    }

    pub fn try_recv_block(self) -> Fallible<Block> {
        into_err!(safe_lock!(self.receiver_block).try_recv())
    }

    pub fn send_finalization(self, msg: FinalizationMessage) -> Fallible<()> {
        into_err!(safe_lock!(self.sender_finalization).send(msg))
    }

    pub fn recv_finalization(self) -> Fallible<FinalizationMessage> {
        into_err!(safe_lock!(self.receiver_finalization).recv())
    }

    pub fn recv_timeout_finalization(self, timeout: Duration) -> Fallible<FinalizationMessage> {
        into_err!(safe_lock!(self.receiver_finalization).recv_timeout(timeout))
    }

    pub fn try_recv_finalization(self) -> Fallible<FinalizationMessage> {
        into_err!(safe_lock!(self.receiver_finalization).try_recv())
    }

    pub fn send_finalization_record(self, rec: FinalizationRecord) -> Fallible<()> {
        into_err!(safe_lock!(self.sender_finalization_record).send(rec))
    }

    pub fn recv_finalization_record(self) -> Fallible<FinalizationRecord> {
        into_err!(safe_lock!(self.receiver_finalization_record).recv())
    }

    pub fn recv_timeout_finalization_record(
        self,
        timeout: Duration,
    ) -> Fallible<FinalizationRecord> {
        into_err!(safe_lock!(self.receiver_finalization_record).recv_timeout(timeout))
    }

    pub fn try_recv_finalization_record(self) -> Fallible<FinalizationRecord> {
        into_err!(safe_lock!(self.receiver_finalization_record).try_recv())
    }

    pub fn send_catchup(self, rec: CatchupRequest) -> Fallible<()> {
        into_err!(safe_lock!(self.sender_catchup_queue).send(rec))
    }

    pub fn recv_catchup(self) -> Fallible<CatchupRequest> {
        into_err!(safe_lock!(self.receiver_catchup_queue).recv())
    }

    pub fn recv_timeout_catchup(self, timeout: Duration) -> Fallible<CatchupRequest> {
        into_err!(safe_lock!(self.receiver_catchup_queue).recv_timeout(timeout))
    }

    pub fn try_recv_catchup(self) -> Fallible<CatchupRequest> {
        into_err!(safe_lock!(self.receiver_catchup_queue).try_recv())
    }

    pub fn send_finalization_catchup(self, rec: (u64, FinalizationMessage)) -> Fallible<()> {
        into_err!(safe_lock!(self.sender_finalization_catchup_queue).send(rec))
    }

    pub fn recv_finalization_catchup(self) -> Fallible<(u64, FinalizationMessage)> {
        into_err!(safe_lock!(self.receiver_finalization_catchup_queue).recv())
    }

    pub fn recv_timeout_finalization_catchup(
        self,
        timeout: Duration,
    ) -> Fallible<(u64, FinalizationMessage)> {
        into_err!(safe_lock!(self.receiver_finalization_catchup_queue).recv_timeout(timeout))
    }

    pub fn try_recv_finalization_catchup(self) -> Fallible<(u64, FinalizationMessage)> {
        into_err!(safe_lock!(self.receiver_finalization_catchup_queue).try_recv())
    }

    pub fn clear(&self) {
        if let Ok(ref mut q) = self.receiver_block.try_lock() {
            debug!("Drained queue for {} element(s)", q.try_iter().count());
        }
        if let Ok(ref mut q) = self.receiver_finalization.try_lock() {
            debug!("Drained queue for {} element(s)", q.try_iter().count());
        }
        if let Ok(ref mut q) = self.receiver_finalization_record.try_lock() {
            debug!("Drained queue for {} element(s)", q.try_iter().count());
        }
        if let Ok(ref mut q) = self.receiver_catchup_queue.try_lock() {
            debug!("Drained queue for {} element(s)", q.try_iter().count());
        }
        if let Ok(ref mut q) = self.receiver_finalization_catchup_queue.try_lock() {
            debug!("Drained queue for {} element(s)", q.try_iter().count());
        }
    }
}

lazy_static! {
    static ref CALLBACK_QUEUE: ConsensusOutQueue = { ConsensusOutQueue::default() };
    static ref GENERATED_PRIVATE_DATA: RwLock<HashMap<i64, Vec<u8>>> =
        { RwLock::new(HashMap::new()) };
    static ref GENERATED_GENESIS_DATA: RwLock<Option<Vec<u8>>> = { RwLock::new(None) };
}

type PrivateData = HashMap<i64, Vec<u8>>;

#[derive(Clone)]
pub struct ConsensusContainer {
    genesis_block: Arc<Block>,
    bakers:        Arc<RwLock<HashMap<u64, ConsensusBaker>>>,
}

impl ConsensusContainer {
    pub fn new(genesis_data: Vec<u8>) -> Self {
        let genesis_block = Block {
            slot: 0,
            data: BlockData::GenesisData(
                GenesisData::deserialize(&genesis_data)
                    .expect("Failed to deserialize genesis data!"),
            ),
        };

        info!("Created a genesis block: {:?}", genesis_block);

        ConsensusContainer {
            genesis_block: Arc::new(genesis_block),
            bakers:        Arc::new(RwLock::new(HashMap::new())),
        }
    }

    #[cfg(windows)]
    pub fn start_haskell() {
        info!("Starting up Haskell runner");
        start();
    }

    #[cfg(not(windows))]
    pub fn start_haskell() {
        info!("Starting up Haskell runner");
        start("".to_string());
    }

    pub fn stop_haskell() {
        info!("Stopping Haskell runner");
        stop();
    }

    pub fn start_baker(&mut self, baker_id: u64, private_data: Vec<u8>) {
        safe_write!(self.bakers).insert(
            baker_id,
            ConsensusBaker::new(baker_id, Arc::clone(&self.genesis_block), private_data),
        );
    }

    pub fn stop_baker(&mut self, baker_id: u64) {
        let bakers = &mut safe_write!(self.bakers);

        match bakers.get_mut(&baker_id) {
            Some(baker) => baker.stop(),
            None => error!("Can't find baker"),
        }

        bakers.remove(&baker_id);

        if bakers.is_empty() {
            CALLBACK_QUEUE.clear();
        }
    }

    pub fn out_queue(&self) -> ConsensusOutQueue { CALLBACK_QUEUE.clone() }

    pub fn send_block(&self, peer_id: PeerId, block: &Block) -> i64 {
        for (id, baker) in safe_read!(self.bakers).iter() {
            if block.baker_id() != *id {
                return baker.send_block(peer_id, block);
            }
        }
        1
    }

    pub fn send_finalization(&self, peer_id: PeerId, msg: &FinalizationMessage) -> i64 {
        if let Some((_, baker)) = safe_read!(self.bakers).iter().next() {
            baker.send_finalization(peer_id, msg);
        }
        -1
    }

    pub fn send_finalization_record(&self, peer_id: PeerId, rec: &FinalizationRecord) -> i64 {
        if let Some((_, baker)) = safe_read!(self.bakers).iter().next() {
            return baker.send_finalization_record(peer_id, rec);
        }
        0
    }

    pub fn send_transaction(&self, tx: &[u8]) -> i64 {
        if let Some((_, baker)) = safe_read!(self.bakers).iter().next() {
            return baker.send_transaction(tx.to_vec());
        }
        -1
    }

    pub fn generate_data(num_bakers: u64) -> Fallible<(Vec<u8>, PrivateData)> {
        // doesn't seem to apply yet
        let genesis_time = Utc::now().timestamp_millis() as u64;

        if let Ok(ref mut lock) = GENERATED_GENESIS_DATA.write() {
            **lock = None;
        }

        if let Ok(ref mut lock) = GENERATED_PRIVATE_DATA.write() {
            lock.clear();
        }

        unsafe {
            makeGenesisData(
                genesis_time,
                num_bakers,
                on_genesis_generated,
                on_private_data_generated,
            );
        }

        for _ in 0..num_bakers {
            if !safe_read!(GENERATED_GENESIS_DATA).is_some()
                || safe_read!(GENERATED_PRIVATE_DATA).len() < num_bakers as usize
            {
                thread::sleep(time::Duration::from_millis(200));
            }
        }

        let genesis_data = match GENERATED_GENESIS_DATA.write() {
            Ok(ref mut genesis) if genesis.is_some() => genesis.take().unwrap(),
            _ => bail!("Didn't get genesis data from Haskell"),
        };

        if let Ok(priv_data) = GENERATED_PRIVATE_DATA.read() {
            if priv_data.len() < num_bakers as usize {
                bail!("Didn't get private data from Haskell");
            } else {
                return Ok((genesis_data, priv_data.clone()));
            }
        } else {
            bail!("Didn't get private data from Haskell");
        }
    }

    pub fn get_consensus_status(&self) -> Fallible<String> {
        safe_read!(self.bakers)
            .values()
            .next()
            .map(ConsensusBaker::get_consensus_status)
            .ok_or_else(|| failure::Error::from(BakerNotRunning))
    }

    pub fn get_block_info(&self, block_hash: &str) -> Fallible<String> {
        safe_read!(self.bakers)
            .values()
            .next()
            .map(|baker| baker.get_block_info(block_hash))
            .ok_or_else(|| failure::Error::from(BakerNotRunning))
    }

    pub fn get_ancestors(&self, block_hash: &str, amount: u64) -> Fallible<String> {
        safe_read!(self.bakers)
            .values()
            .next()
            .map(|baker| baker.get_ancestors(block_hash, amount))
            .ok_or_else(|| failure::Error::from(BakerNotRunning))
    }

    pub fn get_branches(&self) -> Fallible<String> {
        safe_read!(self.bakers)
            .values()
            .next()
            .map(ConsensusBaker::get_branches)
            .ok_or_else(|| failure::Error::from(BakerNotRunning))
    }

    pub fn get_last_final_account_list(&self) -> Fallible<Vec<u8>> {
        safe_read!(self.bakers)
            .values()
            .next()
            .map(ConsensusBaker::get_last_final_account_list)
            .ok_or_else(|| failure::Error::from(BakerNotRunning))
    }

    pub fn get_last_final_instance_info(&self, block_hash: &[u8]) -> Fallible<Vec<u8>> {
        safe_read!(self.bakers)
            .values()
            .next()
            .map(|baker| baker.get_last_final_instance_info(block_hash))
            .ok_or_else(|| failure::Error::from(BakerNotRunning))
    }

    pub fn get_last_final_account_info(&self, block_hash: &[u8]) -> Fallible<Vec<u8>> {
        safe_read!(self.bakers)
            .values()
            .next()
            .map(|baker| baker.get_last_final_account_info(block_hash))
            .ok_or_else(|| failure::Error::from(BakerNotRunning))
    }

    pub fn get_last_final_instances(&self) -> Fallible<Vec<u8>> {
        safe_read!(self.bakers)
            .values()
            .next()
            .map(ConsensusBaker::get_last_final_instances)
            .ok_or_else(|| failure::Error::from(BakerNotRunning))
    }

    pub fn get_block(&self, block_hash: &[u8]) -> Fallible<Vec<u8>> {
        safe_read!(self.bakers)
            .values()
            .next()
            .map(|baker| baker.get_block(block_hash))
            .ok_or_else(|| failure::Error::from(BakerNotRunning))
    }

    pub fn get_block_finalization(&self, block_hash: &[u8]) -> Fallible<Vec<u8>> {
        safe_read!(self.bakers)
            .values()
            .next()
            .map(|baker| baker.get_block(block_hash))
            .ok_or_else(|| failure::Error::from(BakerNotRunning))
    }

    pub fn get_indexed_finalization(&self, index: u64) -> Fallible<Vec<u8>> {
        safe_read!(self.bakers)
            .values()
            .next()
            .map(|baker| baker.get_indexed_finalization(index))
            .ok_or_else(|| failure::Error::from(BakerNotRunning))
    }

    pub fn get_finalization_point(&self) -> Fallible<Vec<u8>> {
        safe_read!(self.bakers)
            .values()
            .next()
            .map(ConsensusBaker::get_finalization_point)
            .ok_or_else(|| failure::Error::from(BakerNotRunning))
    }

    pub fn get_finalization_messages(&self, request: &[u8], peer_id: PeerId) -> Fallible<i64> {
        safe_read!(self.bakers)
            .values()
            .next()
            .map(|baker| baker.get_finalization_messages(request, peer_id))
            .ok_or_else(|| failure::Error::from(BakerNotRunning))
    }
}

extern "C" fn on_genesis_generated(genesis_data: *const u8, data_length: i64) {
    unsafe {
        let s = slice::from_raw_parts(genesis_data as *const u8, data_length as usize);
        *safe_write!(GENERATED_GENESIS_DATA) = Some(s.to_owned());
    }
}

extern "C" fn on_private_data_generated(baker_id: i64, private_data: *const u8, data_length: i64) {
    unsafe {
        let s = slice::from_raw_parts(private_data as *const u8, data_length as usize);
        safe_write!(GENERATED_PRIVATE_DATA).insert(baker_id, s.to_owned());
    }
}

extern "C" fn on_consensus_data_out(block_type: i64, block_data: *const u8, data_length: i64) {
    debug!("Callback hit - queueing message");

    unsafe {
        let data = slice::from_raw_parts(block_data as *const u8, data_length as usize);
        let callback_type = match CallbackType::try_from(block_type as u8) {
            Ok(ct) => ct,
            Err(e) => {
                error!("{}", e);
                return;
            }
        };

        match callback_type {
            CallbackType::Block => match Block::deserialize(data) {
                Ok(block) => match CALLBACK_QUEUE.clone().send_block(block) {
                    Ok(_) => debug!("Queueing {} block bytes", data_length),
                    _ => error!("Didn't queue block message properly"),
                },
                Err(e) => error!("Deserialization of block failed: {:?}", e),
            },
            CallbackType::FinalizationMessage => match FinalizationMessage::deserialize(data) {
                Ok(msg) => match CALLBACK_QUEUE.clone().send_finalization(msg) {
                    Ok(_) => debug!("Queueing {} bytes of finalization", data.len()),
                    _ => error!("Didn't queue finalization message properly"),
                },
                Err(e) => error!("Deserialization of finalization message failed: {:?}", e),
            },
            CallbackType::FinalizationRecord => match FinalizationRecord::deserialize(data) {
                Ok(rec) => match CALLBACK_QUEUE.clone().send_finalization_record(rec) {
                    Ok(_) => debug!("Queueing {} bytes of finalization record", data.len()),
                    _ => error!("Didn't queue finalization record message properly"),
                },
                Err(e) => error!("Deserialization of finalization record failed: {:?}", e),
            },
        }
    }
}

extern "C" fn on_catchup_block_by_hash(peer_id: PeerId, hash: *const u8) {
    debug!("Got a request for catchup from consensus");
    unsafe {
        let s = slice::from_raw_parts(hash, 32).to_vec();
        catchup_en_queue(CatchupRequest::BlockByHash(peer_id, s));
    }
}

extern "C" fn on_catchup_finalization_record_by_hash(peer_id: PeerId, hash: *const u8) {
    debug!("Got a request for catchup from consensus");
    unsafe {
        let s = slice::from_raw_parts(hash, 32).to_vec();
        catchup_en_queue(CatchupRequest::FinalizationRecordByHash(peer_id, s));
    }
}

extern "C" fn on_catchup_finalization_record_by_index(peer_id: PeerId, index: u64) {
    catchup_en_queue(CatchupRequest::FinalizationRecordByIndex(peer_id, index));
}

pub enum CatchupRequest {
    BlockByHash(u64, Vec<u8>),
    FinalizationRecordByHash(u64, Vec<u8>),
    FinalizationRecordByIndex(u64, u64),
}

fn catchup_en_queue(req: CatchupRequest) {
    match CALLBACK_QUEUE.clone().send_catchup(req) {
        Ok(_) => {
            debug!("Queueing catchup request");
        }
        _ => error!("Didn't queue catchup requestproperly"),
    }
}

extern "C" fn on_finalization_message_catchup_out(peer_id: PeerId, data: *const u8, len: i64) {
    debug!("Callback hit - queueing message");
    unsafe {
        let s = slice::from_raw_parts(data as *const u8, len as usize);
        match FinalizationMessage::deserialize(s) {
            Ok(msg) => match CALLBACK_QUEUE
                .clone()
                .send_finalization_catchup((peer_id, msg))
            {
                Ok(_) => {
                    debug!("Queueing {} bytes of finalization", s.len());
                }
                _ => error!("Didn't queue finalization message properly"),
            },
            Err(e) => error!("Deserialization of finalization message failed: {:?}", e),
        }
    }
}

extern "C" fn on_catchup_block_by_hash(peer_id: PeerId, hash: *const u8) {
    debug!("Got a request for catchup from consensus");
    unsafe {
        let s = slice::from_raw_parts(hash, 32).to_vec();
        catchup_en_queue(CatchupRequest::BlockByHash(peer_id, s));
    }
}

extern "C" fn on_catchup_finalization_record_by_hash(peer_id: PeerId, hash: *const u8) {
    debug!("Got a request for catchup from consensus");
    unsafe {
        let s = slice::from_raw_parts(hash, 32).to_vec();
        catchup_en_queue(CatchupRequest::FinalizationRecordByHash(peer_id, s));
    }
}

extern "C" fn on_catchup_finalization_record_by_index(peer_id: PeerId, index: u64) {
    catchup_en_queue(CatchupRequest::FinalizationRecordByIndex(peer_id, index));
}

pub enum CatchupRequest {
    BlockByHash(u64, Vec<u8>),
    FinalizationRecordByHash(u64, Vec<u8>),
    FinalizationRecordByIndex(u64, u64),
}

fn catchup_en_queue(req: CatchupRequest) {
    match CALLBACK_QUEUE.clone().send_catchup(req) {
        Ok(_) => {
            debug!("Queueing catchup request");
        }
        _ => error!("Didn't queue catchup requestproperly"),
    }
}

extern "C" fn on_finalization_message_catchup_out(peer_id: PeerId, data: *const u8, len: i64) {
    debug!("Callback hit - queueing message");
    unsafe {
        let s = slice::from_raw_parts(data as *const u8, len as usize);
        match FinalizationMessage::deserialize(s) {
            Ok(msg) => match CALLBACK_QUEUE
                .clone()
                .send_finalization_catchup((peer_id, msg))
            {
                Ok(_) => {
                    debug!("Queueing {} bytes of finalization", s.len());
                }
                _ => error!("Didn't queue finalization message properly"),
            },
            Err(e) => error!("Deserialization of finalization message failed: {:?}", e),
        }
    }
}

/// Following the implementation of the log crate, error = 1, warning = 2, info
/// = 3, any other option is considered as debug.
extern "C" fn on_log_emited(identifier: c_char, log_level: c_char, log_message: *const u8) {
    fn identifier_to_string(id: c_char) -> &'static str {
        match id {
            1 => "Runner",
            2 => "Afgjort",
            3 => "Birk",
            4 => "Crypto",
            5 => "Kontrol",
            6 => "Skov",
            7 => "Baker",
            _ => "External",
        }
    }

    let msg = unsafe { CStr::from_ptr(log_message as *const c_char) }
        .to_str()
        .expect("log_callback: unable to decode as UTF-8");
    let id = identifier_to_string(identifier);

    match log_level as u8 {
        1 => error!("{}: {}", id, msg),
        2 => warn!("{}: {}", id, msg),
        3 => info!("{}: {}", id, msg),
        4 => debug!("{}: {}", id, msg),
        _ => trace!("{}: {}", id, msg),
    };
}

#[cfg(test)]
mod tests {
    use super::*;
    use std::{
        sync::{Once, ONCE_INIT},
        time::Duration,
    };

    static INIT: Once = ONCE_INIT;

    #[derive(Debug, Clone)]
    pub enum NetworkStep {
        Handshake(u16),
        Broadcast(u16),
    }

    fn setup() { INIT.call_once(|| env_logger::init()); }

    macro_rules! bakers_test {
        ($num_bakers:expr, $blocks_num:expr) => {
            let (genesis_data, private_data) = ConsensusContainer::generate_data($num_bakers)
                .unwrap_or_else(|_| panic!("Couldn't read Haskell data"));
            let mut consensus_container = ConsensusContainer::new(genesis_data);

            for i in 0..$num_bakers {
                &consensus_container
                    .start_baker(i, private_data.get(&(i as i64)).unwrap().to_vec());
            }

            let relay_th_guard = Arc::new(RwLock::new(true));
            let _th_guard = Arc::clone(&relay_th_guard);
            let _th_container = consensus_container.clone();
            let _aux_th = thread::spawn(move || loop {
                thread::sleep(Duration::from_millis(1_000));
                if let Ok(val) = _th_guard.read() {
                    if !*val {
                        debug!("Terminating relay thread, zapping..");
                        return;
                    }
                }
                while let Ok(msg) = &_th_container.out_queue().try_recv_finalization() {
                    debug!("Relaying {:?}", msg);
                    &_th_container.send_finalization(msg);
                }
                while let Ok(rec) = &_th_container.out_queue().try_recv_finalization_record() {
                    debug!("Relaying {:?}", rec);
                    &_th_container.send_finalization_record(rec);
                }
            });

            for i in 0..$blocks_num {
                match &consensus_container
                    .out_queue()
                    .recv_timeout_block(Duration::from_millis(500_000))
                {
                    Ok(msg) => {
                        debug!("{} Got block data => {:?}", i, msg);
                        &consensus_container.send_block(msg);
                    }
                    Err(msg) => panic!(format!("No message at {}! {}", i, msg)),
                }
            }
            debug!("Stopping relay thread");
            if let Ok(mut guard) = relay_th_guard.write() {
                *guard = false;
            }
            _aux_th.join().unwrap();

            debug!("Shutting down bakers");
            for i in 0..$num_bakers {
                &consensus_container.stop_baker(i);
            }
            debug!("Test concluded");
        };
    }

    #[allow(unused_macros)]
    macro_rules! baker_test_tx {
        ($genesis_time:expr, $retval:expr, $data:expr) => {
            debug!("Performing TX test call to Haskell via FFI");
            let (genesis_data, private_data) =
                match ConsensusContainer::generate_data($genesis_time, 1) {
                    Ok((genesis, private_data)) => (genesis, private_data),
                    _ => panic!("Couldn't read Haskell data"),
                };
            let mut consensus_container = ConsensusContainer::new(genesis_data);
            &consensus_container.start_baker(0, private_data.get(&(0 as i64)).unwrap().to_vec());
            assert_eq!(consensus_container.send_transaction($data), $retval as i64);
            &consensus_container.stop_baker(0);
        };
    }

    #[test]
    pub fn consensus_tests() {
        setup();
        ConsensusContainer::start_haskell();
        bakers_test!(5, 10);
        bakers_test!(10, 5);
        // Re-enable when we have acorn sc-tx tests possible
        // baker_test_tx!(0, 0,
        // &"{\"txAddr\":\"31\",\"txSender\":\"53656e6465723a203131\",\"txMessage\":\"
        // Increment\",\"txNonce\":\"
        // de8bb42d9c1ea10399a996d1875fc1a0b8583d21febc4e32f63d0e7766554dc1\"}".
        // to_string()); baker_test_tx!(0, 1,
        // &"{\"txAddr\":\"31\",\"txSender\":\"53656e6465723a203131\",\"txMessage\":\"
        // Incorrect\",\"txNonce\":\"
        // de8bb42d9c1ea10399a996d1875fc1a0b8583d21febc4e32f63d0e7766554dc1\"}".
        // to_string());
        ConsensusContainer::stop_haskell();
    }
}<|MERGE_RESOLUTION|>--- conflicted
+++ resolved
@@ -164,11 +164,7 @@
             return $c_call(
                 baker,
                 $peer_id,
-<<<<<<< HEAD
                 CString::from_vec_unchecked($data.into()).as_ptr() as *const u8,
-=======
-                CString::from_vec_unchecked($data).as_ptr() as *const u8,
->>>>>>> 4deca255
                 len as i64,
             );
         };
