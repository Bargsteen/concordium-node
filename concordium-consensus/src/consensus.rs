--- conflicted
+++ resolved
@@ -178,12 +178,7 @@
 
 lazy_static! {
     pub static ref CALLBACK_QUEUE: ConsensusOutQueue = { ConsensusOutQueue::default() };
-<<<<<<< HEAD
-    pub static ref GENERATED_PRIVATE_DATA: RwLock<HashMap<i64, Vec<u8>>> =
-        { RwLock::new(HashMap::new()) };
-=======
     pub static ref GENERATED_PRIVATE_DATA: RwLock<PrivateData> = { RwLock::new(HashMap::new()) };
->>>>>>> c56998f5
     pub static ref GENERATED_GENESIS_DATA: RwLock<Option<Vec<u8>>> = { RwLock::new(None) };
 }
 
@@ -275,14 +270,7 @@
         -1
     }
 
-<<<<<<< HEAD
-    pub fn generate_data(
-        genesis_time: u64,
-        num_bakers: u64,
-    ) -> Fallible<(Vec<u8>, HashMap<i64, Vec<u8>>)> {
-=======
     pub fn generate_data(genesis_time: u64, num_bakers: u64) -> Fallible<(Vec<u8>, PrivateData)> {
->>>>>>> c56998f5
         if let Ok(ref mut lock) = GENERATED_GENESIS_DATA.write() {
             **lock = None;
         }
