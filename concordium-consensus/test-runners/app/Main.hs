--- conflicted
+++ resolved
@@ -120,12 +120,7 @@
 main = do
     let n = 10
     now <- truncate <$> getPOSIXTime
-<<<<<<< HEAD
-    let (gen, bis) = makeGenesisData (now + 10) n 1 0.5 0 dummyCryptographicParameters dummyIdentityProviders
-=======
     let (gen, bis) = makeGenesisData (now + 10) n 1 0.5 0 dummyCryptographicParameters dummyIdentityProviders []
-    let iState = Example.initialState (genesisBirkParameters gen) (genesisCryptographicParameters gen) (genesisAccounts gen) [] nContracts
->>>>>>> db70bd0e
     trans <- transactions <$> newStdGen
     chans <- mapM (\(bakerId, (bid, _)) -> do
         let logFile = "consensus-" ++ show now ++ "-" ++ show bakerId ++ ".log"
@@ -137,7 +132,7 @@
         let logT bh slot reason = do
               appendFile logTransferFile (show (bh, slot, reason))
               appendFile logTransferFile "\n"
-        iState <- Example.initialPersistentState (genesisBirkParameters gen) (genesisCryptographicParameters gen) (genesisBakerAccounts gen) [] nContracts
+        iState <- Example.initialPersistentState (genesisBirkParameters gen) (genesisCryptographicParameters gen) (genesisAccounts gen) [] nContracts
         (cin, cout, stateRef, ctx) <- makeAsyncRunner logM Nothing bid defaultRuntimeParameters gen iState
         _ <- forkIO $ sendTransactions cin trans
         return (cin, cout, stateRef, ctx)) (zip [(0::Int) ..] bis)
