{-# LANGUAGE
    OverloadedStrings,
    CPP,
    ScopedTypeVariables #-}
{-# OPTIONS_GHC -Wno-deprecations #-}
module Main where

import Control.Concurrent
import Control.Monad
import System.Random
import Data.Time.Clock.POSIX
import System.IO
import Data.Serialize
import Control.Exception
import System.Directory

import Concordium.TimerMonad
import Concordium.Types.HashableTo
import Concordium.GlobalState.IdentityProviders
import Concordium.GlobalState.Parameters
-- import Concordium.GlobalState.SeedState
import Concordium.Types.Transactions
import Concordium.GlobalState.Block
import Concordium.GlobalState.Finalization
import Concordium.GlobalState.Instance
import qualified Concordium.GlobalState.Basic.BlockState as Basic
import Concordium.GlobalState.BlockState
import Concordium.GlobalState

import Concordium.Logger
import Concordium.Types
import Concordium.Runner
import Concordium.Skov
import Concordium.Getters
import Concordium.Afgjort.Finalize (FinalizationInstance(..))
import Concordium.Birk.Bake

import Concordium.Scheduler.Utils.Init.Example as Example
--import Debug.Trace
import Concordium.Startup

nContracts :: Int
nContracts = 2

transactions :: StdGen -> [BlockItem]
transactions gen = trs (0 :: Nonce) (randoms gen :: [Int])
    where
        --contr i = ContractAddress (fromIntegral $ i `mod` nContracts) 0
        trs n (_ : _ : rs) = Example.makeTransferTransaction n : trs (n+1) rs
        trs _ _ = error "Ran out of transaction data"

sendTransactions :: Int -> Chan (InMessage a) -> [BlockItem] -> IO ()
sendTransactions bakerId chan (t : ts) = do
        (writeChan chan (MsgTransactionReceived $ runPut $ put t))
        -- r <- randomRIO (5000, 15000)
        threadDelay 10000
        sendTransactions bakerId chan ts
sendTransactions _ _ _ = return ()

relay :: Chan (OutMessage src) -> SyncRunner ActiveConfig -> Chan (Either (BlockHash, BakedBlock, [Instance]) FinalizationRecord) -> [Chan (InMessage ())] -> IO ()
relay inp sr monitor outps = loop `catch` (\(e :: SomeException) -> putStrLn $ "// *** relay thread exited on exception: " ++ show e)
    where
        loop = do
            msg <- readChan inp
            now <- getTransactionTime
            case msg of
                MsgNewBlock blockBS -> do
                    case runGet (getBlock now) blockBS of
                        Right (NormalBlock block) -> do
                            let bh = getHash block :: BlockHash
                            bi <- runStateQuery sr (bInsts bh)
                            writeChan monitor (Left (bh, block, bi))
                        _ -> return ()
                    forM_ outps $ \outp -> forkIO $ do
                        --factor <- (/2) . (+1) . sin . (*(pi/240)) . fromRational . toRational <$> getPOSIXTime
                        let factor = 1 :: Double
                        r <- truncate . (*factor) . fromInteger . (`div` 10) . (^(2::Int)) <$> randomRIO (0, 7800)
                        threadDelay r
                        --putStrLn $ "Delay: " ++ show r
                        writeChan outp (MsgBlockReceived () blockBS)
                MsgFinalization bs ->
                    forM_ outps $ \outp -> forkIO $ do
                        -- factor <- (/2) . (+1) . sin . (*(pi/240)) . fromRational . toRational <$> getPOSIXTime
                        let factor = 0.1 :: Double
                        r <- truncate . (*factor) . fromInteger . (`div` 10) . (^(2::Int)) <$> randomRIO (0, 7800)
                        threadDelay r
                        --putStrLn $ "Delay: " ++ show r
                        writeChan outp (MsgFinalizationReceived () bs)
                MsgFinalizationRecord fr -> do
                    case runGet get fr of
                        Right fr' -> writeChan monitor (Right fr')
                        _ -> return ()
                    forM_ outps $ \outp -> forkIO $ do
                        -- factor <- (/2) . (+1) . sin . (*(pi/240)) . fromRational . toRational <$> getPOSIXTime
                        let factor = 0.1 :: Double
                        r <- truncate . (*factor) . fromInteger . (`div` 10) . (^(2::Int)) <$> randomRIO (0, 7800)
                        threadDelay r
                        --putStrLn $ "Delay: " ++ show r
                        writeChan outp (MsgFinalizationRecordReceived () fr)
                _ -> return ()
            loop
        bInsts :: BlockHash -> SkovT () ActiveConfig LogIO [Instance]
        bInsts bh = do
            bst <- resolveBlock bh
            case bst of
                Nothing -> return []
                Just bs -> getContractInstanceList =<< queryBlockState bs

removeEach :: [a] -> [(a,[a])]
removeEach = re []
    where
        re l (x:xs) = (x,l++xs) : re (x:l) xs
        re _ [] = []

{-
gsToString :: BlockState -> String
gsToString gs = (show (currentSeed (gs ^.  blockBirkParameters ^. birkSeedState))) ++
                    "\n current: " ++ showBakers ( (gs ^. blockBirkParameters ^. birkCurrentBakers)) ++
                    "\n prev   : " ++ showBakers ( (gs ^. blockBirkParameters ^. birkPrevEpochBakers)) ++
                    "\n lottery: " ++ showBakers ( (gs ^. blockBirkParameters ^. birkLotteryBakers))
    where
        ca n = ContractAddress (fromIntegral n) 0
        keys = map (\n -> (n, instanceModel <$> getInstance (ca n) (gs ^. blockInstances))) $ enumFromTo 0 (nContracts-1)
        showBakers bs = show [ _bakerStake binfo | (_, binfo) <- Map.toList (_bakerMap bs)]
-}

dummyIdentityProviders :: [IpInfo]
dummyIdentityProviders = []

genesisState :: GenesisData -> Basic.BlockState
genesisState genData = Example.initialState
                       (genesisBirkParameters genData)
                       (genesisCryptographicParameters genData)
                       (genesisAccounts genData ++ genesisSpecialBetaAccounts genData)
                       (genesisIdentityProviders genData)
                       2
                       -- (genesisMintPerSlot genData)


type TreeConfig = DiskTreeDiskBlockConfig
makeGlobalStateConfig :: RuntimeParameters -> GenesisData -> IO TreeConfig
makeGlobalStateConfig rt genData = return $ DTDBConfig rt genData (genesisState genData)

-- type TreeConfig = MemoryTreeDiskBlockConfig
-- makeGlobalStateConfig :: RuntimeParameters -> GenesisData -> IO TreeConfig
-- makeGlobalStateConfig rt genData = return $ MTDBConfig rt genData (genesisState genData)

-- type TreeConfig = MemoryTreeMemoryBlockConfig
-- makeGlobalStateConfig :: RuntimeParameters -> GenesisData -> IO TreeConfig
-- makeGlobalStateConfig rt genData = return $ MTMBConfig rt genData (genesisState genData)

type ActiveConfig = SkovConfig TreeConfig (BufferedFinalization ThreadTimer) HookLogHandler


main :: IO ()
main = do
    let n = 5
    now <- truncate <$> getPOSIXTime
    let (gen, bis) = makeGenesisData now n 1 0.5 0 dummyCryptographicParameters dummyIdentityProviders [] (Energy maxBound)
    trans <- transactions <$> newStdGen
    createDirectoryIfMissing True "data"
    chans <- mapM (\(bakerId, (bid, _)) -> do
        logFile <- openFile ("consensus-" ++ show now ++ "-" ++ show bakerId ++ ".log") WriteMode

        let logM src lvl msg = when (lvl == LLInfo) $ do
                                    timestamp <- getCurrentTime
                                    hPutStrLn logFile $ "[" ++ show timestamp ++ "] " ++ show lvl ++ " - " ++ show src ++ ": " ++ msg
                                    hFlush logFile
        let transferLogPrefix = "transfer-log-" ++ show now ++ "-" ++ show bakerId
        logTransferFile <- openFile (transferLogPrefix ++ ".transfers") WriteMode
        let logT bh slot reason =
              hPrint logTransferFile (bh, slot, reason)
        --let dbConnString = "host=localhost port=5432 user=txlog dbname=baker_" <> BS8.pack (show (1 + bakerId)) <> " password=txlogpassword"
        gsconfig <- makeGlobalStateConfig (defaultRuntimeParameters { rpTreeStateDir = "data/treestate-" ++ show now ++ "-" ++ show bakerId, rpBlockStateFile = "data/blockstate-" ++ show now ++ "-" ++ show bakerId }) gen --dbConnString
        let
            finconfig = BufferedFinalization (FinalizationInstance (bakerSignKey bid) (bakerElectionKey bid) (bakerAggregationKey bid)) gen
<<<<<<< HEAD
            hconfig = HookLogHandler Nothing --(Just logT)
=======
            hconfig = HookLogHandler Nothing -- (Just logT)
>>>>>>> f5b17e37
            config = SkovConfig gsconfig finconfig hconfig
        (cin, cout, sr) <- makeAsyncRunner logM bid config
        _ <- forkIO $ sendTransactions bakerId cin trans
        return (cin, cout, sr)) (zip [(0::Int) ..] bis)
    monitorChan <- newChan
    mapM_ (\((_,cout, sr), cs) -> forkIO $ relay cout sr monitorChan ((\(c, _, _) -> c) <$> cs)) (removeEach chans)
    let loop =
            readChan monitorChan >>= \case
                Left (bh, block, gs') -> do
                    let ts = blockTransactions block
                    -- let stateStr = show gs'
                    let finInfo = case bfBlockFinalizationData (bbFields block) of
                            NoFinalizationData -> ""
                            BlockFinalizationData fr -> "\\lfin.wits:" ++ show (finalizationProofParties $ finalizationProof fr)
                    putStrLn $ " n" ++ show bh ++ " [label=\"" ++ show (blockBaker block) ++ ": " ++ show (blockSlot block) ++ " [" ++ show (length ts) ++ "]" ++ finInfo ++  "\"];"
                    putStrLn $ " n" ++ show bh ++ " -> n" ++ show (blockPointer block) ++ ";"
                    case (blockFinalizationData block) of
                        NoFinalizationData -> return ()
                        BlockFinalizationData fr ->
                            putStrLn $ " n" ++ show bh ++ " -> n" ++ show (finalizationBlockPointer fr) ++ " [style=dotted];"
                    hFlush stdout
                    loop
                Right fr -> do
                    putStrLn $ " n" ++ show (finalizationBlockPointer fr) ++ " [color=green];"
                    loop
    loop<|MERGE_RESOLUTION|>--- conflicted
+++ resolved
@@ -174,11 +174,7 @@
         gsconfig <- makeGlobalStateConfig (defaultRuntimeParameters { rpTreeStateDir = "data/treestate-" ++ show now ++ "-" ++ show bakerId, rpBlockStateFile = "data/blockstate-" ++ show now ++ "-" ++ show bakerId }) gen --dbConnString
         let
             finconfig = BufferedFinalization (FinalizationInstance (bakerSignKey bid) (bakerElectionKey bid) (bakerAggregationKey bid)) gen
-<<<<<<< HEAD
-            hconfig = HookLogHandler Nothing --(Just logT)
-=======
             hconfig = HookLogHandler Nothing -- (Just logT)
->>>>>>> f5b17e37
             config = SkovConfig gsconfig finconfig hconfig
         (cin, cout, sr) <- makeAsyncRunner logM bid config
         _ <- forkIO $ sendTransactions bakerId cin trans
