{-# LANGUAGE TupleSections, LambdaCase, OverloadedStrings #-}
{-# LANGUAGE LambdaCase #-}
module Main where

import Control.Concurrent
import Control.Monad
import System.Random
import Data.Time.Clock.POSIX
import System.IO
import Data.IORef
import Lens.Micro.Platform
import Data.List(intercalate)
import Data.Serialize
import qualified Data.ByteString as BS

import Concordium.Types.HashableTo
import Concordium.GlobalState.IdentityProviders
import Concordium.GlobalState.Parameters
import Concordium.GlobalState.Transactions
import Concordium.GlobalState.Block
import Concordium.GlobalState.Finalization
import Concordium.GlobalState.Instances
import Concordium.GlobalState.BlockState(BlockPointerData(..))
import Concordium.GlobalState.Basic.BlockState
import Concordium.GlobalState.Rust.TreeState
import Concordium.GlobalState.Basic.Block
import Concordium.Scheduler.Utils.Init.Example as Example

import Concordium.Afgjort.Finalize.Types
import Concordium.Types
import Concordium.Runner
import Concordium.Logger
import Concordium.Skov
import Concordium.Skov.CatchUp
import qualified Concordium.Getters as Get

import Concordium.Startup

import Concordium.GlobalState.Rust.FFI


data Peer = Peer {
    peerState :: MVar SkovBufferedHookedState,
    peerChan :: Chan InEvent
}

data InEvent
    = IEMessage (InMessage Peer)
    | IECatchUpRequired Peer
    -- | IECatchupFinalization BS.ByteString Bool (Chan InEvent)

nContracts :: Int
nContracts = 2

transactions :: StdGen -> [Transaction]
transactions gen = trs (0 :: Nonce) (randoms gen :: [Int])
    where
        contr i = ContractAddress (fromIntegral $ i `mod` nContracts) 0
        trs n (a : b : rs) = Example.makeTransaction (a `mod` 9 /= 0) (contr b) n : trs (n+1) rs
        trs _ _ = error "Ran out of transaction data"

sendTransactions :: Chan (InEvent) -> [Transaction] -> IO ()
sendTransactions chan (t : ts) = do
        writeChan chan (IEMessage $ MsgTransactionReceived $ runPut $ put t)
        -- r <- randomRIO (5000, 15000)
        threadDelay 100000
        sendTransactions chan ts
sendTransactions _ _ = return ()

relayIn :: Chan InEvent -> Chan (InMessage Peer) -> MVar SkovBufferedHookedState -> IORef Bool -> IO ()
relayIn msgChan bakerChan sfsRef connectedRef = loop
    where
        loop = do
            msg <- readChan msgChan
            connected <- readIORef connectedRef
            when connected $ case msg of
                IEMessage imsg -> writeChan bakerChan imsg
                IECatchUpRequired peer -> undefined
{-}                IECatchupFinalization fpBS reciprocate chan -> do
                    case runGet get fpBS of
                        Right fp -> do
                            finMsgs <- Get.getFinalizationMessages sfsRef fp
                            forM_ finMsgs $ writeChan chan . IEMessage . MsgFinalizationReceived sfsRef . runPut . put
                            when reciprocate $ do
                                myFp <- runPut . put <$> Get.getFinalizationPoint sfsRef
                                writeChan chan $ IECatchupFinalization myFp False msgChan
                        Left _ -> return () -}
            loop


relay :: Peer -> Chan (OutMessage Peer) -> MVar SkovBufferedHookedState -> IORef Bool -> Chan (Either (BlockHash, BakedBlock, Maybe BlockState) FinalizationRecord) -> Chan InEvent -> [Chan InEvent] -> IO ()
relay myPeer inp sfsRef connectedRef monitor loopback outps = loop
    where
        chooseDelay = do
            factor <- (/2) . (+1) . sin . (*(pi/240)) . fromRational . toRational <$> getPOSIXTime
            truncate . (*(factor :: Double)) . fromInteger . (`div` 10) . (^(2::Int)) <$> randomRIO (0, 7800)
        delayed a = void $ forkIO $ do
            threadDelay =<< chooseDelay
            a
        usually a = do
            -- Do the action most of the time, but randomly don't do it.
            r <- randomRIO (0,9::Int)
            unless (r == 0) a
        loop = do
            msg <- readChan inp
            connected <- readIORef connectedRef
            if connected then case msg of
                MsgNewBlock blockBS -> do
                    case runGet get blockBS of
                        Right (NormalBlock block) -> do
                            let bh = getHash block :: BlockHash
                            sfs <- readMVar sfsRef
                            bp <- runSilentLogger $ flip evalSkovQueryM (sfs ^. skov) (resolveBlock bh)
                            -- when (isNothing bp) $ error "Block is missing!"
                            writeChan monitor (Left (bh, block, bpState <$> bp))
                        _ -> return ()
                    forM_ outps $ \outp -> usually $ delayed $
                        writeChan outp (IEMessage $ MsgBlockReceived myPeer blockBS)
                MsgFinalization bs ->
                    case decode bs of
                        Right (FPMCatchUp _) ->
                            forM_ outps $ \outp -> delayed $
                                writeChan outp (IEMessage $ MsgFinalizationReceived myPeer bs)
                        _ -> return ()
                MsgFinalizationRecord fr -> do
                    case runGet get fr of
                        Right fr' -> writeChan monitor (Right fr')
                        _ -> return ()
                    forM_ outps $ \outp -> usually $ delayed $
                        writeChan outp (IEMessage $ MsgFinalizationRecordReceived myPeer fr)
                MsgCatchUpRequired target -> do
                    sfs <- readMVar sfsRef
                    cur <- runSilentLogger $ flip evalSkovQueryM (sfs ^. skov) (getCatchUpStatus True)
                    delayed $ writeChan (peerChan target) (IEMessage $ MsgCatchUpStatusReceived myPeer (encode cur))
                MsgDirectedBlock target b -> usually $ delayed $ writeChan (peerChan target) (IEMessage $ MsgBlockReceived myPeer b)
                MsgDirectedFinalizationRecord target fr -> usually $ delayed $ writeChan (peerChan target) (IEMessage $ MsgFinalizationReceived myPeer fr)
                MsgDirectedCatchUpStatus target cu -> usually $ delayed $ writeChan (peerChan target) (IEMessage $ MsgCatchUpStatusReceived myPeer cu)
            else case msg of
                MsgNewBlock blockBS -> do
                    case runGet get blockBS of
                        Right (NormalBlock block) -> do
                            let bh = getHash block :: BlockHash
                            sfs <- readMVar sfsRef
                            bp <- runSilentLogger $ flip evalSkovQueryM (sfs ^. skov) (resolveBlock bh)
                            -- when (isNothing bp) $ error "Block is missing!"
                            writeChan monitor (Left (bh, block, bpState <$> bp))
                        _ -> return ()
                MsgFinalizationRecord fr -> case runGet get fr of
                        Right fr' -> writeChan monitor (Right fr')
                        _ -> return ()
                _ -> return ()
            loop

toggleConnection :: LogMethod IO -> MVar SkovBufferedHookedState -> IORef Bool -> Chan InEvent -> [Chan InEvent] -> IO ()
toggleConnection logM sfsRef connectedRef loopback outps = readIORef connectedRef >>= loop
    where
        loop connected = do
            delay <- (^(2::Int)) <$> randomRIO (if connected then (3200,7800) else (0,4500))
            threadDelay delay
            tid <- myThreadId
            if connected then do
                putStrLn $ "// " ++ show tid ++ ": toggle off"
                logM External LLInfo $ "Disconnected"
                writeIORef connectedRef False
                loop False
            else do
                -- Reconnect
                putStrLn $ "// " ++ show tid ++ ": toggle on"
                logM External LLInfo $ "Reconnected"
                writeIORef connectedRef True
                {-
                fp <- Get.getFinalizationPoint sfsRef
                forM_ outps $ \outp -> writeChan outp (IECatchupFinalization (runPut $ put fp) True loopback)
                -}
                -- FIXME: here
                loop True


removeEach :: [a] -> [(a,[a])]
removeEach = re []
    where
        re l (x:xs) = (x,l++xs) : re (x:l) xs
        re _ [] = []

gsToString :: BlockState -> String
gsToString gs = intercalate "\\l" . map show $ keys
    where
        ca n = ContractAddress (fromIntegral n) 0
        keys = map (\n -> (n, instanceModel <$> getInstance (ca n) (gs ^. blockInstances))) $ enumFromTo 0 (nContracts-1)

dummyIdentityProviders :: [IdentityProviderData]
dummyIdentityProviders = []

main :: IO ()
main = do
    let n = 3
    now <- truncate <$> getPOSIXTime
    let (gen, bis) = makeGenesisData now n 1 0.5 1 dummyCryptographicParameters dummyIdentityProviders
    let iState = Example.initialState (genesisBirkParameters gen) (genesisCryptographicParameters gen) (genesisBakerAccounts gen) [] nContracts
    trans <- transactions <$> newStdGen
    chans <- mapM (\(bakerId, (bid, _)) -> do
        let logFile = "consensus-" ++ show now ++ "-" ++ show bakerId ++ ".log"
        logChan <- newChan
        let logLoop = do
                logMsg <- readChan logChan
                appendFile logFile logMsg
                logLoop
        _ <- forkIO logLoop
        let logM src lvl msg = do
                                    timestamp <- getCurrentTime
                                    writeChan logChan $ "[" ++ show timestamp ++ "] " ++ show lvl ++ " - " ++ show src ++ ": " ++ msg ++ "\n"
<<<<<<< HEAD
        gsptr <- makeEmptyGlobalState gen
        (cin, cout, out) <- makeAsyncRunner logM bid gen iState gsptr
=======
        let logTransferFile = "transfer-log-" ++ show now ++ "-" ++ show bakerId ++ ".transfers"
        let logT bh slot reason = do
              appendFile logTransferFile (show (bh, slot, reason))
              appendFile logTransferFile "\n"
        (cin, cout, out) <- makeAsyncRunner logM (Just logT) bid gen iState
>>>>>>> 52f86b46
        cin' <- newChan
        connectedRef <- newIORef True
        _ <- forkIO $ relayIn cin' cin out connectedRef
        _ <- forkIO $ sendTransactions cin' trans
        return (cin', cout, out, connectedRef, logM)) (zip [0::Int ..] bis)
    monitorChan <- newChan
    forM_ (removeEach chans) $ \((cin, cout, stateRef, connectedRef, logM), cs) -> do
        let cs' = ((\(c, _, _, _, _) -> c) <$> cs)
        when False $ do
            _ <- forkIO $ toggleConnection logM stateRef connectedRef cin cs'
            return ()
        forkIO $ relay (Peer stateRef cin) cout stateRef connectedRef monitorChan cin cs'
    let loop = do
            readChan monitorChan >>= \case
                Left (bh, block, gs') -> do
                    let ts = blockTransactions block
                    let stateStr = case gs' of
                                    Nothing -> ""
                                    Just gs -> gsToString gs
                    putStrLn $ " n" ++ show bh ++ " [label=\"" ++ show (blockBaker $ bbFields block) ++ ": " ++ show (blockSlot block) ++ " [" ++ show (length ts) ++ "]\\l" ++ stateStr ++ "\\l\"];"
                    putStrLn $ " n" ++ show bh ++ " -> n" ++ show (blockPointer $ bbFields block) ++ ";"
                    putStrLn $ " n" ++ show bh ++ " -> n" ++ show (blockLastFinalized $ bbFields block) ++ " [style=dotted];"
                    hFlush stdout
                    loop
                Right fr -> do
                    putStrLn $ " n" ++ show (finalizationBlockPointer fr) ++ " [color=green];"
                    loop
    loop<|MERGE_RESOLUTION|>--- conflicted
+++ resolved
@@ -209,16 +209,12 @@
         let logM src lvl msg = do
                                     timestamp <- getCurrentTime
                                     writeChan logChan $ "[" ++ show timestamp ++ "] " ++ show lvl ++ " - " ++ show src ++ ": " ++ msg ++ "\n"
-<<<<<<< HEAD
-        gsptr <- makeEmptyGlobalState gen
-        (cin, cout, out) <- makeAsyncRunner logM bid gen iState gsptr
-=======
         let logTransferFile = "transfer-log-" ++ show now ++ "-" ++ show bakerId ++ ".transfers"
         let logT bh slot reason = do
               appendFile logTransferFile (show (bh, slot, reason))
               appendFile logTransferFile "\n"
-        (cin, cout, out) <- makeAsyncRunner logM (Just logT) bid gen iState
->>>>>>> 52f86b46
+        gsptr <- makeEmptyGlobalState gen
+        (cin, cout, out) <- makeAsyncRunner logM (Just logT) bid gen iState gsptr
         cin' <- newChan
         connectedRef <- newIORef True
         _ <- forkIO $ relayIn cin' cin out connectedRef
