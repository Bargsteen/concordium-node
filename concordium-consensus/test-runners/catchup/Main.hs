{-# LANGUAGE TupleSections, LambdaCase, OverloadedStrings #-}
{-# LANGUAGE LambdaCase #-}
module Main where

import Control.Concurrent
import Control.Monad
import System.Random
import Data.Time.Clock.POSIX
import System.IO
import Data.IORef
import Lens.Micro.Platform
import Data.List(intercalate)
import Data.Serialize
import qualified Data.ByteString as BS

import Concordium.Types.HashableTo
import Concordium.GlobalState.IdentityProviders
import Concordium.GlobalState.Parameters
import Concordium.GlobalState.Transactions
import Concordium.GlobalState.Block
import Concordium.GlobalState.Finalization
import Concordium.GlobalState.Instances
import Concordium.GlobalState.BlockState(BlockPointerData(..))
import Concordium.GlobalState.Basic.BlockState
import Concordium.GlobalState.Basic.TreeState
import Concordium.GlobalState.Basic.Block
import Concordium.Scheduler.Utils.Init.Example as Example

import Concordium.Afgjort.Finalize.Types
import Concordium.Types
import Concordium.Runner
import Concordium.Logger
import Concordium.Skov
import Concordium.Skov.CatchUp
import qualified Concordium.Getters as Get

import Concordium.Startup


data Peer = Peer {
    peerState :: MVar SkovBufferedHookedState,
    peerChan :: Chan InEvent
}

data InEvent
    = IEMessage (InMessage Peer)
<<<<<<< HEAD
    | IECatchupFinalization BS.ByteString Bool (Chan InEvent)
{-
=======
    | IECatchUpRequired Peer
    -- | IECatchupFinalization BS.ByteString Bool (Chan InEvent)

>>>>>>> 3d1b026f
nContracts :: Int
nContracts = 2

transactions :: StdGen -> [Transaction]
transactions gen = trs (0 :: Nonce) (randoms gen :: [Int])
    where
        contr i = ContractAddress (fromIntegral $ i `mod` nContracts) 0
        trs n (a : b : rs) = Example.makeTransaction (a `mod` 9 /= 0) (contr b) n : trs (n+1) rs
        trs _ _ = error "Ran out of transaction data"

sendTransactions :: Chan (InEvent) -> [Transaction] -> IO ()
sendTransactions chan (t : ts) = do
        writeChan chan (IEMessage $ MsgTransactionReceived $ runPut $ put t)
        -- r <- randomRIO (5000, 15000)
        threadDelay 10000
        sendTransactions chan ts
sendTransactions _ _ = return ()

relayIn :: Chan InEvent -> Chan (InMessage Peer) -> MVar SkovBufferedHookedState -> IORef Bool -> IO ()
relayIn msgChan bakerChan sfsRef connectedRef = loop
    where
        loop = do
            msg <- readChan msgChan
            connected <- readIORef connectedRef
            when connected $ case msg of
                IEMessage imsg -> writeChan bakerChan imsg
                IECatchUpRequired peer -> undefined
{-}                IECatchupFinalization fpBS reciprocate chan -> do
                    case runGet get fpBS of
                        Right fp -> do
                            finMsgs <- Get.getFinalizationMessages sfsRef fp
                            forM_ finMsgs $ writeChan chan . IEMessage . MsgFinalizationReceived sfsRef . runPut . put
                            when reciprocate $ do
                                myFp <- runPut . put <$> Get.getFinalizationPoint sfsRef
                                writeChan chan $ IECatchupFinalization myFp False msgChan
                        Left _ -> return () -}
            loop


relay :: Peer -> Chan (OutMessage Peer) -> MVar SkovBufferedHookedState -> IORef Bool -> Chan (Either (BlockHash, BakedBlock, Maybe BlockState) FinalizationRecord) -> Chan InEvent -> [Chan InEvent] -> IO ()
relay myPeer inp sfsRef connectedRef monitor loopback outps = loop
    where
        chooseDelay = do
            factor <- (/2) . (+1) . sin . (*(pi/240)) . fromRational . toRational <$> getPOSIXTime
            truncate . (*(factor :: Double)) . fromInteger . (`div` 10) . (^(2::Int)) <$> randomRIO (0, 7800)
        delayed a = void $ forkIO $ do
            threadDelay =<< chooseDelay
            a
        usually a = do
            -- Do the action most of the time, but randomly don't do it.
            r <- randomRIO (0,9::Int)
            unless (r == 0) a
        loop = do
            msg <- readChan inp
            connected <- readIORef connectedRef
            if connected then case msg of
                MsgNewBlock blockBS -> do
                    case runGet get blockBS of
                        Right (NormalBlock block) -> do
                            let bh = getHash block :: BlockHash
                            sfs <- readMVar sfsRef
                            bp <- runSilentLogger $ flip evalSkovQueryM (sfs ^. skov) (resolveBlock bh)
                            -- when (isNothing bp) $ error "Block is missing!"
                            writeChan monitor (Left (bh, block, bpState <$> bp))
                        _ -> return ()
                    forM_ outps $ \outp -> usually $ delayed $
                        writeChan outp (IEMessage $ MsgBlockReceived myPeer blockBS)
                MsgFinalization bs ->
                    case decode bs of
                        Right (FPMCatchUp _) -> 
                            forM_ outps $ \outp -> delayed $
                                writeChan outp (IEMessage $ MsgFinalizationReceived myPeer bs)
                        _ -> return ()
                MsgFinalizationRecord fr -> do
                    case runGet get fr of
                        Right fr' -> writeChan monitor (Right fr')
                        _ -> return ()
                    forM_ outps $ \outp -> usually $ delayed $
                        writeChan outp (IEMessage $ MsgFinalizationRecordReceived myPeer fr)
                MsgCatchUpRequired target -> do
                    sfs <- readMVar sfsRef
                    cur <- runSilentLogger $ flip evalSkovQueryM (sfs ^. skov) (getCatchUpStatus True)
                    delayed $ writeChan (peerChan target) (IEMessage $ MsgCatchUpStatusReceived myPeer (encode cur))
                MsgDirectedBlock target b -> usually $ delayed $ writeChan (peerChan target) (IEMessage $ MsgBlockReceived myPeer b)
                MsgDirectedFinalizationRecord target fr -> usually $ delayed $ writeChan (peerChan target) (IEMessage $ MsgFinalizationReceived myPeer fr)
                MsgDirectedCatchUpStatus target cu -> usually $ delayed $ writeChan (peerChan target) (IEMessage $ MsgCatchUpStatusReceived myPeer cu)
            else case msg of
                MsgNewBlock blockBS -> do
                    case runGet get blockBS of
                        Right (NormalBlock block) -> do
                            let bh = getHash block :: BlockHash
                            sfs <- readMVar sfsRef
                            bp <- runSilentLogger $ flip evalSkovQueryM (sfs ^. skov) (resolveBlock bh)
                            -- when (isNothing bp) $ error "Block is missing!"
                            writeChan monitor (Left (bh, block, bpState <$> bp))
                        _ -> return ()
                MsgFinalizationRecord fr -> case runGet get fr of
                        Right fr' -> writeChan monitor (Right fr')
                        _ -> return ()
                _ -> return ()
            loop

toggleConnection :: LogMethod IO -> MVar SkovBufferedHookedState -> IORef Bool -> Chan InEvent -> [Chan InEvent] -> IO ()
toggleConnection logM sfsRef connectedRef loopback outps = readIORef connectedRef >>= loop
    where
        loop connected = do
            delay <- (^(2::Int)) <$> randomRIO (if connected then (3200,7800) else (0,4500))
            threadDelay delay
            tid <- myThreadId
            if connected then do
                putStrLn $ "// " ++ show tid ++ ": toggle off"
                logM External LLInfo $ "Disconnected"
                writeIORef connectedRef False
                loop False
            else do
                -- Reconnect
                putStrLn $ "// " ++ show tid ++ ": toggle on"
                logM External LLInfo $ "Reconnected"
                writeIORef connectedRef True
                {-
                fp <- Get.getFinalizationPoint sfsRef
                forM_ outps $ \outp -> writeChan outp (IECatchupFinalization (runPut $ put fp) True loopback)
                -}
                -- FIXME: here
                loop True


removeEach :: [a] -> [(a,[a])]
removeEach = re []
    where
        re l (x:xs) = (x,l++xs) : re (x:l) xs
        re _ [] = []

gsToString :: BlockState -> String
gsToString gs = intercalate "\\l" . map show $ keys
    where
        ca n = ContractAddress (fromIntegral n) 0
        keys = map (\n -> (n, instanceModel <$> getInstance (ca n) (gs ^. blockInstances))) $ enumFromTo 0 (nContracts-1)

dummyIdentityProviders :: [IdentityProviderData]
dummyIdentityProviders = []

main :: IO ()
main = do
    let n = 3
    now <- truncate <$> getPOSIXTime
    let (gen, bis) = makeGenesisData now n 1 0.5 1 dummyCryptographicParameters dummyIdentityProviders
    let iState = Example.initialState (genesisBirkParameters gen) (genesisCryptographicParameters gen) (genesisBakerAccounts gen) [] nContracts
    trans <- transactions <$> newStdGen
    chans <- mapM (\(bakerId, (bid, _)) -> do
        let logFile = "consensus-" ++ show now ++ "-" ++ show bakerId ++ ".log"
        logChan <- newChan
        let logLoop = do
                logMsg <- readChan logChan
                appendFile logFile logMsg
                logLoop
        _ <- forkIO logLoop
        let logM src lvl msg = do
                                    timestamp <- getCurrentTime
                                    writeChan logChan $ "[" ++ show timestamp ++ "] " ++ show lvl ++ " - " ++ show src ++ ": " ++ msg ++ "\n"
        (cin, cout, out) <- makeAsyncRunner logM bid gen iState
        cin' <- newChan
        connectedRef <- newIORef True
        _ <- forkIO $ relayIn cin' cin out connectedRef
        -- _ <- forkIO $ sendTransactions cin' trans
        return (cin', cout, out, connectedRef, logM)) (zip [0::Int ..] bis)
    monitorChan <- newChan
    forM_ (removeEach chans) $ \((cin, cout, stateRef, connectedRef, logM), cs) -> do
        let cs' = ((\(c, _, _, _, _) -> c) <$> cs)
        when False $ do
            _ <- forkIO $ toggleConnection logM stateRef connectedRef cin cs'
            return ()
        forkIO $ relay (Peer stateRef cin) cout stateRef connectedRef monitorChan cin cs'
    let loop = do
            readChan monitorChan >>= \case
                Left (bh, block, gs') -> do
                    let ts = blockTransactions block
                    let stateStr = case gs' of
                                    Nothing -> ""
                                    Just gs -> gsToString gs
                    putStrLn $ " n" ++ show bh ++ " [label=\"" ++ show (blockBaker $ bbFields block) ++ ": " ++ show (blockSlot block) ++ " [" ++ show (length ts) ++ "]\\l" ++ stateStr ++ "\\l\"];"
                    putStrLn $ " n" ++ show bh ++ " -> n" ++ show (blockPointer $ bbFields block) ++ ";"
                    putStrLn $ " n" ++ show bh ++ " -> n" ++ show (blockLastFinalized $ bbFields block) ++ " [style=dotted];"
                    hFlush stdout
                    loop
                Right fr -> do
                    putStrLn $ " n" ++ show (finalizationBlockPointer fr) ++ " [color=green];"
                    loop
<<<<<<< HEAD
    loop

-}

main = return ()
=======
    loop
>>>>>>> 3d1b026f
<|MERGE_RESOLUTION|>--- conflicted
+++ resolved
@@ -44,14 +44,9 @@
 
 data InEvent
     = IEMessage (InMessage Peer)
-<<<<<<< HEAD
-    | IECatchupFinalization BS.ByteString Bool (Chan InEvent)
-{-
-=======
     | IECatchUpRequired Peer
     -- | IECatchupFinalization BS.ByteString Bool (Chan InEvent)
 
->>>>>>> 3d1b026f
 nContracts :: Int
 nContracts = 2
 
@@ -121,7 +116,7 @@
                         writeChan outp (IEMessage $ MsgBlockReceived myPeer blockBS)
                 MsgFinalization bs ->
                     case decode bs of
-                        Right (FPMCatchUp _) -> 
+                        Right (FPMCatchUp _) ->
                             forM_ outps $ \outp -> delayed $
                                 writeChan outp (IEMessage $ MsgFinalizationReceived myPeer bs)
                         _ -> return ()
@@ -240,12 +235,4 @@
                 Right fr -> do
                     putStrLn $ " n" ++ show (finalizationBlockPointer fr) ++ " [color=green];"
                     loop
-<<<<<<< HEAD
-    loop
-
--}
-
-main = return ()
-=======
-    loop
->>>>>>> 3d1b026f
+    loop