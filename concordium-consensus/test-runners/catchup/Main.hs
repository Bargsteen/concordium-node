{-# LANGUAGE TupleSections, LambdaCase, OverloadedStrings, TypeFamilies #-}
{-# LANGUAGE LambdaCase #-}
module Main where

import Control.Concurrent
import Control.Monad
import System.Random
import Data.Time.Clock.POSIX
import System.IO
import Data.IORef
import Lens.Micro.Platform
import Data.List(intercalate)
import Data.Serialize

import Concordium.TimeMonad
import Concordium.Types.HashableTo
import Concordium.GlobalState.IdentityProviders
import Concordium.GlobalState.Parameters
import Concordium.GlobalState.Transactions
import Concordium.GlobalState.Block
import Concordium.GlobalState.Finalization
import Concordium.GlobalState.Instances
import Concordium.GlobalState.BlockState(BlockPointerData(..),getContractInstanceList)
import Concordium.GlobalState.Persistent.BlockState
import Concordium.GlobalState.Persistent.TreeState
import Concordium.GlobalState.Basic.Block
import Concordium.Scheduler.Utils.Init.Example as Example

import Concordium.Afgjort.Finalize.Types
import Concordium.Types
import Concordium.Runner
import Concordium.Logger
import Concordium.Skov
import Concordium.Skov.CatchUp

import Concordium.Startup


data Peer = Peer {
    peerState :: MVar SkovBufferedHookedState,
    peerChan :: Chan InEvent
}

data InEvent
    = IEMessage (InMessage Peer)
    | IECatchUpRequired Peer
    -- | IECatchupFinalization BS.ByteString Bool (Chan InEvent)

nContracts :: Int
nContracts = 2

transactions :: StdGen -> [BareTransaction]
transactions gen = trs (0 :: Nonce) (randoms gen :: [Int])
    where
        contr i = ContractAddress (fromIntegral $ i `mod` nContracts) 0
        trs n (a : b : rs) = Example.makeTransaction (a `mod` 9 /= 0) (contr b) n : trs (n+1) rs
        trs _ _ = error "Ran out of transaction data"

sendTransactions :: Chan (InEvent) -> [BareTransaction] -> IO ()
sendTransactions chan (t : ts) = do
        writeChan chan (IEMessage $ MsgTransactionReceived $ runPut $ put t)
        -- r <- randomRIO (5000, 15000)
        threadDelay 100000
        sendTransactions chan ts
sendTransactions _ _ = return ()

relayIn :: Chan InEvent -> Chan (InMessage Peer) -> MVar SkovBufferedHookedState -> IORef Bool -> IO ()
relayIn msgChan bakerChan sfsRef connectedRef = loop
    where
        loop = do
            msg <- readChan msgChan
            connected <- readIORef connectedRef
            when connected $ case msg of
                IEMessage imsg -> writeChan bakerChan imsg
                IECatchUpRequired peer -> undefined
{-}                IECatchupFinalization fpBS reciprocate chan -> do
                    case runGet get fpBS of
                        Right fp -> do
                            finMsgs <- Get.getFinalizationMessages sfsRef fp
                            forM_ finMsgs $ writeChan chan . IEMessage . MsgFinalizationReceived sfsRef . runPut . put
                            when reciprocate $ do
                                myFp <- runPut . put <$> Get.getFinalizationPoint sfsRef
                                writeChan chan $ IECatchupFinalization myFp False msgChan
                        Left _ -> return () -}
            loop


relay :: Peer -> Chan (OutMessage Peer) -> MVar SkovBufferedHookedState -> PersistentContext -> IORef Bool -> Chan (Either (BlockHash, BakedBlock, [Instance]) FinalizationRecord) -> Chan InEvent -> [Chan InEvent] -> IO ()
relay myPeer inp sfsRef ctx connectedRef monitor loopback outps = loop
    where
        chooseDelay = do
            factor <- (/2) . (+1) . sin . (*(pi/240)) . fromRational . toRational <$> getPOSIXTime
            truncate . (*(factor :: Double)) . fromInteger . (`div` 10) . (^(2::Int)) <$> randomRIO (0, 7800)
        delayed a = void $ forkIO $ do
            threadDelay =<< chooseDelay
            a
        usually a = do
            -- Do the action most of the time, but randomly don't do it.
            r <- randomRIO (0,9::Int)
            unless (r == 0) a
        loop = do
            msg <- readChan inp
            connected <- readIORef connectedRef
            now <- currentTime
            if connected then case msg of
                MsgNewBlock blockBS -> do
                    case runGet (getBlock now) blockBS of
                        Right (NormalBlock block) -> do
                            let bh = getHash block :: BlockHash
                            sfs <- readMVar sfsRef
                            binsts <- runSilentLogger $ evalSkovQueryM (bInsts bh) ctx (sfs ^. skov)
                            -- when (isNothing bp) $ error "Block is missing!"
                            writeChan monitor (Left (bh, block, binsts))
                        _ -> return ()
                    forM_ outps $ \outp -> usually $ delayed $
                        writeChan outp (IEMessage $ MsgBlockReceived myPeer blockBS)
                MsgFinalization bs ->
                    case decode bs of
                        Right (FPMCatchUp _) -> 
                            forM_ outps $ \outp -> delayed $
                                writeChan outp (IEMessage $ MsgFinalizationReceived myPeer bs)
                        _ -> return ()
                MsgFinalizationRecord fr -> do
                    case runGet get fr of
                        Right fr' -> writeChan monitor (Right fr')
                        _ -> return ()
                    forM_ outps $ \outp -> usually $ delayed $
                        writeChan outp (IEMessage $ MsgFinalizationRecordReceived myPeer fr)
                MsgCatchUpRequired target -> do
                    sfs <- readMVar sfsRef
                    cur <- runSilentLogger $ evalSkovQueryM (getCatchUpStatus True) ctx (sfs ^. skov)
                    delayed $ writeChan (peerChan target) (IEMessage $ MsgCatchUpStatusReceived myPeer (encode cur))
                MsgDirectedBlock target b -> usually $ delayed $ writeChan (peerChan target) (IEMessage $ MsgBlockReceived myPeer b)
                MsgDirectedFinalizationRecord target fr -> usually $ delayed $ writeChan (peerChan target) (IEMessage $ MsgFinalizationReceived myPeer fr)
                MsgDirectedCatchUpStatus target cu -> usually $ delayed $ writeChan (peerChan target) (IEMessage $ MsgCatchUpStatusReceived myPeer cu)
            else case msg of
                MsgNewBlock blockBS -> do
                    case runGet (getBlock now) blockBS of
                        Right (NormalBlock block) -> do
                            let bh = getHash block :: BlockHash
                            sfs <- readMVar sfsRef
                            binsts <- runSilentLogger $ evalSkovQueryM (bInsts bh) ctx (sfs ^. skov)
                            -- when (isNothing bp) $ error "Block is missing!"
                            writeChan monitor (Left (bh, block, binsts))
                        _ -> return ()
                MsgFinalizationRecord fr -> case runGet get fr of
                        Right fr' -> writeChan monitor (Right fr')
                        _ -> return ()
                _ -> return ()
            loop
        bInsts bh = do
            bst <- resolveBlock bh
            case bst of
                Nothing -> return []
                Just bs -> getContractInstanceList (bpState bs)

toggleConnection :: LogMethod IO -> MVar SkovBufferedHookedState -> IORef Bool -> Chan InEvent -> [Chan InEvent] -> IO ()
toggleConnection logM sfsRef connectedRef loopback outps = readIORef connectedRef >>= loop
    where
        loop connected = do
            delay <- (^(2::Int)) <$> randomRIO (if connected then (3200,7800) else (0,4500))
            threadDelay delay
            tid <- myThreadId
            if connected then do
                putStrLn $ "// " ++ show tid ++ ": toggle off"
                logM External LLInfo $ "Disconnected"
                writeIORef connectedRef False
                loop False
            else do
                -- Reconnect
                putStrLn $ "// " ++ show tid ++ ": toggle on"
                logM External LLInfo $ "Reconnected"
                writeIORef connectedRef True
                {-
                fp <- Get.getFinalizationPoint sfsRef
                forM_ outps $ \outp -> writeChan outp (IECatchupFinalization (runPut $ put fp) True loopback)
                -}
                -- FIXME: here
                loop True


removeEach :: [a] -> [(a,[a])]
removeEach = re []
    where
        re l (x:xs) = (x,l++xs) : re (x:l) xs
        re _ [] = []

{-
gsToString :: PersistentBlockState -> String
gsToString gs = intercalate "\\l" . map show $ keys
    where
        ca n = ContractAddress (fromIntegral n) 0
        keys = map (\n -> (n, instanceModel <$> getInstance (ca n) (gs ^. blockInstances))) $ enumFromTo 0 (nContracts-1)
-}

dummyIdentityProviders :: [IdentityProviderData]
dummyIdentityProviders = []

main :: IO ()
main = do
    let n = 3
    now <- truncate <$> getPOSIXTime
<<<<<<< HEAD
    let (gen, bis) = makeGenesisData now n 1 0.5 1 dummyCryptographicParameters dummyIdentityProviders
=======
    let (gen, bis) = makeGenesisData now n 1 0.5 1 dummyCryptographicParameters dummyIdentityProviders []
    let iState = Example.initialState (genesisBirkParameters gen) (genesisCryptographicParameters gen) (genesisAccounts gen) [] nContracts
>>>>>>> db70bd0e
    trans <- transactions <$> newStdGen
    chans <- mapM (\(bakerId, (bid, _)) -> do
        let logFile = "consensus-" ++ show now ++ "-" ++ show bakerId ++ ".log"
        logChan <- newChan
        let logLoop = do
                logMsg <- readChan logChan
                appendFile logFile logMsg
                logLoop
        _ <- forkIO logLoop
        let logM src lvl msg = do
                                    timestamp <- getCurrentTime
                                    writeChan logChan $ "[" ++ show timestamp ++ "] " ++ show lvl ++ " - " ++ show src ++ ": " ++ msg ++ "\n"
        let logTransferFile = "transfer-log-" ++ show now ++ "-" ++ show bakerId ++ ".transfers"
        let logT bh slot reason = do
              appendFile logTransferFile (show (bh, slot, reason))
              appendFile logTransferFile "\n"
        iState <- Example.initialPersistentState (genesisBirkParameters gen) (genesisCryptographicParameters gen) (genesisBakerAccounts gen) [] nContracts
        (cin, cout, stateRef, ctx) <- makeAsyncRunner logM (Just logT) bid defaultRuntimeParameters gen iState
        cin' <- newChan
        connectedRef <- newIORef True
        _ <- forkIO $ relayIn cin' cin stateRef connectedRef
        _ <- forkIO $ sendTransactions cin' trans
        return (cin', cout, stateRef, ctx, connectedRef, logM)) (zip [0::Int ..] bis)
    monitorChan <- newChan
    forM_ (removeEach chans) $ \((cin, cout, stateRef, ctx, connectedRef, logM), cs) -> do
        let cs' = ((\(c, _, _, _, _, _) -> c) <$> cs)
        when False $ do
            _ <- forkIO $ toggleConnection logM stateRef connectedRef cin cs'
            return ()
        forkIO $ relay (Peer stateRef cin) cout stateRef ctx connectedRef monitorChan cin cs'
    let loop = do
            readChan monitorChan >>= \case
                Left (bh, block, gs') -> do
                    let ts = blockTransactions block
                    let stateStr = show gs' {-case gs' of
                                    Nothing -> ""
                                    Just gs -> gsToString gs -}
                    putStrLn $ " n" ++ show bh ++ " [label=\"" ++ show (blockBaker $ bbFields block) ++ ": " ++ show (blockSlot block) ++ " [" ++ show (length ts) ++ "]\\l" ++ stateStr ++ "\\l\"];"
                    putStrLn $ " n" ++ show bh ++ " -> n" ++ show (blockPointer $ bbFields block) ++ ";"
                    putStrLn $ " n" ++ show bh ++ " -> n" ++ show (blockLastFinalized $ bbFields block) ++ " [style=dotted];"
                    hFlush stdout
                    loop
                Right fr -> do
                    putStrLn $ " n" ++ show (finalizationBlockPointer fr) ++ " [color=green];"
                    loop
    loop<|MERGE_RESOLUTION|>--- conflicted
+++ resolved
@@ -200,12 +200,7 @@
 main = do
     let n = 3
     now <- truncate <$> getPOSIXTime
-<<<<<<< HEAD
-    let (gen, bis) = makeGenesisData now n 1 0.5 1 dummyCryptographicParameters dummyIdentityProviders
-=======
     let (gen, bis) = makeGenesisData now n 1 0.5 1 dummyCryptographicParameters dummyIdentityProviders []
-    let iState = Example.initialState (genesisBirkParameters gen) (genesisCryptographicParameters gen) (genesisAccounts gen) [] nContracts
->>>>>>> db70bd0e
     trans <- transactions <$> newStdGen
     chans <- mapM (\(bakerId, (bid, _)) -> do
         let logFile = "consensus-" ++ show now ++ "-" ++ show bakerId ++ ".log"
@@ -222,7 +217,7 @@
         let logT bh slot reason = do
               appendFile logTransferFile (show (bh, slot, reason))
               appendFile logTransferFile "\n"
-        iState <- Example.initialPersistentState (genesisBirkParameters gen) (genesisCryptographicParameters gen) (genesisBakerAccounts gen) [] nContracts
+        iState <- Example.initialPersistentState (genesisBirkParameters gen) (genesisCryptographicParameters gen) (genesisAccounts gen) [] nContracts
         (cin, cout, stateRef, ctx) <- makeAsyncRunner logM (Just logT) bid defaultRuntimeParameters gen iState
         cin' <- newChan
         connectedRef <- newIORef True
