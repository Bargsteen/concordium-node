{-# LANGUAGE TupleSections, OverloadedStrings, InstanceSigs, FlexibleContexts, ViewPatterns #-}
{-# OPTIONS_GHC -Wno-orphans -Wno-deprecations #-}
module ConcordiumTests.CatchUp where

import qualified Data.Sequence as Seq
import qualified Data.Vector as Vec
import qualified Data.HashMap.Strict as HM
import qualified Data.Set as Set
import Data.Foldable
import Control.Monad
import Control.Monad.IO.Class
import Lens.Micro.Platform
import System.Random
import Data.Serialize
import Data.Maybe

import Concordium.Crypto.SHA256
import qualified Concordium.Crypto.SignatureScheme as SigScheme

import Concordium.GlobalState.Block as B
import Concordium.GlobalState.BlockPointer
import Concordium.GlobalState.IdentityProviders
import qualified Concordium.GlobalState.Basic.TreeState as BTS
import qualified Concordium.GlobalState.Basic.BlockState as BState
import qualified Concordium.GlobalState.TreeState as TS
import Concordium.GlobalState.Parameters
import Concordium.GlobalState.BakerInfo
import Concordium.GlobalState.Basic.BlockState.Bakers
import qualified Concordium.GlobalState.SeedState as SeedState
import Concordium.GlobalState
import Concordium.GlobalState.Finalization
import Concordium.Types.HashableTo

import Concordium.Logger
import Concordium.Skov.Monad
import Concordium.Skov.MonadImplementations
import Concordium.Afgjort.Finalize
import Concordium.Birk.Bake
import Concordium.Types (Energy(..))
import Concordium.Startup (defaultFinalizationParameters)

import ConcordiumTests.Konsensus hiding (tests)

import qualified Concordium.Types.DummyData as Dummy
import qualified Concordium.GlobalState.DummyData as Dummy
import qualified Concordium.Crypto.DummyData as Dummy

import Test.QuickCheck
import Test.QuickCheck.Monadic
import Test.Hspec

runKonsensus :: RandomGen g => Int -> g -> States -> ExecState -> IO States
runKonsensus steps g states es
    | steps <= 0 || null (es ^. esEventPool) = return states
    | otherwise = do
            let ((rcpt, ev), events', g') = selectFromSeq g (es ^. esEventPool)
            let es1 = es & esEventPool .~ events'
            let (bkr, _, _, fi, fs) = states Vec.! rcpt
            let btargets = [x | x <- [0..length states - 1], x /= rcpt]
            let continue fs' es' = do
                        let states' = states & ix rcpt . _5 .~ fs'
                        runKonsensus (steps - 1) g' states' es'
            let handlers = dummyHandlers rcpt btargets
            case ev of
                EBake sl -> do
                    (mb, fs', es2) <- myRunSkovT (bakeForSlot bkr sl) handlers fi fs es1
                    case mb of
                        Nothing -> continue fs' (es2 & esEventPool %~ ((rcpt, EBake (sl + 1)) Seq.<|))
                        Just BlockPointer{_bpBlock = NormalBlock b} ->
                            continue fs' (es2 & esEventPool %~ (<> Seq.fromList ((rcpt, EBake (sl + 1)) : [(r, EBlock b) | r <- btargets])))
                        Just _ -> error "Baked genesis block"

                EBlock block -> do
                    (_, fs', es') <- myRunSkovT (storeBlock (B.makePendingBlock block dummyTime)) handlers fi fs es1
                    continue fs' es'
                ETransaction tr -> do
                    (_, fs', es') <- myRunSkovT (receiveTransaction tr) handlers fi fs es1
                    continue fs' es'
                EFinalization fmsg -> do
                    (_, fs', es') <- myRunSkovT (finalizationReceiveMessage fmsg) handlers fi fs es1
                    continue fs' es'
                EFinalizationRecord frec -> do
                    (_, fs', es') <- myRunSkovT (finalizationReceiveRecord False frec) handlers fi fs es1
                    continue fs' es'
                ETimer t timerEvent ->
                    if t `Set.member` (es ^. esCancelledTimers) then
                        runKonsensus steps g' states (es1 & esCancelledTimers %~ Set.delete t)
                    else do
                        (_, fs', es') <- myRunSkovT timerEvent handlers fi fs es1
                        continue fs' es'

-- |Create initial states where the first baker is a dictator with respect to finalization.
initialiseStatesDictator :: Int -> PropertyM IO States
initialiseStatesDictator n = do
        let bns = [0..fromIntegral n - 1]
        bis <- mapM (\i -> (i,) <$> pick (makeBaker i 1)) bns
        let genesisBakers = fst . bakersFromList $ (^. _2 . _1) <$> bis
        let seedState = SeedState.genesisSeedState (hash "LeadershipElectionNonce") 10
            elDiff = 0.5
            fps = defaultFinalizationParameters
            bakerAccounts = map (\(_, (_, _, acc, _)) -> acc) bis
<<<<<<< HEAD
            gen = GenesisData 0 1 genesisBakers seedState elDiff bakerAccounts [Dummy.createCustomAccount (2^(40::Int)) Dummy.mateuszKP Dummy.mateuszAccount] fps dummyCryptographicParameters dummyIdentityProviders dummyArs 10 $ Energy maxBound
        res <- liftIO $ mapM (\(_, (binfo, bid, _, kp)) -> do
                                let fininst = FinalizationInstance (bakerSignKey bid) (bakerElectionKey bid) (bakerAggregationKey bid)
                                let config = SkovConfig
                                        (MTMBConfig defaultRuntimeParameters gen (Dummy.basicGenesisState gen))
=======
            gen = GenesisData 0 1 genesisBakers seedState elDiff bakerAccounts [] fps dummyCryptographicParameters emptyIdentityProviders dummyArs 10 $ Energy maxBound
        res <- liftIO $ mapM (\(_, (binfo, bid, _, kp)) -> do
                                let fininst = FinalizationInstance (bakerSignKey bid) (bakerElectionKey bid) (bakerAggregationKey bid)
                                let config = SkovConfig
                                        (MTMBConfig defaultRuntimeParameters gen (Example.initialStateWithMateuszAccount bps dummyCryptographicParameters bakerAccounts emptyIdentityProviders nAccounts (Amount (2 ^ (40 :: Int)))))
>>>>>>> 4926ced2
                                        (ActiveFinalization fininst)
                                        NoHandler
                                (initCtx, initState) <- liftIO $ runSilentLogger (initialiseSkov config)
                                return (bid, binfo, kp, initCtx, initState)
                             ) bis
        return $ Vec.fromList res

simpleCatchUpCheck :: States -> Property
simpleCatchUpCheck ss =
        conjoin [monadicIO $ catchUpCheck s1 s2 | s1 <- toList ss, s2 <- toList ss ]

type TrivialHandlers = SkovHandlers DummyTimer (Config DummyTimer) LogIO

trivialHandlers :: TrivialHandlers
trivialHandlers = SkovHandlers {..}
    where
        shBroadcastFinalizationMessage _ = error "Unimplemented"
        shBroadcastFinalizationRecord _ = error "Unimplemented"
        shOnTimeout _ _ = error "Unimplemented"
        shCancelTimer _ = error "Unimplemented"
        shPendingLive = error "Unimplemented"

trivialEvalSkovT :: (MonadIO m) => SkovT TrivialHandlers (Config DummyTimer) LogIO a -> SkovContext (Config DummyTimer) -> SkovState (Config DummyTimer) -> m a
trivialEvalSkovT a ctx st = liftIO $ flip runLoggerT doLog $ evalSkovT a trivialHandlers ctx st
    where
        doLog src LLError msg = error $ show src ++ ": " ++ msg
        doLog _ _ _ = return ()

catchUpCheck :: (BakerIdentity, FullBakerInfo, SigScheme.KeyPair, SkovContext (Config DummyTimer), SkovState (Config DummyTimer)) -> (BakerIdentity, FullBakerInfo, SigScheme.KeyPair, SkovContext (Config DummyTimer), SkovState (Config DummyTimer)) -> PropertyM IO Bool
catchUpCheck (_, _, _, c1, s1) (_, _, _, c2, s2) = do
        request <- myLoggedEvalSkovT (getCatchUpStatus True) c1 s1
        (response, result) <- trivialEvalSkovT (handleCatchUpStatus request 2000) c2 s2
        let
            formatMsg (MessageBlock, b) = show (hash b)
            formatMsg (MessageFinalizationRecord, fr) = case runGet getExactVersionedFinalizationRecord fr of
                    Left e -> error e
                    Right fr' -> "Proof(" ++ show (finalizationIndex fr') ++ ", " ++ show (finalizationBlockPointer fr') ++ ")"
        monitor $ counterexample $ "== REQUESTOR ==\n" ++ show (ssGSState s1) ++ "\n== RESPONDENT ==\n" ++ show (ssGSState s2) ++ "\n== REQUEST ==\n" ++ show request ++ "\n== RESPONSE ==\n" ++ show (fmap (_1 %~ fmap formatMsg) response) ++ "\n"
        cuwp <- case result of
            ResultSuccess -> return False
            ResultPendingBlock -> fail "ResultPendingBlock should not be the result when message is not a response"
            ResultContinueCatchUp -> return True
            ResultInvalid -> fail "Unexpected invalid result"
            _ -> fail "Unexpected result"
        case response of
            Nothing -> fail "Response expected (to catch-up request), but none given"
            Just (l, rstatus) -> do
                unless (cusIsResponse rstatus) $ fail "Response flag not set"
                lfh1 <- myLoggedEvalSkovT (bpHeight <$> lastFinalizedBlock) c1 s1
                checkBinary (==) (cusLastFinalizedHeight request) lfh1 "==" "catch-up status last fin height" "actual last fin height"
                lfh2 <- myLoggedEvalSkovT (bpHeight <$> lastFinalizedBlock) c2 s2
                checkBinary (==) (cusLastFinalizedHeight rstatus) lfh2 "==" "catch-up status last fin height" "actual last fin height"
                -- Blocks/records should only be sent if the respondent's last finalized height is above the reqestor's
                unless (null l) $
                    checkBinary (>=) lfh2 lfh1 ">=" "respondent last fin height" "requestor last fin height"
                let reqLive = Set.fromList [bh | (bh, bs) <- HM.toList (ssGSState s1 ^. BTS.blockTable), isLive bs]
                let respLive = Set.fromList [bh | (bh, bs) <- HM.toList (ssGSState s2 ^. BTS.blockTable), isLive bs]
                unless cuwp $ do
                    when (lfh2 < lfh1) $ fail "Respondent is behind, but not requesting catch-up"
                    checkBinary Set.isSubsetOf (Set.fromList $ cusLeaves request) respLive "is a subset of" "resquestor leaves" "respondent nodes, given no counter-request"
                unless (lfh2 < lfh1) $ do
                    -- If the respondent should be able to send us something meaningful, then make sure they do
                    let recBHs = [getHash bp | (MessageBlock, runGet (B.getExactVersionedBlock 0) -> Right bp) <- l]
                    let recBlocks = Set.fromList recBHs
                    -- Check that the requestor's live blocks + received blocks include all live blocks for respondent
                    checkBinary Set.isSubsetOf respLive (reqLive `Set.union` recBlocks) "is a subset of" "respondent live blocks" "requestor live blocks + received blocks"
                    let reqFin = Set.fromList $ finalizationBlockPointer . fst <$> toList (ssGSState s1 ^. BTS.finalizationList)
                    let respFin = Set.fromList $ finalizationBlockPointer . fst <$> toList (ssGSState s2 ^. BTS.finalizationList)
                    let
                        testList _ knownFin [] = checkBinary (==) knownFin respFin "==" "finalized blocks after catch-up" "respondent finalized blocks"
                        testList knownBlocks knownFin ((MessageFinalizationRecord, runGet getExactVersionedFinalizationRecord -> Right finRec) : rs) = do
                            checkBinary Set.member (finalizationBlockPointer finRec) knownBlocks "in" "finalized block" "known blocks"
                            testList knownBlocks (Set.insert (finalizationBlockPointer finRec) knownFin) rs
                        testList knownBlocks knownFin ((MessageBlock, runGet (B.getExactVersionedBlock 0) -> Right (B.NormalBlock bp)) : rs) = do
                            checkBinary Set.member (blockPointer bp) knownBlocks "in" "block parent" "known blocks"
                            knownFin' <- case blockFinalizationData bp of
                                NoFinalizationData -> return knownFin
                                BlockFinalizationData finRec -> do
                                    checkBinary Set.member (finalizationBlockPointer finRec) knownBlocks "in" "finalized block" "known blocks"
                                    return (Set.insert (finalizationBlockPointer finRec) knownFin)
                            testList (Set.insert (getHash bp) knownBlocks) knownFin' rs
                        testList _ _ _ = error "Serialization failure"
                    -- Check that blocks and finalization records are ordered correctly in the following sense:
                    -- * A block is not sent before its parent
                    -- * A block is not sent before finalization of its last finalized block
                    -- * A finalization record is not sent before the block it finalizes
                    -- Furthermore, check that the finalization records + the requestor's finalized blocks
                    -- add up to the respondent's finalized blocks.
                    testList reqLive reqFin l
                    recBPs <- myLoggedEvalSkovT (forM recBHs (\bh -> fromJust <$> resolveBlock bh)) c2 s2
                    case recBPs of
                        [] -> return ()
                        (hbp : bps) -> forM_ bps $ \bp -> checkBinary (<=) (bpArriveTime hbp) (bpArriveTime bp) "<=" "first block time" "other block time"
                return True
    where
        isLive TS.BlockAlive{} = True
        isLive TS.BlockFinalized{} = True
        isLive _ = False

doCatchUpCheck :: Int -> Int -> Property
doCatchUpCheck n steps = monadicIO $ do
        s0 <- initialiseStatesDictator n
        gen <- pick $ mkStdGen <$> arbitrary
        s1 <- liftIO $ runKonsensus steps gen s0 (makeExecState $ initialEvents s0)
        return $ simpleCatchUpCheck s1

tests :: Word -> Spec
tests lvl = parallel $ describe "Concordium.CatchUp" $ do
    it "catch-up check 5 parties, 1000 steps" $ withMaxSuccess (10*10^lvl) $ doCatchUpCheck 5 1000
    it "catch-up check 50 parties, 1000 steps" $ withMaxSuccess (10*10^lvl) $ doCatchUpCheck 50 1000
<|MERGE_RESOLUTION|>--- conflicted
+++ resolved
@@ -1,224 +1,216 @@
-{-# LANGUAGE TupleSections, OverloadedStrings, InstanceSigs, FlexibleContexts, ViewPatterns #-}
-{-# OPTIONS_GHC -Wno-orphans -Wno-deprecations #-}
-module ConcordiumTests.CatchUp where
-
-import qualified Data.Sequence as Seq
-import qualified Data.Vector as Vec
-import qualified Data.HashMap.Strict as HM
-import qualified Data.Set as Set
-import Data.Foldable
-import Control.Monad
-import Control.Monad.IO.Class
-import Lens.Micro.Platform
-import System.Random
-import Data.Serialize
-import Data.Maybe
-
-import Concordium.Crypto.SHA256
-import qualified Concordium.Crypto.SignatureScheme as SigScheme
-
-import Concordium.GlobalState.Block as B
-import Concordium.GlobalState.BlockPointer
-import Concordium.GlobalState.IdentityProviders
-import qualified Concordium.GlobalState.Basic.TreeState as BTS
-import qualified Concordium.GlobalState.Basic.BlockState as BState
-import qualified Concordium.GlobalState.TreeState as TS
-import Concordium.GlobalState.Parameters
-import Concordium.GlobalState.BakerInfo
-import Concordium.GlobalState.Basic.BlockState.Bakers
-import qualified Concordium.GlobalState.SeedState as SeedState
-import Concordium.GlobalState
-import Concordium.GlobalState.Finalization
-import Concordium.Types.HashableTo
-
-import Concordium.Logger
-import Concordium.Skov.Monad
-import Concordium.Skov.MonadImplementations
-import Concordium.Afgjort.Finalize
-import Concordium.Birk.Bake
-import Concordium.Types (Energy(..))
-import Concordium.Startup (defaultFinalizationParameters)
-
-import ConcordiumTests.Konsensus hiding (tests)
-
-import qualified Concordium.Types.DummyData as Dummy
-import qualified Concordium.GlobalState.DummyData as Dummy
-import qualified Concordium.Crypto.DummyData as Dummy
-
-import Test.QuickCheck
-import Test.QuickCheck.Monadic
-import Test.Hspec
-
-runKonsensus :: RandomGen g => Int -> g -> States -> ExecState -> IO States
-runKonsensus steps g states es
-    | steps <= 0 || null (es ^. esEventPool) = return states
-    | otherwise = do
-            let ((rcpt, ev), events', g') = selectFromSeq g (es ^. esEventPool)
-            let es1 = es & esEventPool .~ events'
-            let (bkr, _, _, fi, fs) = states Vec.! rcpt
-            let btargets = [x | x <- [0..length states - 1], x /= rcpt]
-            let continue fs' es' = do
-                        let states' = states & ix rcpt . _5 .~ fs'
-                        runKonsensus (steps - 1) g' states' es'
-            let handlers = dummyHandlers rcpt btargets
-            case ev of
-                EBake sl -> do
-                    (mb, fs', es2) <- myRunSkovT (bakeForSlot bkr sl) handlers fi fs es1
-                    case mb of
-                        Nothing -> continue fs' (es2 & esEventPool %~ ((rcpt, EBake (sl + 1)) Seq.<|))
-                        Just BlockPointer{_bpBlock = NormalBlock b} ->
-                            continue fs' (es2 & esEventPool %~ (<> Seq.fromList ((rcpt, EBake (sl + 1)) : [(r, EBlock b) | r <- btargets])))
-                        Just _ -> error "Baked genesis block"
-
-                EBlock block -> do
-                    (_, fs', es') <- myRunSkovT (storeBlock (B.makePendingBlock block dummyTime)) handlers fi fs es1
-                    continue fs' es'
-                ETransaction tr -> do
-                    (_, fs', es') <- myRunSkovT (receiveTransaction tr) handlers fi fs es1
-                    continue fs' es'
-                EFinalization fmsg -> do
-                    (_, fs', es') <- myRunSkovT (finalizationReceiveMessage fmsg) handlers fi fs es1
-                    continue fs' es'
-                EFinalizationRecord frec -> do
-                    (_, fs', es') <- myRunSkovT (finalizationReceiveRecord False frec) handlers fi fs es1
-                    continue fs' es'
-                ETimer t timerEvent ->
-                    if t `Set.member` (es ^. esCancelledTimers) then
-                        runKonsensus steps g' states (es1 & esCancelledTimers %~ Set.delete t)
-                    else do
-                        (_, fs', es') <- myRunSkovT timerEvent handlers fi fs es1
-                        continue fs' es'
-
--- |Create initial states where the first baker is a dictator with respect to finalization.
-initialiseStatesDictator :: Int -> PropertyM IO States
-initialiseStatesDictator n = do
-        let bns = [0..fromIntegral n - 1]
-        bis <- mapM (\i -> (i,) <$> pick (makeBaker i 1)) bns
-        let genesisBakers = fst . bakersFromList $ (^. _2 . _1) <$> bis
-        let seedState = SeedState.genesisSeedState (hash "LeadershipElectionNonce") 10
-            elDiff = 0.5
-            fps = defaultFinalizationParameters
-            bakerAccounts = map (\(_, (_, _, acc, _)) -> acc) bis
-<<<<<<< HEAD
-            gen = GenesisData 0 1 genesisBakers seedState elDiff bakerAccounts [Dummy.createCustomAccount (2^(40::Int)) Dummy.mateuszKP Dummy.mateuszAccount] fps dummyCryptographicParameters dummyIdentityProviders dummyArs 10 $ Energy maxBound
-        res <- liftIO $ mapM (\(_, (binfo, bid, _, kp)) -> do
-                                let fininst = FinalizationInstance (bakerSignKey bid) (bakerElectionKey bid) (bakerAggregationKey bid)
-                                let config = SkovConfig
-                                        (MTMBConfig defaultRuntimeParameters gen (Dummy.basicGenesisState gen))
-=======
-            gen = GenesisData 0 1 genesisBakers seedState elDiff bakerAccounts [] fps dummyCryptographicParameters emptyIdentityProviders dummyArs 10 $ Energy maxBound
-        res <- liftIO $ mapM (\(_, (binfo, bid, _, kp)) -> do
-                                let fininst = FinalizationInstance (bakerSignKey bid) (bakerElectionKey bid) (bakerAggregationKey bid)
-                                let config = SkovConfig
-                                        (MTMBConfig defaultRuntimeParameters gen (Example.initialStateWithMateuszAccount bps dummyCryptographicParameters bakerAccounts emptyIdentityProviders nAccounts (Amount (2 ^ (40 :: Int)))))
->>>>>>> 4926ced2
-                                        (ActiveFinalization fininst)
-                                        NoHandler
-                                (initCtx, initState) <- liftIO $ runSilentLogger (initialiseSkov config)
-                                return (bid, binfo, kp, initCtx, initState)
-                             ) bis
-        return $ Vec.fromList res
-
-simpleCatchUpCheck :: States -> Property
-simpleCatchUpCheck ss =
-        conjoin [monadicIO $ catchUpCheck s1 s2 | s1 <- toList ss, s2 <- toList ss ]
-
-type TrivialHandlers = SkovHandlers DummyTimer (Config DummyTimer) LogIO
-
-trivialHandlers :: TrivialHandlers
-trivialHandlers = SkovHandlers {..}
-    where
-        shBroadcastFinalizationMessage _ = error "Unimplemented"
-        shBroadcastFinalizationRecord _ = error "Unimplemented"
-        shOnTimeout _ _ = error "Unimplemented"
-        shCancelTimer _ = error "Unimplemented"
-        shPendingLive = error "Unimplemented"
-
-trivialEvalSkovT :: (MonadIO m) => SkovT TrivialHandlers (Config DummyTimer) LogIO a -> SkovContext (Config DummyTimer) -> SkovState (Config DummyTimer) -> m a
-trivialEvalSkovT a ctx st = liftIO $ flip runLoggerT doLog $ evalSkovT a trivialHandlers ctx st
-    where
-        doLog src LLError msg = error $ show src ++ ": " ++ msg
-        doLog _ _ _ = return ()
-
-catchUpCheck :: (BakerIdentity, FullBakerInfo, SigScheme.KeyPair, SkovContext (Config DummyTimer), SkovState (Config DummyTimer)) -> (BakerIdentity, FullBakerInfo, SigScheme.KeyPair, SkovContext (Config DummyTimer), SkovState (Config DummyTimer)) -> PropertyM IO Bool
-catchUpCheck (_, _, _, c1, s1) (_, _, _, c2, s2) = do
-        request <- myLoggedEvalSkovT (getCatchUpStatus True) c1 s1
-        (response, result) <- trivialEvalSkovT (handleCatchUpStatus request 2000) c2 s2
-        let
-            formatMsg (MessageBlock, b) = show (hash b)
-            formatMsg (MessageFinalizationRecord, fr) = case runGet getExactVersionedFinalizationRecord fr of
-                    Left e -> error e
-                    Right fr' -> "Proof(" ++ show (finalizationIndex fr') ++ ", " ++ show (finalizationBlockPointer fr') ++ ")"
-        monitor $ counterexample $ "== REQUESTOR ==\n" ++ show (ssGSState s1) ++ "\n== RESPONDENT ==\n" ++ show (ssGSState s2) ++ "\n== REQUEST ==\n" ++ show request ++ "\n== RESPONSE ==\n" ++ show (fmap (_1 %~ fmap formatMsg) response) ++ "\n"
-        cuwp <- case result of
-            ResultSuccess -> return False
-            ResultPendingBlock -> fail "ResultPendingBlock should not be the result when message is not a response"
-            ResultContinueCatchUp -> return True
-            ResultInvalid -> fail "Unexpected invalid result"
-            _ -> fail "Unexpected result"
-        case response of
-            Nothing -> fail "Response expected (to catch-up request), but none given"
-            Just (l, rstatus) -> do
-                unless (cusIsResponse rstatus) $ fail "Response flag not set"
-                lfh1 <- myLoggedEvalSkovT (bpHeight <$> lastFinalizedBlock) c1 s1
-                checkBinary (==) (cusLastFinalizedHeight request) lfh1 "==" "catch-up status last fin height" "actual last fin height"
-                lfh2 <- myLoggedEvalSkovT (bpHeight <$> lastFinalizedBlock) c2 s2
-                checkBinary (==) (cusLastFinalizedHeight rstatus) lfh2 "==" "catch-up status last fin height" "actual last fin height"
-                -- Blocks/records should only be sent if the respondent's last finalized height is above the reqestor's
-                unless (null l) $
-                    checkBinary (>=) lfh2 lfh1 ">=" "respondent last fin height" "requestor last fin height"
-                let reqLive = Set.fromList [bh | (bh, bs) <- HM.toList (ssGSState s1 ^. BTS.blockTable), isLive bs]
-                let respLive = Set.fromList [bh | (bh, bs) <- HM.toList (ssGSState s2 ^. BTS.blockTable), isLive bs]
-                unless cuwp $ do
-                    when (lfh2 < lfh1) $ fail "Respondent is behind, but not requesting catch-up"
-                    checkBinary Set.isSubsetOf (Set.fromList $ cusLeaves request) respLive "is a subset of" "resquestor leaves" "respondent nodes, given no counter-request"
-                unless (lfh2 < lfh1) $ do
-                    -- If the respondent should be able to send us something meaningful, then make sure they do
-                    let recBHs = [getHash bp | (MessageBlock, runGet (B.getExactVersionedBlock 0) -> Right bp) <- l]
-                    let recBlocks = Set.fromList recBHs
-                    -- Check that the requestor's live blocks + received blocks include all live blocks for respondent
-                    checkBinary Set.isSubsetOf respLive (reqLive `Set.union` recBlocks) "is a subset of" "respondent live blocks" "requestor live blocks + received blocks"
-                    let reqFin = Set.fromList $ finalizationBlockPointer . fst <$> toList (ssGSState s1 ^. BTS.finalizationList)
-                    let respFin = Set.fromList $ finalizationBlockPointer . fst <$> toList (ssGSState s2 ^. BTS.finalizationList)
-                    let
-                        testList _ knownFin [] = checkBinary (==) knownFin respFin "==" "finalized blocks after catch-up" "respondent finalized blocks"
-                        testList knownBlocks knownFin ((MessageFinalizationRecord, runGet getExactVersionedFinalizationRecord -> Right finRec) : rs) = do
-                            checkBinary Set.member (finalizationBlockPointer finRec) knownBlocks "in" "finalized block" "known blocks"
-                            testList knownBlocks (Set.insert (finalizationBlockPointer finRec) knownFin) rs
-                        testList knownBlocks knownFin ((MessageBlock, runGet (B.getExactVersionedBlock 0) -> Right (B.NormalBlock bp)) : rs) = do
-                            checkBinary Set.member (blockPointer bp) knownBlocks "in" "block parent" "known blocks"
-                            knownFin' <- case blockFinalizationData bp of
-                                NoFinalizationData -> return knownFin
-                                BlockFinalizationData finRec -> do
-                                    checkBinary Set.member (finalizationBlockPointer finRec) knownBlocks "in" "finalized block" "known blocks"
-                                    return (Set.insert (finalizationBlockPointer finRec) knownFin)
-                            testList (Set.insert (getHash bp) knownBlocks) knownFin' rs
-                        testList _ _ _ = error "Serialization failure"
-                    -- Check that blocks and finalization records are ordered correctly in the following sense:
-                    -- * A block is not sent before its parent
-                    -- * A block is not sent before finalization of its last finalized block
-                    -- * A finalization record is not sent before the block it finalizes
-                    -- Furthermore, check that the finalization records + the requestor's finalized blocks
-                    -- add up to the respondent's finalized blocks.
-                    testList reqLive reqFin l
-                    recBPs <- myLoggedEvalSkovT (forM recBHs (\bh -> fromJust <$> resolveBlock bh)) c2 s2
-                    case recBPs of
-                        [] -> return ()
-                        (hbp : bps) -> forM_ bps $ \bp -> checkBinary (<=) (bpArriveTime hbp) (bpArriveTime bp) "<=" "first block time" "other block time"
-                return True
-    where
-        isLive TS.BlockAlive{} = True
-        isLive TS.BlockFinalized{} = True
-        isLive _ = False
-
-doCatchUpCheck :: Int -> Int -> Property
-doCatchUpCheck n steps = monadicIO $ do
-        s0 <- initialiseStatesDictator n
-        gen <- pick $ mkStdGen <$> arbitrary
-        s1 <- liftIO $ runKonsensus steps gen s0 (makeExecState $ initialEvents s0)
-        return $ simpleCatchUpCheck s1
-
-tests :: Word -> Spec
-tests lvl = parallel $ describe "Concordium.CatchUp" $ do
-    it "catch-up check 5 parties, 1000 steps" $ withMaxSuccess (10*10^lvl) $ doCatchUpCheck 5 1000
-    it "catch-up check 50 parties, 1000 steps" $ withMaxSuccess (10*10^lvl) $ doCatchUpCheck 50 1000
+{-# LANGUAGE TupleSections, OverloadedStrings, InstanceSigs, FlexibleContexts, ViewPatterns #-}
+{-# OPTIONS_GHC -Wno-orphans -Wno-deprecations #-}
+module ConcordiumTests.CatchUp where
+
+import qualified Data.Sequence as Seq
+import qualified Data.Vector as Vec
+import qualified Data.HashMap.Strict as HM
+import qualified Data.Set as Set
+import Data.Foldable
+import Control.Monad
+import Control.Monad.IO.Class
+import Lens.Micro.Platform
+import System.Random
+import Data.Serialize
+import Data.Maybe
+
+import Concordium.Crypto.SHA256
+import qualified Concordium.Crypto.SignatureScheme as SigScheme
+
+import Concordium.GlobalState.Block as B
+import Concordium.GlobalState.BlockPointer
+import Concordium.GlobalState.IdentityProviders
+import qualified Concordium.GlobalState.Basic.TreeState as BTS
+import qualified Concordium.GlobalState.Basic.BlockState as BState
+import qualified Concordium.GlobalState.TreeState as TS
+import Concordium.GlobalState.Parameters
+import Concordium.GlobalState.BakerInfo
+import Concordium.GlobalState.Basic.BlockState.Bakers
+import qualified Concordium.GlobalState.SeedState as SeedState
+import Concordium.GlobalState
+import Concordium.GlobalState.Finalization
+import Concordium.Types.HashableTo
+
+import Concordium.Logger
+import Concordium.Skov.Monad
+import Concordium.Skov.MonadImplementations
+import Concordium.Afgjort.Finalize
+import Concordium.Birk.Bake
+import Concordium.Types (Energy(..))
+import Concordium.Startup (defaultFinalizationParameters)
+
+import ConcordiumTests.Konsensus hiding (tests)
+
+import qualified Concordium.Types.DummyData as Dummy
+import qualified Concordium.GlobalState.DummyData as Dummy
+import qualified Concordium.Crypto.DummyData as Dummy
+
+import Test.QuickCheck
+import Test.QuickCheck.Monadic
+import Test.Hspec
+
+runKonsensus :: RandomGen g => Int -> g -> States -> ExecState -> IO States
+runKonsensus steps g states es
+    | steps <= 0 || null (es ^. esEventPool) = return states
+    | otherwise = do
+            let ((rcpt, ev), events', g') = selectFromSeq g (es ^. esEventPool)
+            let es1 = es & esEventPool .~ events'
+            let (bkr, _, _, fi, fs) = states Vec.! rcpt
+            let btargets = [x | x <- [0..length states - 1], x /= rcpt]
+            let continue fs' es' = do
+                        let states' = states & ix rcpt . _5 .~ fs'
+                        runKonsensus (steps - 1) g' states' es'
+            let handlers = dummyHandlers rcpt btargets
+            case ev of
+                EBake sl -> do
+                    (mb, fs', es2) <- myRunSkovT (bakeForSlot bkr sl) handlers fi fs es1
+                    case mb of
+                        Nothing -> continue fs' (es2 & esEventPool %~ ((rcpt, EBake (sl + 1)) Seq.<|))
+                        Just BlockPointer{_bpBlock = NormalBlock b} ->
+                            continue fs' (es2 & esEventPool %~ (<> Seq.fromList ((rcpt, EBake (sl + 1)) : [(r, EBlock b) | r <- btargets])))
+                        Just _ -> error "Baked genesis block"
+
+                EBlock block -> do
+                    (_, fs', es') <- myRunSkovT (storeBlock (B.makePendingBlock block dummyTime)) handlers fi fs es1
+                    continue fs' es'
+                ETransaction tr -> do
+                    (_, fs', es') <- myRunSkovT (receiveTransaction tr) handlers fi fs es1
+                    continue fs' es'
+                EFinalization fmsg -> do
+                    (_, fs', es') <- myRunSkovT (finalizationReceiveMessage fmsg) handlers fi fs es1
+                    continue fs' es'
+                EFinalizationRecord frec -> do
+                    (_, fs', es') <- myRunSkovT (finalizationReceiveRecord False frec) handlers fi fs es1
+                    continue fs' es'
+                ETimer t timerEvent ->
+                    if t `Set.member` (es ^. esCancelledTimers) then
+                        runKonsensus steps g' states (es1 & esCancelledTimers %~ Set.delete t)
+                    else do
+                        (_, fs', es') <- myRunSkovT timerEvent handlers fi fs es1
+                        continue fs' es'
+
+-- |Create initial states where the first baker is a dictator with respect to finalization.
+initialiseStatesDictator :: Int -> PropertyM IO States
+initialiseStatesDictator n = do
+        let bns = [0..fromIntegral n - 1]
+        bis <- mapM (\i -> (i,) <$> pick (makeBaker i 1)) bns
+        let genesisBakers = fst . bakersFromList $ (^. _2 . _1) <$> bis
+        let seedState = SeedState.genesisSeedState (hash "LeadershipElectionNonce") 10
+            elDiff = 0.5
+            fps = defaultFinalizationParameters
+            bakerAccounts = map (\(_, (_, _, acc, _)) -> acc) bis
+            gen = GenesisData 0 1 genesisBakers seedState elDiff bakerAccounts [Dummy.createCustomAccount (2^(40::Int)) Dummy.mateuszKP Dummy.mateuszAccount] fps dummyCryptographicParameters dummyIdentityProviders dummyArs 10 $ Energy maxBound
+        res <- liftIO $ mapM (\(_, (binfo, bid, _, kp)) -> do
+                                let fininst = FinalizationInstance (bakerSignKey bid) (bakerElectionKey bid) (bakerAggregationKey bid)
+                                let config = SkovConfig
+                                        (MTMBConfig defaultRuntimeParameters gen (Dummy.basicGenesisState gen))
+                                        (ActiveFinalization fininst)
+                                        NoHandler
+                                (initCtx, initState) <- liftIO $ runSilentLogger (initialiseSkov config)
+                                return (bid, binfo, kp, initCtx, initState)
+                             ) bis
+        return $ Vec.fromList res
+
+simpleCatchUpCheck :: States -> Property
+simpleCatchUpCheck ss =
+        conjoin [monadicIO $ catchUpCheck s1 s2 | s1 <- toList ss, s2 <- toList ss ]
+
+type TrivialHandlers = SkovHandlers DummyTimer (Config DummyTimer) LogIO
+
+trivialHandlers :: TrivialHandlers
+trivialHandlers = SkovHandlers {..}
+    where
+        shBroadcastFinalizationMessage _ = error "Unimplemented"
+        shBroadcastFinalizationRecord _ = error "Unimplemented"
+        shOnTimeout _ _ = error "Unimplemented"
+        shCancelTimer _ = error "Unimplemented"
+        shPendingLive = error "Unimplemented"
+
+trivialEvalSkovT :: (MonadIO m) => SkovT TrivialHandlers (Config DummyTimer) LogIO a -> SkovContext (Config DummyTimer) -> SkovState (Config DummyTimer) -> m a
+trivialEvalSkovT a ctx st = liftIO $ flip runLoggerT doLog $ evalSkovT a trivialHandlers ctx st
+    where
+        doLog src LLError msg = error $ show src ++ ": " ++ msg
+        doLog _ _ _ = return ()
+
+catchUpCheck :: (BakerIdentity, FullBakerInfo, SigScheme.KeyPair, SkovContext (Config DummyTimer), SkovState (Config DummyTimer)) -> (BakerIdentity, FullBakerInfo, SigScheme.KeyPair, SkovContext (Config DummyTimer), SkovState (Config DummyTimer)) -> PropertyM IO Bool
+catchUpCheck (_, _, _, c1, s1) (_, _, _, c2, s2) = do
+        request <- myLoggedEvalSkovT (getCatchUpStatus True) c1 s1
+        (response, result) <- trivialEvalSkovT (handleCatchUpStatus request 2000) c2 s2
+        let
+            formatMsg (MessageBlock, b) = show (hash b)
+            formatMsg (MessageFinalizationRecord, fr) = case runGet getExactVersionedFinalizationRecord fr of
+                    Left e -> error e
+                    Right fr' -> "Proof(" ++ show (finalizationIndex fr') ++ ", " ++ show (finalizationBlockPointer fr') ++ ")"
+        monitor $ counterexample $ "== REQUESTOR ==\n" ++ show (ssGSState s1) ++ "\n== RESPONDENT ==\n" ++ show (ssGSState s2) ++ "\n== REQUEST ==\n" ++ show request ++ "\n== RESPONSE ==\n" ++ show (fmap (_1 %~ fmap formatMsg) response) ++ "\n"
+        cuwp <- case result of
+            ResultSuccess -> return False
+            ResultPendingBlock -> fail "ResultPendingBlock should not be the result when message is not a response"
+            ResultContinueCatchUp -> return True
+            ResultInvalid -> fail "Unexpected invalid result"
+            _ -> fail "Unexpected result"
+        case response of
+            Nothing -> fail "Response expected (to catch-up request), but none given"
+            Just (l, rstatus) -> do
+                unless (cusIsResponse rstatus) $ fail "Response flag not set"
+                lfh1 <- myLoggedEvalSkovT (bpHeight <$> lastFinalizedBlock) c1 s1
+                checkBinary (==) (cusLastFinalizedHeight request) lfh1 "==" "catch-up status last fin height" "actual last fin height"
+                lfh2 <- myLoggedEvalSkovT (bpHeight <$> lastFinalizedBlock) c2 s2
+                checkBinary (==) (cusLastFinalizedHeight rstatus) lfh2 "==" "catch-up status last fin height" "actual last fin height"
+                -- Blocks/records should only be sent if the respondent's last finalized height is above the reqestor's
+                unless (null l) $
+                    checkBinary (>=) lfh2 lfh1 ">=" "respondent last fin height" "requestor last fin height"
+                let reqLive = Set.fromList [bh | (bh, bs) <- HM.toList (ssGSState s1 ^. BTS.blockTable), isLive bs]
+                let respLive = Set.fromList [bh | (bh, bs) <- HM.toList (ssGSState s2 ^. BTS.blockTable), isLive bs]
+                unless cuwp $ do
+                    when (lfh2 < lfh1) $ fail "Respondent is behind, but not requesting catch-up"
+                    checkBinary Set.isSubsetOf (Set.fromList $ cusLeaves request) respLive "is a subset of" "resquestor leaves" "respondent nodes, given no counter-request"
+                unless (lfh2 < lfh1) $ do
+                    -- If the respondent should be able to send us something meaningful, then make sure they do
+                    let recBHs = [getHash bp | (MessageBlock, runGet (B.getExactVersionedBlock 0) -> Right bp) <- l]
+                    let recBlocks = Set.fromList recBHs
+                    -- Check that the requestor's live blocks + received blocks include all live blocks for respondent
+                    checkBinary Set.isSubsetOf respLive (reqLive `Set.union` recBlocks) "is a subset of" "respondent live blocks" "requestor live blocks + received blocks"
+                    let reqFin = Set.fromList $ finalizationBlockPointer . fst <$> toList (ssGSState s1 ^. BTS.finalizationList)
+                    let respFin = Set.fromList $ finalizationBlockPointer . fst <$> toList (ssGSState s2 ^. BTS.finalizationList)
+                    let
+                        testList _ knownFin [] = checkBinary (==) knownFin respFin "==" "finalized blocks after catch-up" "respondent finalized blocks"
+                        testList knownBlocks knownFin ((MessageFinalizationRecord, runGet getExactVersionedFinalizationRecord -> Right finRec) : rs) = do
+                            checkBinary Set.member (finalizationBlockPointer finRec) knownBlocks "in" "finalized block" "known blocks"
+                            testList knownBlocks (Set.insert (finalizationBlockPointer finRec) knownFin) rs
+                        testList knownBlocks knownFin ((MessageBlock, runGet (B.getExactVersionedBlock 0) -> Right (B.NormalBlock bp)) : rs) = do
+                            checkBinary Set.member (blockPointer bp) knownBlocks "in" "block parent" "known blocks"
+                            knownFin' <- case blockFinalizationData bp of
+                                NoFinalizationData -> return knownFin
+                                BlockFinalizationData finRec -> do
+                                    checkBinary Set.member (finalizationBlockPointer finRec) knownBlocks "in" "finalized block" "known blocks"
+                                    return (Set.insert (finalizationBlockPointer finRec) knownFin)
+                            testList (Set.insert (getHash bp) knownBlocks) knownFin' rs
+                        testList _ _ _ = error "Serialization failure"
+                    -- Check that blocks and finalization records are ordered correctly in the following sense:
+                    -- * A block is not sent before its parent
+                    -- * A block is not sent before finalization of its last finalized block
+                    -- * A finalization record is not sent before the block it finalizes
+                    -- Furthermore, check that the finalization records + the requestor's finalized blocks
+                    -- add up to the respondent's finalized blocks.
+                    testList reqLive reqFin l
+                    recBPs <- myLoggedEvalSkovT (forM recBHs (\bh -> fromJust <$> resolveBlock bh)) c2 s2
+                    case recBPs of
+                        [] -> return ()
+                        (hbp : bps) -> forM_ bps $ \bp -> checkBinary (<=) (bpArriveTime hbp) (bpArriveTime bp) "<=" "first block time" "other block time"
+                return True
+    where
+        isLive TS.BlockAlive{} = True
+        isLive TS.BlockFinalized{} = True
+        isLive _ = False
+
+doCatchUpCheck :: Int -> Int -> Property
+doCatchUpCheck n steps = monadicIO $ do
+        s0 <- initialiseStatesDictator n
+        gen <- pick $ mkStdGen <$> arbitrary
+        s1 <- liftIO $ runKonsensus steps gen s0 (makeExecState $ initialEvents s0)
+        return $ simpleCatchUpCheck s1
+
+tests :: Word -> Spec
+tests lvl = parallel $ describe "Concordium.CatchUp" $ do
+    it "catch-up check 5 parties, 1000 steps" $ withMaxSuccess (10*10^lvl) $ doCatchUpCheck 5 1000
+    it "catch-up check 50 parties, 1000 steps" $ withMaxSuccess (10*10^lvl) $ doCatchUpCheck 50 1000