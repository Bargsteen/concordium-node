{-# LANGUAGE RecordWildCards, GeneralizedNewtypeDeriving, TupleSections, OverloadedStrings, InstanceSigs, FlexibleContexts, CPP #-}
{-# OPTIONS_GHC -Wno-orphans #-}
module ConcordiumTests.Konsensus where

import qualified Data.Sequence as Seq
import Data.Sequence (Seq)
import qualified Data.Vector as Vec
import qualified Data.HashMap.Strict as HM
import qualified Data.Map as Map
import qualified Data.Set as Set
import Control.Monad
import Control.Monad.IO.Class
import Lens.Micro.Platform
import Data.Bits
import Data.Time.Clock.POSIX
import Data.Time.Clock
import qualified Data.PQueue.Prio.Min as MPQ
import System.Random

import Concordium.Crypto.SHA256

import Concordium.Types
import Concordium.Types.HashableTo
import Concordium.GlobalState.BlockState(BlockPointerData(..))
import qualified Concordium.GlobalState.TreeState as TreeState
import qualified Concordium.GlobalState.Implementation.TreeState as TS
import qualified Concordium.GlobalState.Implementation.Block as B
#ifdef RUST
import qualified Concordium.GlobalState.Basic.Block as BA
#endif
import qualified Concordium.GlobalState.Implementation.Block as B
import qualified Concordium.GlobalState.Implementation as I
import qualified Concordium.GlobalState.Implementation.BlockState as BS
import Concordium.GlobalState.Transactions
import Concordium.GlobalState.Finalization
import Concordium.GlobalState.Parameters
import Concordium.GlobalState.IdentityProviders
import Concordium.GlobalState.Block
import Concordium.GlobalState.Bakers
import Concordium.GlobalState.SeedState

import qualified Concordium.Crypto.VRF as VRF
import qualified Concordium.Crypto.BlockSignature as Sig
import qualified Concordium.Scheduler.Utils.Init.Example as Example
import Concordium.Skov
import Concordium.Afgjort.Freeze
import Concordium.Afgjort.WMVBA
import Concordium.Afgjort.Finalize
import Concordium.Logger
import Concordium.Birk.Bake
import Concordium.TimeMonad

import Concordium.Startup(makeBakerAccount, dummyCryptographicParameters)

import Test.QuickCheck
import Test.QuickCheck.Monadic
import Test.Hspec

import Data.Maybe

-- import Debug.Trace

dummyTime :: UTCTime
dummyTime = posixSecondsToUTCTime 0

type Trs = HM.HashMap TransactionHash (Transaction, Slot)
type ANFTS = HM.HashMap AccountAddress AccountNonFinalizedTransactions

invariantSkovData :: TS.SkovData -> Either String ()
invariantSkovData TS.SkovData{..} = do
        -- Finalization list
        when (Seq.null _skovFinalizationList) $ Left "Finalization list is empty"
        (finMap, lastFin, _) <- foldM checkFin (HM.empty, _skovGenesisBlockPointer, 0) _skovFinalizationList
        -- Live blocks
        (liveFinMap, _) <- foldM checkLive (finMap, [lastFin]) _skovBranches
        unless (HM.filter notDeadOrPending _skovBlockTable == liveFinMap) $ Left "non-dead blocks do not match finalized and branch blocks"
        unless (checkLastNonEmpty _skovBranches) $ Left $ "Last element of branches was empty. branches: " ++ show _skovBranches
        -- Pending blocks
        queue <- foldM (checkPending (blockSlot lastFin)) (Set.empty) (HM.toList _skovPossiblyPendingTable)
        let pendingSet = Set.fromList (MPQ.toListU _skovPossiblyPendingQueue)
        checkBinary (Set.isSubsetOf) queue pendingSet "is a subset of" "pending blocks" "pending queue"
        let allPossiblyPending = Set.fromList ((fst <$> MPQ.elemsU _skovPossiblyPendingQueue) ++ (getHash <$> MPQ.elemsU _skovBlocksAwaitingLastFinalized))
        checkBinary Set.isSubsetOf (Set.fromList $ HM.keys $ HM.filter onlyPending _skovBlockTable) allPossiblyPending "is a subset of" "blocks marked pending" "pending queues"
        -- Finalization pool
        forM_ (Map.toList _skovFinalizationPool) $ \(fi, frs) -> do
            checkBinary (>=) fi (fromIntegral (Seq.length _skovFinalizationList)) ">=" "pending finalization record index" "length of finalization list"
            forM_ frs $ \fr -> do
                checkBinary (==) fi (finalizationIndex fr) "==" "key in finalization pool" "finalization index"
        -- Transactions
        (nonFinTrans, anftNonces) <- walkTransactions _skovGenesisBlockPointer lastFin (_ttHashMap _skovTransactionTable) (HM.empty)
        let anft' = foldr (\(tr, _) nft -> nft & at (transactionSender tr) . non emptyANFT . anftMap . at (transactionNonce tr) . non Set.empty %~ Set.insert tr) anftNonces nonFinTrans
        unless (anft' == _ttNonFinalizedTransactions _skovTransactionTable) $ Left "Incorrect non-finalized transactions"
        (pendingTrans, pendingNonces) <- walkTransactions lastFin _skovFocusBlock nonFinTrans anftNonces
        let ptt = foldr (\(tr, _) -> checkedExtendPendingTransactionTable (pendingNonces ^. at (transactionSender tr) . non emptyANFT . anftNextNonce) tr) emptyPendingTransactionTable pendingTrans
        checkBinary (==) ptt _skovPendingTransactions "==" "expected pending transactions" "recorded pending transactions"
    where
        checkBinary bop x y sbop sx sy = unless (bop x y) $ Left $ "Not satisfied: " ++ sx ++ " (" ++ show x ++ ") " ++ sbop ++ " " ++ sy ++ " (" ++ show y ++ ")"
        checkFin (finMap, lastFin, i) (fr, bp) = do
            checkBinary (==) (finalizationIndex fr) i "==" "record finalization index" "index in sequence"
            if i == 0 then
                checkBinary (==) bp _skovGenesisBlockPointer "==" "first finalized block" "genesis block"
            else do
                unless (verifyFinalProof finSes finCom fr) $ Left $ "Could not verify finalization record at index " ++ show i
            let overAncestors a m
                    | a == lastFin = return m
                    | a == _skovGenesisBlockPointer = Left $ "Finalized block" ++ show bp ++ "does not descend from previous finalized block " ++ show lastFin
                    | otherwise = overAncestors (bpParent a) (HM.insert (bpHash a) (TreeState.BlockFinalized a fr) m)
            finMap' <- overAncestors (bpParent bp) (HM.insert (bpHash bp) (TreeState.BlockFinalized bp fr) finMap)
            return (finMap', bp, i+1)
        checkLive (liveMap, parents) l = do
            forM_ l $ \b -> do
                unless (bpParent b `elem` parents) $ Left $ "Block in branches with invalid parent: " ++ show b
                checkBinary (==) (bpHeight b) (bpHeight (bpParent b) + 1) "==" "block height" "1 + parent height"
            let liveMap' = foldr (\b -> HM.insert (bpHash b) (TreeState.BlockAlive b)) liveMap l
            return (liveMap', l)
        checkLastNonEmpty Seq.Empty = True -- catches cases where branches is empty
        checkLastNonEmpty (_ Seq.:|> x) = (x /= [])
        checkPending lfSlot queue (parent, children) = do
            when (null children) $ Left $ "Empty list of blocks pending parent"
            let checkChild q child = do
                    let pendingBlockStatus = _skovBlockTable ^. at (getHash child)
                    case pendingBlockStatus of
                        Just TreeState.BlockPending{} -> return ()
                        _ -> Left $ "Pending block status (" ++ show pendingBlockStatus ++ ") should be BlockPending"
                    checkBinary (==) (blockPointer child) parent "==" "pending block's parent" "pending parent"
                    checkBinary (>) (blockSlot child) lfSlot ">" "pending block's slot" "last finalized slot"
                    return (Set.insert ((blockSlot child), (getHash child, parent)) q)
            let parentBlockStatus = _skovBlockTable ^. at parent
            case parentBlockStatus of
                Just TreeState.BlockPending{} -> return ()
                Nothing -> return ()
                _ -> Left $ "Pending parent status (" ++ show parentBlockStatus ++ ") should be BlockPending or Nothing"
            foldM checkChild queue children
        walkTransactions :: BS.BlockPointer -> BS.BlockPointer -> Trs -> ANFTS -> Either String (Trs, ANFTS)
        walkTransactions src dest trMap anfts
            | src == dest = return (trMap, anfts)
            | otherwise = do
                (trMap', anfts') <- walkTransactions src (bpParent dest) trMap anfts
                foldM checkTransaction (trMap', anfts') (blockTransactions dest)
        checkTransaction :: (Trs, ANFTS) -> Transaction -> Either String (Trs, ANFTS)
        checkTransaction (trMap, anfts) tr = do
            let updMap Nothing = Left $ "Transaction missing: " ++ show tr
                updMap (Just _) = Right Nothing
            trMap' <- (at (transactionHash tr)) updMap trMap
            let updNonce n = if n == transactionNonce tr then Right (n + 1) else Left $ "Expected " ++ show (transactionNonce tr) ++ " but found " ++ show n ++ " for account " ++ show (transactionSender tr)
            anfts' <- (at (transactionSender tr) . non emptyANFT . anftNextNonce) updNonce anfts
            return (trMap', anfts')
        finSes = FinalizationSessionId (bpHash _skovGenesisBlockPointer) 0
        finCom = makeFinalizationCommittee (genesisFinalizationParameters _skovGenesisData)
        notDeadOrPending TreeState.BlockDead = False
        notDeadOrPending (TreeState.BlockPending {}) = False
        notDeadOrPending _ = True
        onlyPending (TreeState.BlockPending {}) = True
        onlyPending _ = False

invariantSkovFinalization :: SkovActiveState -> Either String ()
invariantSkovFinalization (SkovActiveState sd@TS.SkovData{..} FinalizationState{..}) = do
        invariantSkovData sd
        let (_ Seq.:|> (lfr, lfb)) = _skovFinalizationList
        checkBinary (==) _finsIndex (succ $ finalizationIndex lfr) "==" "current finalization index" "successor of last finalized index"
        checkBinary (==) _finsHeight (bpHeight lfb + max (1 + _finsMinSkip) ((bpHeight lfb - bpHeight (bpLastFinalized lfb)) `div` 2)) "==" "finalization height"  "calculated finalization height"
        -- This test assumes that this party should be a member of the finalization committee
        when (null _finsCurrentRound) $ Left "No current finalization round"
        forM_ _finsCurrentRound $ \FinalizationRound{..} -> do
            checkBinary (>=) roundDelta (max 1 (finalizationDelay lfr `div` 2)) ">=" "round delta" "half last finalization delay (or 1)"
            unless (popCount (toInteger roundDelta) == 1) $ Left $ "Round delta (" ++ show roundDelta ++ ") is not a power of 2"
            -- Determine which blocks are valid candidates for finalization
            -- i.e. they are at height _finsHeight and have descendants at height _finsHeight + roundDelta
            let descendants = case _skovBranches Seq.!? (fromIntegral $ _finsHeight + roundDelta - bpHeight lfb - 1) of
                                    Nothing -> []
                                    Just bs -> bs
            let
                nthAncestor 0 b = b
                nthAncestor n b = nthAncestor (n-1) (bpParent b)
            let eligibleBlocks = Set.fromList $ bpHash . nthAncestor roundDelta <$> descendants
            let justifiedProposals = Map.keysSet $ Map.filter (\(b,_) -> b) $ _proposals $ _freezeState $ roundWMVBA
            checkBinary (==) justifiedProposals eligibleBlocks "==" "nominally justified finalization blocks" "actually justified finalization blocks"
            case roundInput of
                Nothing -> unless (null eligibleBlocks) $ Left "There are eligible finalization blocks, but none has been nominated"
                Just nom -> checkBinary Set.member nom eligibleBlocks "is an element of" "the nominated final block" "the set of eligible blocks"
    where
        checkBinary bop x y sbop sx sy = unless (bop x y) $ Left $ "Not satisfied: " ++ sx ++ " (" ++ show x ++ ") " ++ sbop ++ " " ++ sy ++ " (" ++ show y ++ ")"


data DummyM a = DummyM {runDummy :: a}

instance Functor DummyM where
    fmap f (DummyM a) = DummyM (f a)

instance Applicative DummyM where
    pure = DummyM
    (DummyM f) <*> (DummyM v) = DummyM (f v)

instance Monad DummyM where
    -- Bind is slightly stricter than identity monad
    (DummyM m) >>= k = k m

instance TimeMonad DummyM where
    currentTime = return (posixSecondsToUTCTime 1)

instance LoggerMonad DummyM where
    logEvent src LLError msg = error $ show src ++ ": " ++ msg
    logEvent _ _ _ = return () -- trace (show src ++ ": " ++ msg) $ return ()

#ifdef RUST
data Event
    = EBake Slot
    | EBlock B.BlockContents
    | ETransaction Transaction
    | EFinalization FinalizationMessage
    | EFinalizationRecord FinalizationRecord

instance Show Event where
    show (EBake sl) = "bake for " ++ show sl
    show (EBlock bb) =
      let bf = fromJust . blockFields $ bb in
        let b = B.BakedBlock (blockSlot bb)
                (BA.BlockFields (blockPointer bf) (blockBaker bf) (blockProof bf) (blockNonce bf) (blockLastFinalized bf))
                (BA.BlockTransactions . blockTransactions $ bb)
                (fromJust . B.blockContentsSignature $ bb) in
          "block: " ++ show (getHash . B.NormalBlock $ b :: BlockHash)
    show (ETransaction tr) = "transaction: " ++ show tr
    show (EFinalization fmsg) = "finalization message: " ++ show fmsg
    show (EFinalizationRecord fr) = "finalize: " ++ show (finalizationBlockPointer fr)
#else
data Event
    = EBake Slot
    | EBlock B.BakedBlock
    | ETransaction Transaction
    | EFinalization FinalizationMessage
    | EFinalizationRecord FinalizationRecord

instance Show Event where
    show (EBake sl) = "bake for " ++ show sl
    show (EBlock b) = "block: " ++ show (getHash b :: BlockHash)
    show (ETransaction tr) = "transaction: " ++ show tr
    show (EFinalization fmsg) = "finalization message: " ++ show fmsg
    show (EFinalizationRecord fr) = "finalize: " ++ show (finalizationBlockPointer fr)

#endif

type EventPool = Seq (Int, Event)

-- |Pick an element from a seqeunce, returning the element
-- and the sequence with that element removed.
selectFromSeq :: (RandomGen g) => g -> Seq a -> (a, Seq a, g)
selectFromSeq g s =
    let (n , g') = randomR (0, length s - 1) g in
    (Seq.index s n, Seq.deleteAt n s, g')

#ifdef RUST
type States = Vec.Vector (BakerIdentity, FinalizationInstance, SkovActiveState, TS.GlobalStatePtr)
#else
type States = Vec.Vector (BakerIdentity, FinalizationInstance, SkovActiveState)
#endif

myRunSkovActiveM :: (MonadIO m) => SkovActiveM LogIO a -> FinalizationInstance -> SkovActiveState -> m (a, SkovActiveState, SkovFinalizationEvents)
myRunSkovActiveM a fi sfs = liftIO $ runLoggerT (runSkovActiveM a fi sfs) doLog
    where
        doLog src LLError msg = error $ show src ++ ": " ++ msg
        doLog _ _ _ = return ()


runKonsensusTest :: RandomGen g => Int -> g -> States -> EventPool -> IO Property
runKonsensusTest steps g states events
        | steps <= 0 = return $ property True
        | null events = return $ property True
        | otherwise = do
            let ((rcpt, ev), events', g') = selectFromSeq g events
#ifdef RUST
            let (bkr, fi, fs, gs) = states Vec.! rcpt
#else
            let (bkr, fi, fs) = states Vec.! rcpt
#endif
            let btargets = [x | x <- [0..length states - 1], x /= rcpt]
            (fs', events'') <- {- trace (show rcpt ++ ": " ++ show ev) $ -} case ev of
                EBake sl -> do
                    (mb, fs', evs) <- myRunSkovActiveM (bakeForSlot bkr sl) fi fs
                    let blockEvents = case mb of
                                        Nothing -> Seq.empty
#ifdef RUST
                                        Just (blockPtr) ->
                                          Seq.fromList [(r, EBlock (BS.blockPointerExtractBlockContents blockPtr))
                                                         | r <- btargets]
#else
                                        Just (BS.BlockPointer {_bpBlock = B.NormalBlock b}) ->
                                          Seq.fromList [(r, EBlock b) | r <- btargets]
                                        _ -> error "Baked genesis block"
#endif
                    let events'' = blockEvents <> handleMessages btargets (extractFinalizationOutputEvents evs) Seq.|> (rcpt, EBake (sl + 1))
                    return (fs', events'')
                EBlock block -> do
#ifdef RUST
                   pb <- B.makePendingBlockWithContents gs block dummyTime
                   runAndHandle (storeBlock pb) fi fs btargets
#else
                   runAndHandle (storeBlock (B.makePendingBlock block dummyTime)) fi fs btargets
#endif
                ETransaction tr -> runAndHandle (receiveTransaction tr) fi fs btargets
                EFinalization fmsg -> runAndHandle (receiveFinalizationMessage fmsg) fi fs btargets
                EFinalizationRecord frec -> runAndHandle (finalizeBlock frec) fi fs btargets
            case invariantSkovFinalization fs' of
                Left err -> return $ counterexample ("Invariant failed: " ++ err) False
                Right _ -> do
                    let states' = states & ix rcpt . _3 .~ fs'
                    runKonsensusTest (steps - 1) g' states' (events'' <> events')
    where
        handleMessages :: [Int] -> [FinalizationOutputEvent] -> EventPool
        handleMessages _ [] = Seq.empty
        handleMessages targets ((BroadcastFinalizationMessage fmsg) : r) = Seq.fromList [(rcpt, EFinalization fmsg) | rcpt <- targets] <> handleMessages targets r
        handleMessages targets ((BroadcastFinalizationRecord frec) : r) = Seq.fromList [(rcpt, EFinalizationRecord frec) | rcpt <- targets] <> handleMessages targets r
        runAndHandle a fi fs btargets = do
            (_, fs', evs) <- myRunSkovActiveM a fi fs
            return (fs', handleMessages btargets (extractFinalizationOutputEvents evs))

runKonsensusTestSimple :: RandomGen g => Int -> g -> States -> EventPool -> IO Property
runKonsensusTestSimple steps g states events
        | steps <= 0 || null events = return
            (case forM_ states $ \s -> invariantSkovFinalization (s ^. _3) of
                Left err -> counterexample ("Invariant failed: " ++ err) False
                Right _ -> property True)
        | otherwise = do
            let ((rcpt, ev), events', g') = selectFromSeq g events
#ifdef RUST
            let (bkr, fi, fs, gs) = states Vec.! rcpt
#else
            let (bkr, fi, fs) = states Vec.! rcpt
#endif
            let btargets = [x | x <- [0..length states - 1], x /= rcpt]
            (fs', events'') <- case ev of
                EBake sl -> do
                    (mb, fs', evs) <- myRunSkovActiveM (bakeForSlot bkr sl) fi fs
                    let blockEvents = case mb of
                                        Nothing -> Seq.empty
#ifdef RUST
                                        Just (blockPtr) ->
                                          Seq.fromList [(r, EBlock (BS.blockPointerExtractBlockContents blockPtr))
                                                         | r <- btargets]
#else
                                        Just (BS.BlockPointer {_bpBlock = B.NormalBlock b}) ->
                                          Seq.fromList [(r, EBlock b) | r <- btargets]
                                        _ -> error "Baked genesis block"
#endif
                    let events'' = blockEvents <> handleMessages btargets (extractFinalizationOutputEvents evs) Seq.|> (rcpt, EBake (sl + 1))
                    return (fs', events'')
                EBlock block -> do
#ifdef RUST
                   pb <- B.makePendingBlockWithContents gs block dummyTime
                   runAndHandle (storeBlock pb) fi fs btargets
#else
                   runAndHandle (storeBlock (B.makePendingBlock block dummyTime)) fi fs btargets
#endif
                ETransaction tr -> runAndHandle (receiveTransaction tr) fi fs btargets
                EFinalization fmsg -> runAndHandle (receiveFinalizationMessage fmsg) fi fs btargets
                EFinalizationRecord frec -> runAndHandle (finalizeBlock frec) fi fs btargets
            let states' = states & ix rcpt . _3 .~ fs'
            runKonsensusTestSimple (steps - 1) g' states' (events'' <> events')
    where
        handleMessages :: [Int] -> [FinalizationOutputEvent] -> EventPool
        handleMessages _ [] = Seq.empty
        handleMessages targets (BroadcastFinalizationMessage fmsg : r) = Seq.fromList [(rcpt, EFinalization fmsg) | rcpt <- targets] <> handleMessages targets r
        handleMessages targets (BroadcastFinalizationRecord frec : r) = Seq.fromList [(rcpt, EFinalizationRecord frec) | rcpt <- targets] <> handleMessages targets r
        runAndHandle a fi fs btargets = do
            (_, fs', evs) <- myRunSkovActiveM a fi fs
            return (fs', handleMessages btargets (extractFinalizationOutputEvents evs))

nAccounts :: Int
nAccounts = 2

genTransactions :: Int -> Gen [BareTransaction]
genTransactions n = mapM gent (take n [minNonce..])
    where
        gent nnce = do
            f <- arbitrary
            g <- arbitrary
            return $ Example.makeTransaction f (ContractAddress (fromIntegral $ g `mod` nAccounts) 0) nnce


initialEvents :: States -> EventPool
initialEvents states = Seq.fromList [(x, EBake 1) | x <- [0..length states -1]]

makeBaker :: BakerId -> Amount -> Gen (BakerInfo, BakerIdentity, Account)
makeBaker bid lot = do
        ek@(VRF.KeyPair _ epk) <- arbitrary
        sk                     <- Sig.genKeyPair
        let spk = Sig.verifyKey sk
        let account = makeBakerAccount bid
        return (BakerInfo epk spk lot (_accountAddress account), BakerIdentity sk ek, account)

dummyIdentityProviders :: [IdentityProviderData]
dummyIdentityProviders = []

initialiseStates :: Int -> PropertyM IO States
initialiseStates n = do
        let bns = [0..fromIntegral n - 1]
<<<<<<< HEAD
        bis <- mapM (\i -> (i,) <$> pick (makeBaker i 1)) bns
        let bps = BirkParameters 0.5 (bakersFromList $ (^. _2 . _1) <$> bis) (genesisSeedState (hash "LeadershipElectionNonce") 360)
=======
        bis <- mapM (\i -> (i,) <$> makeBaker i 1) bns
        let bps = BirkParameters 0.5 (fst . bakersFromList $ (^. _2 . _1) <$> bis) (genesisSeedState (hash "LeadershipElectionNonce") 360)
>>>>>>> 2bbeb59c
            fps = FinalizationParameters [VoterInfo vvk vrfk 1 | (_, (BakerInfo vrfk vvk _ _, _, _)) <- bis] 2
            bakerAccounts = map (\(_, (_, _, acc)) -> acc) bis
            gen = GenesisData 0 1 bps bakerAccounts [] fps dummyCryptographicParameters dummyIdentityProviders 10
#ifdef RUST
        bis2 <- liftIO $ mapM (\(a,b) -> I.makeEmptyGlobalState gen >>=  (return . ((a, b,)))) bis
        res <- liftIO $ mapM (\(_, (_, bid, _), gs) -> do
                                let fininst = FinalizationInstance (bakerSignKey bid) (bakerElectionKey bid)
                                initState <- liftIO $ initialSkovActiveState fininst defaultRuntimeParameters gen (Example.initialState bps dummyCryptographicParameters bakerAccounts [] nAccounts) gs
                                return (bid, fininst, initState, gs)
                             ) bis2
#else
        res <- liftIO $ mapM (\(_, (_, bid, _)) -> do
                                let fininst = FinalizationInstance (bakerSignKey bid) (bakerElectionKey bid)
                                initState <- liftIO $ initialSkovActiveState fininst defaultRuntimeParameters gen (Example.initialState bps dummyCryptographicParameters bakerAccounts [] nAccounts)
                                return (bid, fininst, initState)
                             ) bis
#endif
        return $ Vec.fromList res

instance Show BakerIdentity where
    show _ = "[Baker Identity]"

instance Show FinalizationInstance where
    show _ = "[Finalization Instance]"

instance Show SkovActiveState where
    show sfs = show (sfs ^. TS.skov)


withInitialStates :: Int -> (StdGen -> States -> EventPool -> IO Property) -> Property
withInitialStates n r = monadicIO $ do
        s0 <- initialiseStates $ n
        gen <- pick $ mkStdGen <$> arbitrary
        liftIO $ r gen s0 (initialEvents s0)

withInitialStatesTransactions :: Int -> Int -> (StdGen -> States -> EventPool -> IO Property) -> Property
withInitialStatesTransactions n trcount r = monadicIO $ do
        s0 <- initialiseStates $ n
        trs <- pick . genTransactions $ trcount
        gen <- pick $ mkStdGen <$> arbitrary
        now <- liftIO currentTime
        liftIO $ r gen s0 (initialEvents s0 <> Seq.fromList [(x, ETransaction (fromBareTransaction now tr)) | x <- [0..n-1], tr <- trs])

withInitialStatesDoubleTransactions :: Int -> Int -> (StdGen -> States -> EventPool -> IO Property) -> Property
withInitialStatesDoubleTransactions n trcount r = monadicIO $ do
        s0 <- initialiseStates $ n
        trs0 <- pick . genTransactions $ trcount
        trs <- (trs0 ++) <$> pick (genTransactions trcount)
        gen <- pick $ mkStdGen <$> arbitrary
        now <- liftIO currentTime
        liftIO $ r gen s0 (initialEvents s0 <> Seq.fromList [(x, ETransaction (fromBareTransaction now tr)) | x <- [0..n-1], tr <- trs])


tests :: Word -> Spec
tests lvl = parallel $ describe "Concordium.Konsensus" $ do
    -- it "catch up at end" $ withMaxSuccess 5 $ withInitialStates 2 $ runKonsensusTestSimple 100
    it "2 parties, 100 steps, 20 transactions with duplicates, check at every step" $ withMaxSuccess (10^lvl) $ withInitialStatesDoubleTransactions 2 10 $ runKonsensusTest 100
    it "2 parties, 100 steps, 10 transactions, check at every step" $ withMaxSuccess (10*10^lvl) $ withInitialStatesTransactions 2 10 $ runKonsensusTest 100
    it "2 parties, 1000 steps, 50 transactions, check at every step" $ withMaxSuccess (10^lvl) $ withInitialStatesTransactions 2 50 $ runKonsensusTest 1000
    it "2 parties, 100 steps, check at every step" $ withMaxSuccess (10*10^lvl) $ withInitialStates 2 $ runKonsensusTest 100
    --it "2 parties, 100 steps, check at end" $ withMaxSuccess 50000 $ withInitialStates 2 $ runKonsensusTestSimple 100
    --it "2 parties, 1000 steps, check at end" $ withMaxSuccess 100 $ withInitialStates 2 $ runKonsensusTestSimple 1000
    it "2 parties, 1000 steps, check at every step" $ withMaxSuccess (10^lvl) $ withInitialStates 2 $ runKonsensusTest 1000
    --it "2 parties, 10000 steps, check at end" $ withMaxSuccess 100 $ withInitialStates 2 $ runKonsensusTestSimple 10000
    it "4 parties, 10000 steps, check every step" $ withMaxSuccess (10^lvl `div` 20) $ withInitialStates 4 $ runKonsensusTest 10000<|MERGE_RESOLUTION|>--- conflicted
+++ resolved
@@ -393,13 +393,8 @@
 initialiseStates :: Int -> PropertyM IO States
 initialiseStates n = do
         let bns = [0..fromIntegral n - 1]
-<<<<<<< HEAD
         bis <- mapM (\i -> (i,) <$> pick (makeBaker i 1)) bns
-        let bps = BirkParameters 0.5 (bakersFromList $ (^. _2 . _1) <$> bis) (genesisSeedState (hash "LeadershipElectionNonce") 360)
-=======
-        bis <- mapM (\i -> (i,) <$> makeBaker i 1) bns
         let bps = BirkParameters 0.5 (fst . bakersFromList $ (^. _2 . _1) <$> bis) (genesisSeedState (hash "LeadershipElectionNonce") 360)
->>>>>>> 2bbeb59c
             fps = FinalizationParameters [VoterInfo vvk vrfk 1 | (_, (BakerInfo vrfk vvk _ _, _, _)) <- bis] 2
             bakerAccounts = map (\(_, (_, _, acc)) -> acc) bis
             gen = GenesisData 0 1 bps bakerAccounts [] fps dummyCryptographicParameters dummyIdentityProviders 10
