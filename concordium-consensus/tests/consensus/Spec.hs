<<<<<<< HEAD
module Main where

import System.Environment
import Data.Semigroup
import Data.List
import Test.Hspec
import qualified ConcordiumTests.Afgjort.Freeze (tests)
import qualified ConcordiumTests.Afgjort.CSS.NominationSet (tests)
import qualified ConcordiumTests.Afgjort.CSS (tests)
import qualified ConcordiumTests.Afgjort.Lottery (tests)
import qualified ConcordiumTests.Afgjort.ABBA (tests)
import qualified ConcordiumTests.Afgjort.Types (tests)
import qualified ConcordiumTests.Afgjort.WMVBA (tests)
import qualified ConcordiumTests.Konsensus (tests)

atLevel :: (Word -> IO ()) -> IO ()
atLevel a = do
        args0 <- getArgs
        let (args1, mlevel) = mconcat $ map lvlArg args0
        withArgs args1 $ a $! (maybe 1 getLast mlevel)
    where
        lvlArg s = case stripPrefix "--level=" s of
            Nothing -> ([s], Nothing)
            Just r -> ([], Just $! Last $! (read r :: Word))

main :: IO ()
main = atLevel $ \lvl -> hspec $ do
    ConcordiumTests.Afgjort.Types.tests lvl
    ConcordiumTests.Afgjort.CSS.tests lvl
    ConcordiumTests.Afgjort.CSS.NominationSet.tests lvl
    ConcordiumTests.Afgjort.ABBA.tests lvl
    ConcordiumTests.Afgjort.Freeze.tests lvl
    ConcordiumTests.Afgjort.Lottery.tests lvl
    ConcordiumTests.Afgjort.WMVBA.tests lvl
    ConcordiumTests.Konsensus.tests lvl
=======
module Main where

import System.Environment
import Data.Semigroup
import Data.List
import Test.Hspec
import qualified ConcordiumTests.Afgjort.Freeze (tests)
import qualified ConcordiumTests.Afgjort.CSS.NominationSet (tests)
import qualified ConcordiumTests.Afgjort.CSS (tests)
import qualified ConcordiumTests.Afgjort.Lottery (tests)
import qualified ConcordiumTests.Afgjort.ABBA (tests)
import qualified ConcordiumTests.Afgjort.Types (tests)
import qualified ConcordiumTests.Konsensus (tests)
import qualified ConcordiumTests.CatchUp (tests)

atLevel :: (Word -> IO ()) -> IO ()
atLevel a = do
        args0 <- getArgs
        let (args1, mlevel) = mconcat $ map lvlArg args0
        withArgs args1 $ a $! (maybe 1 getLast mlevel) 
    where
        lvlArg s = case stripPrefix "--level=" s of
            Nothing -> ([s], Nothing)
            Just r -> ([], Just $! Last $! (read r :: Word))

main :: IO ()
main = atLevel $ \lvl -> hspec $ do
    ConcordiumTests.Afgjort.Types.tests lvl
    ConcordiumTests.Afgjort.CSS.tests lvl
    ConcordiumTests.Afgjort.CSS.NominationSet.tests lvl
    ConcordiumTests.Afgjort.ABBA.tests lvl
    ConcordiumTests.Afgjort.Freeze.tests lvl
    ConcordiumTests.Afgjort.Lottery.tests lvl
    ConcordiumTests.Konsensus.tests lvl
    ConcordiumTests.CatchUp.tests lvl
>>>>>>> e8e429e3
<|MERGE_RESOLUTION|>--- conflicted
+++ resolved
@@ -1,4 +1,3 @@
-<<<<<<< HEAD
 module Main where
 
 import System.Environment
@@ -10,9 +9,10 @@
 import qualified ConcordiumTests.Afgjort.CSS (tests)
 import qualified ConcordiumTests.Afgjort.Lottery (tests)
 import qualified ConcordiumTests.Afgjort.ABBA (tests)
+import qualified ConcordiumTests.Afgjort.WMVBA (tests)
 import qualified ConcordiumTests.Afgjort.Types (tests)
-import qualified ConcordiumTests.Afgjort.WMVBA (tests)
 import qualified ConcordiumTests.Konsensus (tests)
+import qualified ConcordiumTests.CatchUp (tests)
 
 atLevel :: (Word -> IO ()) -> IO ()
 atLevel a = do
@@ -31,43 +31,7 @@
     ConcordiumTests.Afgjort.CSS.NominationSet.tests lvl
     ConcordiumTests.Afgjort.ABBA.tests lvl
     ConcordiumTests.Afgjort.Freeze.tests lvl
-    ConcordiumTests.Afgjort.Lottery.tests lvl
     ConcordiumTests.Afgjort.WMVBA.tests lvl
-    ConcordiumTests.Konsensus.tests lvl
-=======
-module Main where
-
-import System.Environment
-import Data.Semigroup
-import Data.List
-import Test.Hspec
-import qualified ConcordiumTests.Afgjort.Freeze (tests)
-import qualified ConcordiumTests.Afgjort.CSS.NominationSet (tests)
-import qualified ConcordiumTests.Afgjort.CSS (tests)
-import qualified ConcordiumTests.Afgjort.Lottery (tests)
-import qualified ConcordiumTests.Afgjort.ABBA (tests)
-import qualified ConcordiumTests.Afgjort.Types (tests)
-import qualified ConcordiumTests.Konsensus (tests)
-import qualified ConcordiumTests.CatchUp (tests)
-
-atLevel :: (Word -> IO ()) -> IO ()
-atLevel a = do
-        args0 <- getArgs
-        let (args1, mlevel) = mconcat $ map lvlArg args0
-        withArgs args1 $ a $! (maybe 1 getLast mlevel) 
-    where
-        lvlArg s = case stripPrefix "--level=" s of
-            Nothing -> ([s], Nothing)
-            Just r -> ([], Just $! Last $! (read r :: Word))
-
-main :: IO ()
-main = atLevel $ \lvl -> hspec $ do
-    ConcordiumTests.Afgjort.Types.tests lvl
-    ConcordiumTests.Afgjort.CSS.tests lvl
-    ConcordiumTests.Afgjort.CSS.NominationSet.tests lvl
-    ConcordiumTests.Afgjort.ABBA.tests lvl
-    ConcordiumTests.Afgjort.Freeze.tests lvl
     ConcordiumTests.Afgjort.Lottery.tests lvl
     ConcordiumTests.Konsensus.tests lvl
-    ConcordiumTests.CatchUp.tests lvl
->>>>>>> e8e429e3
+    ConcordiumTests.CatchUp.tests lvl