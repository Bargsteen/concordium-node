{-# LANGUAGE FlexibleContexts #-}
{-# LANGUAGE MonoLocalBinds #-}
{-# LANGUAGE RecordWildCards #-}
{-# LANGUAGE ScopedTypeVariables #-}
{-# LANGUAGE TupleSections #-}
{-# OPTIONS_GHC -Wno-deprecations #-}

module GlobalStateTests.Accounts where

import Concordium.Crypto.DummyData
import qualified Concordium.Crypto.SHA256 as H
import qualified Concordium.Crypto.SignatureScheme as Sig
import Concordium.Crypto.FFIDataTypes
import Concordium.GlobalState.Basic.BlockState.Account as BA
import qualified Concordium.GlobalState.Basic.BlockState.AccountTable as BAT
import qualified Concordium.GlobalState.Basic.BlockState.Accounts as B
import qualified Concordium.GlobalState.Persistent.Account as PA
import qualified Concordium.GlobalState.Persistent.BlockState.AccountReleaseSchedule as PA
import qualified Concordium.GlobalState.Persistent.Accounts as P
import qualified Concordium.GlobalState.Persistent.LFMBTree as L
import Concordium.GlobalState.DummyData
import Concordium.GlobalState.Persistent.BlobStore
import qualified Concordium.GlobalState.Persistent.Trie as Trie
import Concordium.ID.DummyData
import qualified Concordium.ID.Types as ID
import Concordium.Types
import Concordium.Types.HashableTo
import Control.Exception (bracket)
import Control.Monad hiding (fail)
import Control.Monad.Fail
import Control.Monad.Trans.Reader
import Data.Either
import qualified Data.FixedByteString as FBS
import qualified Data.Map.Strict as OrdMap
import Data.Serialize as S
import qualified Data.Set as Set
import Lens.Micro.Platform
import System.FilePath
import System.IO.Temp
import Test.HUnit
import Test.Hspec
import Test.QuickCheck
import Prelude hiding (fail)

assertRight :: Either String a -> Assertion
assertRight (Left e) = assertFailure e
assertRight _ = return ()

checkBinary :: (Show a, MonadFail m) => (a -> a -> Bool) -> a -> a -> String -> String -> String -> m ()
checkBinary bop x y sbop sx sy = unless (bop x y) $ fail $ "Not satisfied: " ++ sx ++ " (" ++ show x ++ ") " ++ sbop ++ " " ++ sy ++ " (" ++ show y ++ ")"

checkBinaryM :: (Monad m, Show a, Show b, MonadFail m) => (a -> b -> m Bool) -> a -> b -> String -> String -> String -> m ()
checkBinaryM bop x y sbop sx sy = do
  satisfied <- bop x y
  unless satisfied $ fail $ "Not satisfied: " ++ sx ++ " (" ++ show x ++ ") " ++ sbop ++ " " ++ show y ++ " (" ++ sy ++ ")"

-- | Check that a 'B.Accounts' and a 'P.Accounts' are equivalent.
--  That is, they have the same account map, account table, and set of
--  use registration ids.
checkEquivalent :: (MonadBlobStore m, MonadFail m) => B.Accounts -> P.Accounts -> m ()
checkEquivalent ba pa = do
  pam <- Trie.toMap (P.accountMap pa)
  checkBinary (==) (B.accountMap ba) pam "==" "Basic account map" "Persistent account map"
  let bat = BAT.toList (B.accountTable ba)
  pat <- L.toAscPairList (P.accountTable pa)
  checkBinaryM sameAccList bat pat "==" "Basic account table (as list)" "Persistent account table (as list)"
  let bath = getHash (B.accountTable ba) :: H.Hash
  path <- getHashM (P.accountTable pa)
  checkBinary (==) bath path "==" "Basic account table hash" "Persistent account table hash"
  (pregids, _) <- P.loadRegIds pa
  checkBinary (==) (B.accountRegIds ba) pregids "==" "Basic registration ids" "Persistent registration ids"
  where
    -- Check whether an in-memory account-index and account pair is equivalent to a persistent account-index and account pair
    sameAccPair ::
      (MonadBlobStore m) =>
      Bool -> -- accumulator for the fold in 'sameAccList'
      ((BAT.AccountIndex, BA.Account), (P.AccountIndex, PA.PersistentAccount)) -> -- the pairs to be compared
      m Bool
    sameAccPair b ((bInd, bAcc), (pInd, pAcc)) = do
      sameAcc <- PA.sameAccount bAcc pAcc
      return $ b && bInd == pInd && sameAcc
    -- Check whether a list of in-memory account-index and account pairs is equivalent to a persistent list of account-index and account pairs
    sameAccList l1 l2 = foldM sameAccPair True $ zip l1 l2

data AccountAction
  = PutAccount Account
  | Exists AccountAddress
  | GetAccount AccountAddress
  | UpdateAccount AccountAddress (Account -> Account)
  | UnsafeGetAccount AccountAddress
  | RegIdExists ID.CredentialRegistrationID
  | RecordRegId ID.CredentialRegistrationID
  | FlushPersistent
  | ArchivePersistent

randomizeAccount :: AccountAddress -> ID.AccountKeys -> Gen Account
randomizeAccount _accountAddress _accountVerificationKeys = do
  let vfKey = snd . head $ (OrdMap.toAscList (ID.akKeys _accountVerificationKeys))
  let cred = dummyCredential _accountAddress vfKey dummyMaxValidTo dummyCreatedAt
  let a0 = newAccount dummyCryptographicParameters _accountVerificationKeys _accountAddress cred
  nonce <- Nonce <$> arbitrary
  amt <- Amount <$> arbitrary
  return $ a0 & accountNonce .~ nonce & accountAmount .~ amt

randomCredential :: Gen ID.CredentialRegistrationID
randomCredential = ID.RegIdCred . generateGroupElementFromSeed dummyCryptographicParameters <$> arbitrary

randomActions :: Gen [AccountAction]
randomActions = sized (ra Set.empty Set.empty)
  where
    randAccount = do
      address <- ID.AccountAddress . FBS.pack <$> vector ID.accountAddressSize
      n <- choose (1, 255)
      akKeys <- OrdMap.fromList . zip [0 ..] . map Sig.correspondingVerifyKey <$> replicateM n genSigSchemeKeyPair
      akThreshold <- fromIntegral <$> choose (1, n)
      return (ID.AccountKeys {..}, address)
    ra _ _ 0 = return []
    ra s rids n =
      oneof $
        [ putRandAcc,
          exRandAcc,
          getRandAcc,
          (FlushPersistent :) <$> ra s rids (n -1),
          (ArchivePersistent :) <$> ra s rids (n -1),
          exRandReg,
          recRandReg,
          updateRandAcc
        ]
          ++ if null s
            then []
            else
              [putExAcc, exExAcc, getExAcc, unsafeGetExAcc, updateExAcc]
                ++ if null rids then [] else [exExReg, recExReg]
      where
        putRandAcc = do
          (vk, addr) <- randAccount
          acct <- randomizeAccount addr vk
          (PutAccount acct :) <$> ra (Set.insert (vk, addr) s) rids (n -1)
        putExAcc = do
          (vk, addr) <- elements (Set.toList s)
          acct <- randomizeAccount addr vk
          (PutAccount acct :) <$> ra s rids (n -1)
        exRandAcc = do
          (_, addr) <- randAccount
          (Exists addr :) <$> ra s rids (n -1)
        exExAcc = do
          (_, addr) <- elements (Set.toList s)
          (Exists addr :) <$> ra s rids (n -1)
        getRandAcc = do
          (_, addr) <- randAccount
          (GetAccount addr :) <$> ra s rids (n -1)
        getExAcc = do
          (_, addr) <- elements (Set.toList s)
          (GetAccount addr :) <$> ra s rids (n -1)
        updateExAcc = do
          (_, addr) <- elements (Set.toList s)
          newNonce <- Nonce <$> arbitrary
          newAmount <- Amount <$> arbitrary
          let upd acc =
                if acc ^. BA.accountAddress == addr
                  then acc {_accountAmount = newAmount, _accountNonce = newNonce}
                  else error "address does not match expected value"
          (UpdateAccount addr upd :) <$> ra s rids (n -1)
        updateRandAcc = do
          (vk, addr) <- randAccount
          let upd _ = error "account address should not exist"
          if (vk, addr) `Set.member` s
            then ra s rids n
            else (UpdateAccount addr upd :) <$> ra s rids (n -1)
        unsafeGetExAcc = do
          (_, addr) <- elements (Set.toList s)
          (UnsafeGetAccount addr :) <$> ra s rids (n -1)
        exRandReg = do
          rid <- randomCredential
          (RegIdExists rid :) <$> ra s rids (n -1)
        exExReg = do
          rid <- elements (Set.toList rids)
          (RegIdExists rid :) <$> ra s rids (n -1)
        recRandReg = do
          rid <- randomCredential
          (RecordRegId rid :) <$> ra s (Set.insert rid rids) (n -1)
        recExReg = do
          -- This is not an expected case in practice
          rid <- elements (Set.toList rids)
          (RecordRegId rid :) <$> ra s rids (n -1)

makePureAccount :: (MonadBlobStore m) => PA.PersistentAccount -> m Account
makePureAccount PA.PersistentAccount {..} = do
  _accountPersisting <- loadBufferedRef _persistingData
  _accountEncryptedAmount <- PA.loadPersistentAccountEncryptedAmount =<< loadBufferedRef _accountEncryptedAmount
<<<<<<< HEAD
  _accountReleaseSchedule <- loadBufferedRef _accountReleaseSchedule
  ab <- case _accountBaker of
    Null -> return Nothing
    Some pabRef -> do
      pab <- refLoad pabRef
      abi <- refLoad (PA._accountBakerInfo pab)
      return $ Just AccountBaker {
        _stakedAmount = PA._stakedAmount pab,
        _stakeEarnings = PA._stakeEarnings pab,
        _accountBakerInfo = abi,
        _bakerPendingChange = PA._bakerPendingChange pab
      }
  return Account {_accountBaker = ab, ..}
=======
  _accountReleaseSchedule <- PA.loadPersistentAccountReleaseSchedule =<< loadBufferedRef _accountReleaseSchedule
  return Account {..}
>>>>>>> 532f27db

runAccountAction :: (MonadBlobStore m, MonadFail m) => AccountAction -> (B.Accounts, P.Accounts) -> m (B.Accounts, P.Accounts)
runAccountAction (PutAccount acct) (ba, pa) = do
  let ba' = B.putAccount acct ba
  pAcct <- PA.makePersistentAccount acct
  pa' <- P.putAccount pAcct pa
  return (ba', pa')
runAccountAction (Exists addr) (ba, pa) = do
  let be = B.exists addr ba
  pe <- P.exists addr pa
  checkBinary (==) be pe "<->" "account exists in basic" "account exists in persistent"
  return (ba, pa)
runAccountAction (GetAccount addr) (ba, pa) = do
  let bacct = B.getAccount addr ba
  pacct <- P.getAccount addr pa
  let sameAcc (Just bac) (Just pac) = PA.sameAccount bac pac
      sameAcc Nothing Nothing = return True
      sameAcc _ _ = return False
  checkBinaryM sameAcc bacct pacct "==" "account in basic" "account in persistent"
  return (ba, pa)
runAccountAction (UpdateAccount addr upd) (ba, pa) = do
  let ba' = ba & ix addr %~ upd
      -- Transform a function that updates in-memory accounts into a function that updates persistent accounts
      liftP :: (MonadBlobStore m) => (Account -> Account) -> PA.PersistentAccount -> m PA.PersistentAccount
      liftP f pAcc = do
        bAcc <- makePureAccount pAcc
        PA.makePersistentAccount $ f bAcc
  (_, pa') <- P.updateAccounts (fmap ((),) . liftP upd) addr pa
  return (ba', pa')
runAccountAction (UnsafeGetAccount addr) (ba, pa) = do
  let bacct = B.unsafeGetAccount addr ba
  pacct <- P.unsafeGetAccount addr pa
  checkBinaryM PA.sameAccount bacct pacct "==" "account in basic" "account in persistent"
  return (ba, pa)
runAccountAction FlushPersistent (ba, pa) = do
  (_, pa') <- storeUpdate pa
  return (ba, pa')
runAccountAction ArchivePersistent (ba, pa) = do
  ppa <- store pa
  pa' <- fromRight (error "couldn't deserialize archived persistent") $ S.runGet load (S.runPut ppa)
  return (ba, pa')
runAccountAction (RegIdExists rid) (ba, pa) = do
  let be = B.regIdExists rid ba
  (pe, pa') <- P.regIdExists rid pa
  checkBinary (==) be pe "<->" "regid exists in basic" "regid exists in persistent"
  return (ba, pa')
runAccountAction (RecordRegId rid) (ba, pa) = do
  let ba' = B.recordRegId rid ba
  pa' <- P.recordRegId rid pa
  return (ba', pa')

emptyTest :: SpecWith BlobStore
emptyTest =
  it "empty" $
    runReaderT
      (checkEquivalent B.emptyAccounts P.emptyAccounts :: ReaderT BlobStore IO ())

actionTest :: Word -> SpecWith BlobStore
actionTest lvl = it "account actions" $ \bs -> withMaxSuccess (100 * fromIntegral lvl) $ property $ do
  acts <- randomActions
  return $ ioProperty $ flip runReaderT bs $ do
    (ba, pa) <- foldM (flip runAccountAction) (B.emptyAccounts, P.emptyAccounts) acts
    checkEquivalent ba pa

tests :: Word -> Spec
tests lvl = describe "GlobalStateTests.Accounts" $
            around (\kont ->
                      withTempDirectory "." "blockstate" $ \dir -> bracket
                        (createBlobStore (dir </> "blockstate.dat"))
                        closeBlobStore
                        kont
                   ) $ do emptyTest
                          actionTest lvl<|MERGE_RESOLUTION|>--- conflicted
+++ resolved
@@ -188,8 +188,7 @@
 makePureAccount PA.PersistentAccount {..} = do
   _accountPersisting <- loadBufferedRef _persistingData
   _accountEncryptedAmount <- PA.loadPersistentAccountEncryptedAmount =<< loadBufferedRef _accountEncryptedAmount
-<<<<<<< HEAD
-  _accountReleaseSchedule <- loadBufferedRef _accountReleaseSchedule
+  _accountReleaseSchedule <- PA.loadPersistentAccountReleaseSchedule =<< loadBufferedRef _accountReleaseSchedule
   ab <- case _accountBaker of
     Null -> return Nothing
     Some pabRef -> do
@@ -202,10 +201,6 @@
         _bakerPendingChange = PA._bakerPendingChange pab
       }
   return Account {_accountBaker = ab, ..}
-=======
-  _accountReleaseSchedule <- PA.loadPersistentAccountReleaseSchedule =<< loadBufferedRef _accountReleaseSchedule
-  return Account {..}
->>>>>>> 532f27db
 
 runAccountAction :: (MonadBlobStore m, MonadFail m) => AccountAction -> (B.Accounts, P.Accounts) -> m (B.Accounts, P.Accounts)
 runAccountAction (PutAccount acct) (ba, pa) = do
