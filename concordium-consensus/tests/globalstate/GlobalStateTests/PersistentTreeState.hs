{-# LANGUAGE DerivingVia #-}
{-# LANGUAGE FlexibleContexts #-}
{-# LANGUAGE FlexibleInstances #-}
{-# LANGUAGE GeneralizedNewtypeDeriving #-}
{-# LANGUAGE MultiParamTypeClasses #-}
{-# LANGUAGE OverloadedStrings #-}
{-# LANGUAGE ScopedTypeVariables #-}
{-# LANGUAGE TypeFamilies #-}
{-# LANGUAGE UndecidableInstances #-}
{-# OPTIONS_GHC -Wno-deprecations #-}
{-# OPTIONS_GHC -Wno-name-shadowing #-}
{-# OPTIONS_GHC -Wno-orphans #-}

module GlobalStateTests.PersistentTreeState where

import Concordium.Crypto.BlsSignature
import Concordium.Crypto.DummyData
import Concordium.Crypto.VRF as VRF
import Concordium.GlobalState
import Concordium.GlobalState.AccountTransactionIndex
import Concordium.GlobalState.AnonymityRevokers
import Concordium.GlobalState.BlockMonads
import Concordium.GlobalState.BlockPointer hiding (BlockPointer)
import Concordium.GlobalState.Classes
import Concordium.GlobalState.DummyData
import Concordium.GlobalState.Finalization
import Concordium.GlobalState.IdentityProviders
import Concordium.GlobalState.LMDB.Helpers
import Concordium.GlobalState.Parameters
import qualified Concordium.GlobalState.Persistent.BlockState as PBS
import Concordium.GlobalState.Persistent.LMDB
import Concordium.GlobalState.Persistent.TreeState
import Concordium.GlobalState.TreeState
import Concordium.Logger
import Concordium.Types
import Concordium.Types.HashableTo
import Control.Exception
import Control.Monad.Identity
import Control.Monad.RWS.Strict as RWS hiding (state)
import Control.Monad.State hiding (state)
import Data.Proxy
import Data.Time.Clock.POSIX
import Lens.Micro.Platform
import System.FilePath ((</>))
import System.IO.Temp
import System.Random
import Test.Hspec

type GlobalStateIO c g = GlobalStateM NoLogContext c c g g (RWST c () g LogIO)

type TestM = GlobalStateIO PBS.PersistentBlockStateContext (SkovPersistentData () PBS.PersistentBlockState)

type Test = TestM ()

instance HasGlobalStateContext PBS.PersistentBlockStateContext PBS.PersistentBlockStateContext where
  globalStateContext = id

instance HasGlobalState (SkovPersistentData () PBS.PersistentBlockState) (SkovPersistentData () PBS.PersistentBlockState) where
  globalState = id

createGlobalState :: FilePath -> IO (PBS.PersistentBlockStateContext, SkovPersistentData () PBS.PersistentBlockState)
createGlobalState dbDir = do
  now <- utcTimeToTimestamp <$> getCurrentTime
<<<<<<< HEAD
  let
    n = 3
    genesis = makeTestingGenesisData now n 1 1 dummyFinalizationCommitteeMaxSize dummyCryptographicParameters emptyIdentityProviders emptyAnonymityRevokers maxBound dummyAuthorizations dummyChainParameters
    state = basicGenesisState genesis
    config = DTDBConfig (defaultRuntimeParameters { rpTreeStateDir = dbDir, rpBlockStateFile = dbDir </> "blockstate" }) genesis state
=======
  let n = 3
      genesis = makeTestingGenesisData now n 1 0.5 1 dummyFinalizationCommitteeMaxSize dummyCryptographicParameters emptyIdentityProviders emptyAnonymityRevokers [] maxBound
      state = basicGenesisState genesis
      config = DTDBConfig (defaultRuntimeParameters {rpTreeStateDir = dbDir, rpBlockStateFile = dbDir </> "blockstate"}) genesis state
>>>>>>> d2109861
  (x, y, NoLogContext) <- runSilentLogger $ initialiseGlobalState config
  return (x, y)

destroyGlobalState :: (PBS.PersistentBlockStateContext, SkovPersistentData () PBS.PersistentBlockState) -> IO ()
destroyGlobalState (c, s) =
  shutdownGlobalState (Proxy :: Proxy DiskTreeDiskBlockConfig) c s NoLogContext

specifyWithGS :: String -> Test -> SpecWith (Arg Expectation)
specifyWithGS s f =
  specify s
    $ withTempDirectory "." "test-directory"
    $ \dbDir ->
      bracket (createGlobalState dbDir) destroyGlobalState $
        runSilentLogger . void . uncurry (runRWST (runGlobalStateM $ f))

useI :: MonadState (Identity s) f => Getting b s b -> f b
useI f = (^. f) . runIdentity <$> RWS.get

testFinalizeABlock :: Test
testFinalizeABlock = do
  (genesisBlock, genesisFr) :: (BlockPointerType TestM, FinalizationRecord) <- getLastFinalized
  sk <- liftIO $ generateSecretKey
  state <- blockState genesisBlock
  -- Create the block and finrec
  proof1 <- liftIO $ VRF.prove (fst $ randomKeyPair (mkStdGen 1)) "proof1"
  proof2 <- liftIO $ VRF.prove (fst $ randomKeyPair (mkStdGen 1)) "proof2"
  now <- liftIO $ getCurrentTime
  pb <- makePendingBlock (fst $ randomBlockKeyPair (mkStdGen 1)) 1 (bpHash genesisBlock) 0 proof1 proof2 NoFinalizationData [] now
  now' <- liftIO $ getCurrentTime
  blockPtr :: BlockPointerType TestM <- makeLiveBlock pb genesisBlock genesisBlock state () now' 0
  let frec = FinalizationRecord 1 (bpHash blockPtr) (FinalizationProof ([1], sign "Hello" sk)) 0
  -- Add the finalization to the tree state
  markFinalized (bpHash blockPtr) frec
  addFinalization blockPtr frec
  -- Was updated as the last finalized?
  (b, fr) <- getLastFinalized
  liftIO $ do
    b `shouldBe` blockPtr
    fr `shouldBe` frec
  --- The database should now contain 2 items, check them
  theDB <- use db
  (storedBlocks, finRecs) <- liftIO $ do
    let env = theDB ^. storeEnv
        dbB = theDB ^. blockStore
        dbF = theDB ^. finalizationRecordStore
    sB <- transaction env True (flip databaseSize dbB)
    sB `shouldBe` 2
    sF <- transaction env True (flip databaseSize dbF)
    sF `shouldBe` 2
    storedBlocks <- transaction env True (flip loadAll dbB)
    finRecs <- map snd <$> transaction env True (flip loadAll dbF)
    return (storedBlocks, finRecs)
  blocks <- mapM (constructBlock . snd) storedBlocks
  liftIO $ do
    forM_ blocks (`shouldSatisfy` flip elem [blockPtr, genesisBlock])
    forM_ finRecs (`shouldSatisfy` flip elem [frec, genesisFr])
  -- check the blocktable
  bs <- use (blockTable . at (bpHash blockPtr))
  liftIO $ bs `shouldBe` Just (Concordium.GlobalState.Persistent.TreeState.BlockFinalized 1)
  -- check that the parent and last finalized are the proper ones
  parent <- bpParent blockPtr
  liftIO $ parent `shouldBe` genesisBlock
  lfin <- bpLastFinalized blockPtr
  liftIO $ lfin `shouldBe` genesisBlock
  -- add another block with different lfin and parent
  now'' <- liftIO $ getCurrentTime
  pb2 <- makePendingBlock (fst $ randomBlockKeyPair (mkStdGen 1)) 2 (bpHash blockPtr) 0 proof1 proof2 NoFinalizationData [] now''
  now''' <- liftIO $ getCurrentTime
  blockPtr2 :: BlockPointerType TestM <- makeLiveBlock pb2 blockPtr genesisBlock state () now''' 0
  let frec2 = FinalizationRecord 2 (bpHash blockPtr2) (FinalizationProof ([1], sign "Hello" sk)) 0
  -- Add the finalization to the tree state
  markFinalized (bpHash blockPtr2) frec2
  addFinalization blockPtr2 frec2
  --- The database should now contain 3 items, check them
  theDB <- use db
  (storedBlocks, finRecs) <- liftIO $ do
    let env = theDB ^. storeEnv
        dbB = theDB ^. blockStore
        dbF = theDB ^. finalizationRecordStore
    sB <- transaction env True (flip databaseSize dbB)
    sB `shouldBe` 3
    sF <- transaction env True (flip databaseSize dbF)
    sF `shouldBe` 3
    storedBlocks <- transaction env True (flip loadAll dbB)
    finRecs <- map snd <$> transaction env True (flip loadAll dbF)
    return (storedBlocks, finRecs)
  blocks <- mapM (constructBlock . snd) storedBlocks
  liftIO $ do
    forM_ blocks (`shouldSatisfy` flip elem [blockPtr2, blockPtr, genesisBlock])
    forM_ finRecs (`shouldSatisfy` flip elem [frec2, frec, genesisFr])
  -- check the blocktable
  bs <- use (blockTable . at (bpHash blockPtr2))
  liftIO $ bs `shouldBe` Just (Concordium.GlobalState.Persistent.TreeState.BlockFinalized 2)
  -- check that the parent and last finalized are the proper ones
  parent <- bpParent blockPtr2
  liftIO $ parent `shouldBe` blockPtr
  lfin <- bpLastFinalized blockPtr2
  liftIO $ lfin `shouldBe` genesisBlock

testEmptyGS :: Test
testEmptyGS = do
  gb <- use genesisBlockPointer
  let gbh = bpHash gb
  theDB <- use db
  liftIO $ do
    let env = theDB ^. storeEnv
        dbB = theDB ^. blockStore
        dbF = theDB ^. finalizationRecordStore
    sB <- transaction env True (flip databaseSize dbB)
    sB `shouldBe` 1
    sF <- transaction env True (flip databaseSize dbF)
    sF `shouldBe` 1
  b <- readBlock gbh
  liftIO $ case b of
    Just b ->
      getHash (sbBlock b) `shouldBe` gbh
    _ -> expectationFailure "Genesis block is missing"
  fr <- readFinalizationRecord 0
  liftIO $ case fr of
    Just fr ->
      finalizationBlockPointer fr `shouldBe` gbh
    _ -> expectationFailure "Finalization record for genesis is missing"

tests :: Spec
tests = do
  describe "GlobalState:PersistentTreeState" $ do
    specifyWithGS "empty gs wrote the genesis to disk" testEmptyGS
    specifyWithGS "finalize a block" testFinalizeABlock<|MERGE_RESOLUTION|>--- conflicted
+++ resolved
@@ -61,18 +61,11 @@
 createGlobalState :: FilePath -> IO (PBS.PersistentBlockStateContext, SkovPersistentData () PBS.PersistentBlockState)
 createGlobalState dbDir = do
   now <- utcTimeToTimestamp <$> getCurrentTime
-<<<<<<< HEAD
   let
     n = 3
     genesis = makeTestingGenesisData now n 1 1 dummyFinalizationCommitteeMaxSize dummyCryptographicParameters emptyIdentityProviders emptyAnonymityRevokers maxBound dummyAuthorizations dummyChainParameters
     state = basicGenesisState genesis
     config = DTDBConfig (defaultRuntimeParameters { rpTreeStateDir = dbDir, rpBlockStateFile = dbDir </> "blockstate" }) genesis state
-=======
-  let n = 3
-      genesis = makeTestingGenesisData now n 1 0.5 1 dummyFinalizationCommitteeMaxSize dummyCryptographicParameters emptyIdentityProviders emptyAnonymityRevokers [] maxBound
-      state = basicGenesisState genesis
-      config = DTDBConfig (defaultRuntimeParameters {rpTreeStateDir = dbDir, rpBlockStateFile = dbDir </> "blockstate"}) genesis state
->>>>>>> d2109861
   (x, y, NoLogContext) <- runSilentLogger $ initialiseGlobalState config
   return (x, y)
 
