--- conflicted
+++ resolved
@@ -70,20 +70,13 @@
                                 (BlockSig.signKey alesKP)
            , metadata = makeHeader alesKP 2 10000
            , keypair = alesKP
-<<<<<<< HEAD
            },
-     TJSON { payload = AddBaker (baker2 ^. bakerElectionVerifyKey)
-                                (baker2 ^. bakerSignatureVerifyKey)
-                                (baker2 ^. bakerAccount) "<dummy proof>"
-=======
-           },     
      TJSON { payload = AddBaker (baker2 ^. _1 . bakerElectionVerifyKey)
                                 (baker2 ^. _2)
                                 (baker2 ^. _1 . bakerSignatureVerifyKey)
                                 (baker2 ^. _3)
                                 (BlockSig.verifyKey thomasKP)
                                 (BlockSig.signKey thomasKP)
->>>>>>> 2bbeb59c
            , metadata = makeHeader alesKP 3 10000
            , keypair = alesKP
            },
