--- conflicted
+++ resolved
@@ -35,15 +35,9 @@
 shouldReturnP action f = action >>= (`shouldSatisfy` f)
 
 initialBlockState :: BlockState
-<<<<<<< HEAD
-initialBlockState =
-  emptyBlockState emptyBirkParameters Types.dummyCryptographicParameters &
-    (blockAccounts .~ Acc.putAccount (mkAccount alesVK 100000) Acc.emptyAccounts) .
-=======
 initialBlockState = 
   emptyBlockState emptyBirkParameters dummyCryptographicParameters &
     (blockAccounts .~ Acc.putAccount (mkAccount alesVK 100000) Acc.emptyAccounts) . 
->>>>>>> 63160475
     (blockModules .~ (let (_, _, gs) = Init.baseState in Mod.fromModuleList (Init.moduleList gs))) .
     (blockBank . Rew.totalGTU .~ 100000)
 
@@ -93,28 +87,21 @@
   null fails && -- should be no failed transactions
   length reject == 0 && -- no rejected transactions either
   length instances == 1 && -- only a single contract instance should be created
-  checkLocalState (snd (head instances)) -- and the local state should match the
-  where
+  checkLocalState (snd (head instances)) -- and the local state should match the 
+  where 
     reject = filter (\case (_, Types.TxSuccess _) -> False
                            (_, Types.TxReject _ _) -> True
                     )
                         suc
     checkLocalState inst = do
       case Types.instanceModel inst of
-<<<<<<< HEAD
-        Types.VConstructor _ [Types.VLiteral (Core.Word64 8)  -- NB: These should match those in chainMeta
-                             ,Types.VLiteral (Core.Word64 13)
-                             ,Types.VLiteral (Core.Word64 10)] -> True
-        _ -> False
-=======
         Types.VConstructor _ (Types.VLiteral (Core.Word64 8) Seq.:<|  -- NB: These should match those in chainMeta
                               Types.VLiteral (Core.Word64 13) Seq.:<|
                               Types.VLiteral (Core.Word64 10) Seq.:<| Seq.Empty) -> True
         _ -> False                                                          
->>>>>>> 63160475
 
 tests :: SpecWith ()
-tests =
+tests = 
   describe "Chain metadata in transactions." $ do
     specify "Reading chain metadata." $ do
       PR.evalContext Init.initialContextData testChainMeta `shouldReturnP` checkChainMetaResult