{-# LANGUAGE RecordWildCards #-}
{-# LANGUAGE OverloadedStrings #-}
{-# LANGUAGE LambdaCase #-}
{-# LANGUAGE TemplateHaskell #-}
{-# LANGUAGE CPP #-}
{-# OPTIONS_GHC -Wno-deprecations #-}
module SchedulerTests.Delegation where

import Test.Hspec
import Test.QuickCheck

import qualified Data.Map as Map
import qualified Data.HashSet as Set

import qualified Concordium.Scheduler.EnvironmentImplementation as EI
import qualified Acorn.Utils.Init as Init
import Concordium.Scheduler.Runner
import qualified Acorn.Parser.Runner as PR
import qualified Concordium.Scheduler as Sch
import qualified Concordium.Scheduler.Cost as Cost

import Concordium.GlobalState.Basic.BlockState
import Concordium.GlobalState.Basic.BlockState.Invariants
import Concordium.GlobalState.Basic.BlockState.Account as Acc
import Concordium.GlobalState.Modules as Mod
import Concordium.GlobalState.Rewards as Rew

import Concordium.Crypto.SignatureScheme as Sig
import Concordium.ID.Account
import Concordium.ID.Types(randomAccountAddress)
import Concordium.Crypto.Ed25519Signature as EdSig
import qualified Concordium.Crypto.BlsSignature as Bls

import Concordium.GlobalState.Bakers
import Concordium.Scheduler.Types hiding (accountAddress, Payload(..))

import System.Random
import Lens.Micro.Platform

import SchedulerTests.DummyData

staticKeys :: [(KeyPair, AccountAddress)]
staticKeys = ks (mkStdGen 1333)
    where
        ks g = let (k, g') = EdSig.randomKeyPair g
                   (addr, g'') = randomAccountAddress g'
               in (uncurry KeyPairEd25519 k, addr) : ks g'

numAccounts :: Int
numAccounts = 10

initialBlockState :: BlockState
initialBlockState =
    emptyBlockState emptyBirkParameters dummyCryptographicParameters &
        (blockAccounts .~ foldr addAcc Acc.emptyAccounts (take numAccounts staticKeys)) .
        (blockBank . Rew.totalGTU .~ fromIntegral numAccounts * initBal) .
        (blockModules .~ (let (_, _, gs) = Init.baseState in Mod.fromModuleList (Init.moduleList gs)))
    where
        addAcc (kp, addr) = Acc.putAccountWithRegIds (mkAccount (correspondingVerifyKey kp) addr initBal )
        initBal = 10^(12::Int) :: Amount

data Model = Model {
    _mAccounts :: Map.Map AccountAddress (KeyPair, Nonce),
    _mBakers :: [BakerId],
    _mNextBaker :: BakerId,
    _mNextSeed :: Int,
    _mBakerMap :: Map.Map BakerId (AccountAddress, KeyPair) -- mapping of baker ids to their associated account keypairs
}
makeLenses ''Model

initialModel :: Model
initialModel = Model {
    _mAccounts = Map.fromList [(addr, (kp, minNonce)) | (kp, addr) <- take numAccounts staticKeys],
    _mBakers = [],
    _mNextBaker = minBound,
    _mNextSeed = 0,
    _mBakerMap = Map.empty
}

addBaker :: Model -> Gen (TransactionJSON, Model)
addBaker m0 = do
<<<<<<< HEAD
        (bkrAcct, (kp, _)) <- elements (Map.toList $ _mAccounts m0)
        let (bkr, electionSecretKey, signKey, aggregationKey) = mkBaker (m0 ^. mNextSeed) bkrAcct
        (srcAcct, (srcKp, srcN)) <- elements (Map.toList $ _mAdminAccounts m0)
        return (TJSON {
            payload = AddBaker (bkr ^. bakerElectionVerifyKey) electionSecretKey (bkr ^. bakerSignatureVerifyKey) (bkr ^. bakerAggregationVerifyKey) signKey kp,
            metadata = makeHeader srcKp srcN (Cost.checkHeader + Cost.addBaker),
            keypair = srcKp
=======
        (bkrAcct, (kp, nonce)) <- elements (Map.toList $ _mAccounts m0)
        let (bkr, electionSecretKey, signKey) = mkBaker (m0 ^. mNextSeed) bkrAcct
        return (TJSON {
            payload = AddBaker (bkr ^. bakerElectionVerifyKey) electionSecretKey (bkr ^. bakerSignatureVerifyKey) signKey bkrAcct kp,
            metadata = makeHeader bkrAcct nonce (Cost.checkHeader + Cost.addBaker),
            keypair = kp
>>>>>>> c9f9d193
        }, m0
            & mAccounts . ix bkrAcct . _2 %~ (+1)
            & mBakers %~ (_mNextBaker m0 :)
            & mNextBaker %~ (+1)
            & mNextSeed +~ 1
            & mBakerMap %~ (Map.insert (m0 ^. mNextBaker) (bkrAcct, kp))
               )

takeOne :: [a] -> Gen (a, [a])
takeOne l = do
        i <- choose (0, length l - 1)
        return (l !! i, take i l ++ drop (i+1) l)

removeBaker :: Model -> Gen (TransactionJSON, Model)
removeBaker m0 = do
        (bkr, bkrs') <- takeOne (_mBakers m0)
        let (address, srcKp) = m0 ^. mBakerMap . singular (ix bkr)
        let (_, srcN) = m0 ^. mAccounts . singular (ix address)
        return (TJSON {
            payload = RemoveBaker bkr "<dummy proof>",
            metadata = makeHeader address srcN (Cost.checkHeader + Cost.removeBaker),
            keypair = srcKp
        }, m0
            & mAccounts . ix address . _2 %~ (+1)
            & mBakers .~ bkrs'
            & mBakerMap %~ (Map.delete bkr))

delegateStake :: Model -> Gen (TransactionJSON, Model)
delegateStake m0 = do
        (srcAcct, (srcKp, srcN)) <- elements (Map.toList $ _mAccounts m0)
        bkr <- elements (_mBakers m0)
        return (TJSON {
            payload = DelegateStake bkr,
            metadata = makeHeader srcAcct srcN (Cost.checkHeader + Cost.updateStakeDelegate 0),
            keypair = srcKp
        }, m0 & mAccounts . ix srcAcct . _2 %~ (+1))

undelegateStake :: Model -> Gen (TransactionJSON, Model)
undelegateStake m0 = do
        (srcAcct, (srcKp, srcN)) <- elements (Map.toList $ _mAccounts m0)
        return (TJSON {
            payload = UndelegateStake,
            metadata = makeHeader srcAcct srcN (Cost.checkHeader + Cost.updateStakeDelegate 0),
            keypair = srcKp
        }, m0 & mAccounts . ix srcAcct . _2 %~ (+1))

simpleTransfer :: Model -> Gen (TransactionJSON, Model)
simpleTransfer m0 = do
        (srcAcct, (srcKp, srcN)) <- elements (Map.toList $ _mAccounts m0)
        destAcct <- elements $ Map.keys $ _mAccounts m0
        amt <- fromIntegral <$> choose (0, 1000 :: Word)
        return (TJSON {
            payload = Transfer {toaddress = AddressAccount destAcct, amount = amt},
            metadata = makeHeader srcAcct srcN Cost.checkHeader,
            keypair = srcKp
        }, m0 & mAccounts . ix srcAcct . _2 %~ (+1))

makeTransactions :: Gen [TransactionJSON]
makeTransactions = sized (mt initialModel)
    where
        mt m sz
            | sz > 0 = do
                tg <- elements $ [addBaker, simpleTransfer] ++ if null (_mBakers m) then [] else [SchedulerTests.Delegation.removeBaker, delegateStake, undelegateStake]
                (t, m') <- tg m
                (t :) <$> mt m' (sz - 1)
            | otherwise = return []

testTransactions :: Property
testTransactions = forAll makeTransactions (ioProperty . PR.evalContext Init.initialContextData . tt)
    where
        tt tl = do
            transactions <- processTransactions tl
            let ((Sch.FilteredTransactions{..}, _), gs) =
                  EI.runSI
                    (Sch.filterTransactions blockSize transactions)
                    (Set.fromList [alesAccount, thomasAccount])
                    dummyChainMeta
                    initialBlockState
            let rejs = [(z, decodePayload (btrPayload z), rr) | (z, TxReject rr _ _) <- ftAdded]
            case invariantBlockState gs >> (if null ftFailed then Right () else Left ("some transactions failed: " ++ show ftFailed))
                >> (if null rejs then Right () else Left ("some transactions rejected: " ++ show rejs)) of
                Left f -> return $ counterexample f False
                Right _ -> return $ property True

tests :: Spec
tests = describe "SchedulerTests.Delegation" $ do
    it "Delegation" $ withMaxSuccess 1000 $ testTransactions<|MERGE_RESOLUTION|>--- conflicted
+++ resolved
@@ -79,22 +79,13 @@
 
 addBaker :: Model -> Gen (TransactionJSON, Model)
 addBaker m0 = do
-<<<<<<< HEAD
-        (bkrAcct, (kp, _)) <- elements (Map.toList $ _mAccounts m0)
+        (bkrAcct, (kp, nonce)) <- elements (Map.toList $ _mAccounts m0)
         let (bkr, electionSecretKey, signKey, aggregationKey) = mkBaker (m0 ^. mNextSeed) bkrAcct
-        (srcAcct, (srcKp, srcN)) <- elements (Map.toList $ _mAdminAccounts m0)
         return (TJSON {
-            payload = AddBaker (bkr ^. bakerElectionVerifyKey) electionSecretKey (bkr ^. bakerSignatureVerifyKey) (bkr ^. bakerAggregationVerifyKey) signKey kp,
-            metadata = makeHeader srcKp srcN (Cost.checkHeader + Cost.addBaker),
-            keypair = srcKp
-=======
-        (bkrAcct, (kp, nonce)) <- elements (Map.toList $ _mAccounts m0)
-        let (bkr, electionSecretKey, signKey) = mkBaker (m0 ^. mNextSeed) bkrAcct
-        return (TJSON {
-            payload = AddBaker (bkr ^. bakerElectionVerifyKey) electionSecretKey (bkr ^. bakerSignatureVerifyKey) signKey bkrAcct kp,
+
+            payload = AddBaker (bkr ^. bakerElectionVerifyKey) electionSecretKey (bkr ^. bakerSignatureVerifyKey) (bkr ^. bakerAggregationVerifyKey) signKey bkrAcct kp,
             metadata = makeHeader bkrAcct nonce (Cost.checkHeader + Cost.addBaker),
             keypair = kp
->>>>>>> c9f9d193
         }, m0
             & mAccounts . ix bkrAcct . _2 %~ (+1)
             & mBakers %~ (_mNextBaker m0 :)
