--- conflicted
+++ resolved
@@ -38,13 +38,8 @@
 shouldReturnP action f = action >>= (`shouldSatisfy` f)
 
 initialBlockState :: BlockState
-<<<<<<< HEAD
-initialBlockState =
-  emptyBlockState emptyBirkParameters Types.dummyCryptographicParameters &
-=======
 initialBlockState = 
   emptyBlockState emptyBirkParameters dummyCryptographicParameters &
->>>>>>> 63160475
     (blockAccounts .~ Acc.putAccount (mkAccount alesVK 1000000000) Acc.emptyAccounts) .
     (blockBank . Rew.totalGTU .~ 1000000000) .
     (blockModules .~ (let (_, _, gs) = Init.baseState in Mod.fromModuleList (Init.moduleList gs)))
@@ -108,7 +103,7 @@
                            (_, Types.TxReject _ _) -> True
                     )
                         suc
-    checkLocalState inst =
+    checkLocalState inst = 
       let results = List.sort . map snd $ (extractMap (Types.instanceModel inst))
       in results == take 31 fib
     extractMap (Types.VConstructor _ (Types.VLiteral (Core.Int64 k) Seq.:<|
