--- conflicted
+++ resolved
@@ -64,12 +64,9 @@
 semver = { version = "0.9", features = ["serde"] }
 ctrlc = "3.1"
 signal-hook = "0.1"
-<<<<<<< HEAD
-sha2 = "0.8"
-=======
 flatbuffers = { version = "^0.6" }
 flatc-rust = { version = "^0.1" }
->>>>>>> 29ffc8e7
+sha2 = "0.8"
 
 # gRPC dependencies
 tonic = "0.2"
