--- conflicted
+++ resolved
@@ -1,16 +1,6 @@
-<<<<<<< HEAD
-use flatc_rust;
-use tonic_build;
-
-#[cfg(feature = "s11n_capnp")]
-use capnpc;
-
-use std::path::Path;
-=======
 use std::path::Path;
 #[cfg(windows)]
 use std::{process::Command, str};
->>>>>>> 006aa679
 
 fn main() {
     // Compile the Cap'n'Proto schema
@@ -37,8 +27,6 @@
 
     println!("cargo:rerun-if-changed={}", proto);
 
-<<<<<<< HEAD
-=======
     #[cfg(windows)]
     {
         let stack_library_dirs = str::from_utf8(
@@ -53,7 +41,6 @@
         println!(r"cargo:rustc-link-search=native=.\deps\internal\consensus\Concordium");
     }
 
->>>>>>> 006aa679
     tonic_build::configure()
         .build_server(true)
         .build_client(true)
