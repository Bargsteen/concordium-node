--- conflicted
+++ resolved
@@ -26,7 +26,6 @@
     safe_read, utils,
 };
 use std::{
-    collections::HashSet,
     rc::Rc,
     sync::{mpsc, Arc, RwLock},
     thread,
@@ -114,12 +113,7 @@
 
     let (pkt_in, _pkt_out) = mpsc::channel::<Arc<NetworkMessage>>();
 
-<<<<<<< HEAD
-    let network_ids: HashSet<u16> = conf.network_ids.into_iter().collect();
-    let node = if conf.debug {
-=======
     let node = if conf.common.debug {
->>>>>>> 55788820
         let (sender, receiver) = mpsc::channel();
         let _guard = thread::spawn(move || loop {
             if let Ok(msg) = receiver.recv() {
@@ -153,16 +147,8 @@
             &conf,
             pkt_in,
             Some(sender),
-<<<<<<< HEAD
-            mode_type,
-            prometheus.clone(),
-            network_ids,
-            conf.min_peers_bucket,
-            false,
-=======
             P2PNodeMode::BootstrapperMode,
             arc_prometheus,
->>>>>>> 55788820
         )))
     } else {
         Arc::new(RwLock::new(P2PNode::new(
@@ -170,16 +156,8 @@
             &conf,
             pkt_in,
             None,
-<<<<<<< HEAD
-            mode_type,
-            prometheus.clone(),
-            network_ids,
-            conf.min_peers_bucket,
-            false,
-=======
             P2PNodeMode::BootstrapperMode,
             arc_prometheus,
->>>>>>> 55788820
         )))
     };
 
