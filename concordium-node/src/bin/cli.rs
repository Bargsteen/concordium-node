#![recursion_limit = "1024"]
#[macro_use]
extern crate log;

// Force the system allocator on every platform
use std::alloc::System;
#[global_allocator]
static A: System = System;

use failure::Fallible;
use mio::Poll;
use parking_lot::Mutex as ParkingMutex;
<<<<<<< HEAD
use rkv::{Manager, Rkv};
=======
use rkv::{
    backend::{Lmdb, LmdbEnvironment},
    Manager, Rkv,
};
>>>>>>> 006aa679

use concordium_common::{spawn_or_die, QueueMsg};
use consensus_rust::{
    consensus::{
        ConsensusContainer, ConsensusLogLevel, CALLBACK_QUEUE, CONSENSUS_QUEUE_DEPTH_IN_HI,
        CONSENSUS_QUEUE_DEPTH_OUT_HI,
    },
    ffi,
    messaging::ConsensusMessage,
};
<<<<<<< HEAD
use ctrlc;
=======
>>>>>>> 006aa679
use p2p_client::{
    common::{P2PNodeId, PeerType},
    configuration as config,
    p2p::{
        connectivity::connect,
        maintenance::{attempt_bootstrap, spawn},
        *,
    },
    plugins::{self, consensus::*},
    rpc::RpcServerImpl,
    stats_export_service::{instantiate_stats_export_engine, StatsExportService},
    utils::{self, get_config_and_logging_setup},
<<<<<<< HEAD
=======
};
use std::{
    sync::{
        atomic::{AtomicBool, Ordering},
        Arc,
    },
    thread::JoinHandle,
>>>>>>> 006aa679
};
use std::{sync::Arc, thread::JoinHandle};

#[cfg(feature = "instrumentation")]
use p2p_client::stats_export_service::start_push_gateway;
#[cfg(feature = "instrumentation")]
use std::net::SocketAddr;

#[tokio::main]
async fn main() -> Fallible<()> {
    let (conf, mut app_prefs) = get_config_and_logging_setup()?;
<<<<<<< HEAD
=======
    let shutdown_handler_state = Arc::new(AtomicBool::new(false));
>>>>>>> 006aa679

    #[cfg(feature = "staging_net")]
    {
        p2p_client::plugins::staging_net::authenticate(&conf.cli.staging_net_token)
            .await
            .expect("Staging network client authentication failed");
    }

    let stats_export_service = instantiate_stats_export_engine(&conf)?;

    // The P2PNode thread
    let (node, poll) = instantiate_node(&conf, &mut app_prefs, stats_export_service);

    // Signal handling closure. so we shut down cleanly
<<<<<<< HEAD
    let signal_closure = |signal_handler_node: &Arc<P2PNode>| {
        info!("Signal received attempting to shutdown node cleanly");
        if !signal_handler_node.close() {
            error!("Can't shutdown node properly!");
            std::process::exit(1);
=======
    let signal_closure = |signal_handler_node: &Arc<P2PNode>,
                          shutdown_handler_state: &Arc<AtomicBool>| {
        if !shutdown_handler_state.load(Ordering::SeqCst) {
            shutdown_handler_state.store(true, Ordering::SeqCst);
            info!("Signal received attempting to shutdown node cleanly");
            if !signal_handler_node.close() {
                error!("Can't shutdown node properly!");
                std::process::exit(1);
            }
        } else {
            info!(
                "Signal received to shutdown node cleanly, but an attempt to do so is already in \
                 progress."
            );
>>>>>>> 006aa679
        }
    };

    // Register a safe handler for SIGINT / ^C
    let ctrlc_node = node.clone();
<<<<<<< HEAD
    ctrlc::set_handler(move || signal_closure(&ctrlc_node))?;
=======
    let ctrlc_shutdown_handler_state = shutdown_handler_state.clone();
    ctrlc::set_handler(move || signal_closure(&ctrlc_node, &ctrlc_shutdown_handler_state))?;
>>>>>>> 006aa679

    // Register a SIGTERM handler for a POSIX.1-2001 system
    #[cfg(not(windows))]
    {
        let signal_hook_node = node.clone();
        unsafe {
<<<<<<< HEAD
            signal_hook::register(signal_hook::SIGTERM, move || signal_closure(&signal_hook_node))
=======
            signal_hook::register(signal_hook::SIGTERM, move || {
                signal_closure(&signal_hook_node, &shutdown_handler_state)
            })
>>>>>>> 006aa679
        }?;
    }

    #[cfg(feature = "instrumentation")]
    {
        let stats = node.stats.clone();
        let pla =
            conf.prometheus.prometheus_listen_addr.parse().expect("Invalid Prometheus address");
        let plp = conf.prometheus.prometheus_listen_port;
        tokio::spawn(async move { stats.start_server(SocketAddr::new(pla, plp)).await });
    }

    for resolver in &node.config.dns_resolvers {
        debug!("Using resolver: {}", resolver);
    }

    #[cfg(feature = "instrumentation")]
    // The push gateway to Prometheus thread
    start_push_gateway(&conf.prometheus, &node.stats, node.id());

    let is_baker =
        conf.cli.baker.baker_id.is_some() || conf.cli.baker.baker_credentials_file.is_some();

    let data_dir_path = app_prefs.get_user_app_dir();
    let (gen_data, priv_data) = get_baker_data(&app_prefs, &conf.cli.baker, is_baker)
        .expect("Can't get genesis data or private data. Aborting");
<<<<<<< HEAD
    let gs_kvs_handle = Manager::singleton()
        .write()
        .expect("Can't write to the kvs manager for GlobalState purposes!")
        .get_or_create(data_dir_path.as_ref(), Rkv::new)
=======
    let gs_kvs_handle = Manager::<LmdbEnvironment>::singleton()
        .write()
        .expect("Can't write to the kvs manager for GlobalState purposes!")
        .get_or_create(data_dir_path.as_ref(), Rkv::new::<Lmdb>)
>>>>>>> 006aa679
        .expect("Can't load the GlobalState kvs environment!");

    if let Err(e) = gs_kvs_handle.write().unwrap().set_map_size(1024 * 1024 * 256) {
        error!("Can't set up the desired RKV map size: {}", e);
    }

    let consensus_database_url = if conf.cli.transaction_outcome_logging {
        format!(
            "host={} port={} user={} dbname={} password={}",
            conf.cli.transaction_outcome_logging_database_host,
            conf.cli.transaction_outcome_logging_database_port,
            conf.cli.transaction_outcome_logging_database_username,
            conf.cli.transaction_outcome_logging_database_name,
            conf.cli.transaction_outcome_logging_database_password
        )
    } else {
        String::new()
    };

    let mut database_directory = data_dir_path;
    database_directory.push(p2p_client::configuration::DATABASE_SUB_DIRECTORY_NAME);
    if !database_directory.exists() {
        std::fs::create_dir_all(&database_directory)?;
    }

    info!("Starting consensus layer");
    let consensus = plugins::consensus::start_consensus_layer(
        &conf.cli.baker,
        gen_data,
        priv_data,
        if conf.common.no_consensus_logs {
            ConsensusLogLevel::Error
        } else if conf.common.trace {
            ConsensusLogLevel::Trace
        } else if conf.common.debug {
            ConsensusLogLevel::Debug
        } else {
            ConsensusLogLevel::Info
        },
        &database_directory,
        &consensus_database_url,
    )?;
    info!("Consensus layer started");

    // Start the RPC server
    if !conf.cli.rpc.no_rpc_server {
        let mut serv = RpcServerImpl::new(node.clone(), Some(consensus.clone()), &conf.cli.rpc)
            .expect("Can't create the RPC server");
        tokio::spawn(async move {
            serv.start_server().await.expect("Can't start the RPC server");
        });
        info!("RPC server started");
    };

    if let Some(ref import_path) = conf.cli.baker.import_path {
        info!("Starting out of band catch-up");
        consensus.import_blocks(import_path.as_bytes());
        info!("Completed out of band catch-up");
    }

    // Consensus queue threads
    let consensus_queue_threads = start_consensus_message_threads(&node, consensus.clone());

    // The P2P node event loop thread
    spawn(&node, poll, Some(consensus.clone()));

    // Connect to nodes (args and bootstrap)
    if !conf.cli.no_network {
        establish_connections(&conf, &node);
    }

    // start baking
    consensus.start_baker();

    // Wait for the P2PNode to close
    node.join().expect("The node thread panicked!");

    // Shut down the consensus layer
    consensus.stop();
    ffi::stop_haskell();

    // Wait for the consensus queue threads to stop
    for consensus_queue_thread in consensus_queue_threads {
        consensus_queue_thread.join().expect("A consensus queue thread panicked");
    }

    info!("P2PNode gracefully closed.");

    Ok(())
}

fn instantiate_node(
    conf: &config::Config,
    app_prefs: &mut config::AppPreferences,
    stats_export_service: Arc<StatsExportService>,
) -> (Arc<P2PNode>, Poll) {
    let node_id = match conf.common.id.clone() {
        None => match app_prefs.get_config(config::APP_PREFERENCES_PERSISTED_NODE_ID) {
            None => {
                let new_id: P2PNodeId = Default::default();
                Some(new_id.to_string())
            }
            Some(id) => Some(id),
        },
        Some(id) => Some(id),
    };

    if !app_prefs.set_config(config::APP_PREFERENCES_PERSISTED_NODE_ID, node_id.clone()) {
        error!("Failed to persist own node id");
    };

    match conf.common.id.clone().map_or(
        app_prefs.get_config(config::APP_PREFERENCES_PERSISTED_NODE_ID),
        |id| {
            if !app_prefs.set_config(config::APP_PREFERENCES_PERSISTED_NODE_ID, Some(id.clone())) {
                error!("Failed to persist own node id");
            };
            Some(id)
        },
    ) {
        Some(id) => Some(id),
        None => {
            let new_id: P2PNodeId = Default::default();
            if !app_prefs
                .set_config(config::APP_PREFERENCES_PERSISTED_NODE_ID, Some(new_id.to_string()))
            {
                error!("Failed to persist own node id");
            };
            Some(new_id.to_string())
        }
    };

    let data_dir_path = app_prefs.get_user_app_dir();

    P2PNode::new(node_id, &conf, PeerType::Node, stats_export_service, Some(data_dir_path))
}

fn establish_connections(conf: &config::Config, node: &Arc<P2PNode>) {
    info!("Starting the P2P layer");
    connect_to_config_nodes(&conf.connection, node);
    if !conf.connection.no_bootstrap_dns {
        attempt_bootstrap(node);
    }
}

fn connect_to_config_nodes(conf: &config::ConnectionConfig, node: &Arc<P2PNode>) {
    for connect_to in &conf.connect_to {
        match utils::parse_host_port(&connect_to, &node.config.dns_resolvers, conf.dnssec_disabled)
        {
            Ok(addrs) => {
                for addr in addrs {
                    let _ = connect(node, PeerType::Node, addr, None).map_err(|e| error!("{}", e));
                }
            }
            Err(err) => error!("Can't parse configured addresses to connect to: {}", err),
        }
    }
}

fn start_consensus_message_threads(
    node: &Arc<P2PNode>,
    consensus: ConsensusContainer,
) -> Vec<JoinHandle<()>> {
    let mut threads: Vec<JoinHandle<()>> = Default::default();

    let node_ref = Arc::clone(node);
    threads.push(spawn_or_die!("inbound consensus requests", {
        let consensus_receiver_high_priority =
            CALLBACK_QUEUE.inbound.receiver_high_priority.lock().unwrap();
        let consensus_receiver_low_priority =
            CALLBACK_QUEUE.inbound.receiver_low_priority.lock().unwrap();
        let cvar = &CALLBACK_QUEUE.inbound.signaler;
        let lock = ParkingMutex::new(false);
        let mut lock_guard = lock.lock();
        let mut exhausted: bool;

        'outer_loop: loop {
            exhausted = false;
            // Update size of queues
            node_ref.stats.set_inbound_low_priority_consensus_size(
                consensus_receiver_low_priority.len() as i64,
            );
            node_ref.stats.set_inbound_high_priority_consensus_size(
                consensus_receiver_high_priority.len() as i64,
            );
            // instead of using `try_iter()` we specifically only loop over the max numbers
            // possible to ever be in the queue
            for _ in 0..CONSENSUS_QUEUE_DEPTH_IN_HI {
                if let Ok(message) = consensus_receiver_high_priority.try_recv() {
                    let stop_loop = !handle_queue_stop(message, "inbound", |msg| {
                        handle_consensus_inbound_msg(&node_ref, &consensus, msg)
                    });
                    if stop_loop {
                        break 'outer_loop;
                    }
                } else {
                    exhausted = true;
                    break;
                }
            }

            if let Ok(message) = consensus_receiver_low_priority.try_recv() {
                exhausted = false;
                let stop_loop = !handle_queue_stop(message, "inbound", |msg| {
                    handle_consensus_inbound_msg(&node_ref, &consensus, msg)
                });
                if stop_loop {
                    break 'outer_loop;
                }
            }

            if exhausted {
                cvar.wait(&mut lock_guard);
            }
        }
    }));

    let node_ref = Arc::clone(node);
    threads.push(spawn_or_die!("outbound consensus requests", {
        let consensus_receiver_high_priority =
            CALLBACK_QUEUE.outbound.receiver_high_priority.lock().unwrap();
        let consensus_receiver_low_priority =
            CALLBACK_QUEUE.outbound.receiver_low_priority.lock().unwrap();
        let cvar = &CALLBACK_QUEUE.outbound.signaler;
        let lock = ParkingMutex::new(false);
        let mut lock_guard = lock.lock();
        let mut exhausted: bool;

        'outer_loop: loop {
            exhausted = false;
            // Update size of queues
            node_ref.stats.set_outbound_low_priority_consensus_size(
                consensus_receiver_low_priority.len() as i64,
            );
            node_ref.stats.set_outbound_high_priority_consensus_size(
                consensus_receiver_high_priority.len() as i64,
            );
            // instead of using `try_iter()` we specifically only loop over the max numbers
            // possible to ever be in the queue
            for _ in 0..CONSENSUS_QUEUE_DEPTH_OUT_HI {
                if let Ok(message) = consensus_receiver_high_priority.try_recv() {
                    let stop_loop = !handle_queue_stop(message, "outbound", |msg| {
                        handle_consensus_outbound_msg(&node_ref, msg)
                    });
                    if stop_loop {
                        break 'outer_loop;
                    }
                } else {
                    exhausted = true;
                    break;
                }
            }

            if let Ok(message) = consensus_receiver_low_priority.try_recv() {
                exhausted = false;
                let stop_loop = !handle_queue_stop(message, "outbound", |msg| {
                    handle_consensus_outbound_msg(&node_ref, msg)
                });
                if stop_loop {
                    break 'outer_loop;
                }
            }

            if exhausted {
                cvar.wait(&mut lock_guard);
            }
        }
    }));

    threads
}

fn handle_queue_stop<F>(msg: QueueMsg<ConsensusMessage>, dir: &'static str, f: F) -> bool
where
    F: FnOnce(ConsensusMessage) -> Fallible<()>, {
    match msg {
        QueueMsg::Relay(msg) => {
            if let Err(e) = f(msg) {
                error!("There's an issue with an {} consensus request: {}", dir, e);
            }
        }
        QueueMsg::Stop => {
            debug!("Closing the {} consensus channel", dir);
            return false;
        }
    }
    true
}

#[cfg(feature = "elastic_logging")]
fn setup_transfer_log_thread(conf: &config::CliConfig) -> JoinHandle<()> {
    use p2p_client::plugins::elasticlogging;

    let (enabled, url) = (conf.elastic_logging_enabled, conf.elastic_logging_url.clone());
    if enabled {
        if let Err(e) = elasticlogging::create_transfer_index(&url) {
            error!("{}", e);
        }
    }
    spawn_or_die!("transfer log", {
        let receiver = consensus_rust::transferlog::TRANSACTION_LOG_QUEUE.receiver.lock().unwrap();
        loop {
            match receiver.recv() {
                Ok(QueueMsg::Relay(msg)) => {
                    if enabled {
                        if let Err(e) = elasticlogging::log_transfer_event(&url, msg) {
                            error!("{}", e);
                        }
                    } else {
                        info!("{}", msg);
                    }
                }
                Ok(QueueMsg::Stop) => {
                    debug!("Shutting down transfer log queues");
                    break;
                }
                Err(_) => error!("Error receiving a transfer log message from the consensus layer"),
            }
        }
    })
}<|MERGE_RESOLUTION|>--- conflicted
+++ resolved
@@ -10,14 +10,10 @@
 use failure::Fallible;
 use mio::Poll;
 use parking_lot::Mutex as ParkingMutex;
-<<<<<<< HEAD
-use rkv::{Manager, Rkv};
-=======
 use rkv::{
     backend::{Lmdb, LmdbEnvironment},
     Manager, Rkv,
 };
->>>>>>> 006aa679
 
 use concordium_common::{spawn_or_die, QueueMsg};
 use consensus_rust::{
@@ -28,10 +24,6 @@
     ffi,
     messaging::ConsensusMessage,
 };
-<<<<<<< HEAD
-use ctrlc;
-=======
->>>>>>> 006aa679
 use p2p_client::{
     common::{P2PNodeId, PeerType},
     configuration as config,
@@ -44,8 +36,6 @@
     rpc::RpcServerImpl,
     stats_export_service::{instantiate_stats_export_engine, StatsExportService},
     utils::{self, get_config_and_logging_setup},
-<<<<<<< HEAD
-=======
 };
 use std::{
     sync::{
@@ -53,7 +43,6 @@
         Arc,
     },
     thread::JoinHandle,
->>>>>>> 006aa679
 };
 use std::{sync::Arc, thread::JoinHandle};
 
@@ -65,10 +54,7 @@
 #[tokio::main]
 async fn main() -> Fallible<()> {
     let (conf, mut app_prefs) = get_config_and_logging_setup()?;
-<<<<<<< HEAD
-=======
     let shutdown_handler_state = Arc::new(AtomicBool::new(false));
->>>>>>> 006aa679
 
     #[cfg(feature = "staging_net")]
     {
@@ -83,13 +69,6 @@
     let (node, poll) = instantiate_node(&conf, &mut app_prefs, stats_export_service);
 
     // Signal handling closure. so we shut down cleanly
-<<<<<<< HEAD
-    let signal_closure = |signal_handler_node: &Arc<P2PNode>| {
-        info!("Signal received attempting to shutdown node cleanly");
-        if !signal_handler_node.close() {
-            error!("Can't shutdown node properly!");
-            std::process::exit(1);
-=======
     let signal_closure = |signal_handler_node: &Arc<P2PNode>,
                           shutdown_handler_state: &Arc<AtomicBool>| {
         if !shutdown_handler_state.load(Ordering::SeqCst) {
@@ -104,31 +83,22 @@
                 "Signal received to shutdown node cleanly, but an attempt to do so is already in \
                  progress."
             );
->>>>>>> 006aa679
         }
     };
 
     // Register a safe handler for SIGINT / ^C
     let ctrlc_node = node.clone();
-<<<<<<< HEAD
-    ctrlc::set_handler(move || signal_closure(&ctrlc_node))?;
-=======
     let ctrlc_shutdown_handler_state = shutdown_handler_state.clone();
     ctrlc::set_handler(move || signal_closure(&ctrlc_node, &ctrlc_shutdown_handler_state))?;
->>>>>>> 006aa679
 
     // Register a SIGTERM handler for a POSIX.1-2001 system
     #[cfg(not(windows))]
     {
         let signal_hook_node = node.clone();
         unsafe {
-<<<<<<< HEAD
-            signal_hook::register(signal_hook::SIGTERM, move || signal_closure(&signal_hook_node))
-=======
             signal_hook::register(signal_hook::SIGTERM, move || {
                 signal_closure(&signal_hook_node, &shutdown_handler_state)
             })
->>>>>>> 006aa679
         }?;
     }
 
@@ -155,17 +125,10 @@
     let data_dir_path = app_prefs.get_user_app_dir();
     let (gen_data, priv_data) = get_baker_data(&app_prefs, &conf.cli.baker, is_baker)
         .expect("Can't get genesis data or private data. Aborting");
-<<<<<<< HEAD
-    let gs_kvs_handle = Manager::singleton()
-        .write()
-        .expect("Can't write to the kvs manager for GlobalState purposes!")
-        .get_or_create(data_dir_path.as_ref(), Rkv::new)
-=======
     let gs_kvs_handle = Manager::<LmdbEnvironment>::singleton()
         .write()
         .expect("Can't write to the kvs manager for GlobalState purposes!")
         .get_or_create(data_dir_path.as_ref(), Rkv::new::<Lmdb>)
->>>>>>> 006aa679
         .expect("Can't load the GlobalState kvs environment!");
 
     if let Err(e) = gs_kvs_handle.write().unwrap().set_map_size(1024 * 1024 * 256) {
