--- conflicted
+++ resolved
@@ -10,12 +10,7 @@
 use std::net::IpAddr;
 use std::str;
 use std::str::FromStr;
-<<<<<<< HEAD
-use time;
 use failure::{Fallible, bail};
-=======
-use chrono::prelude::*;
->>>>>>> 308b55ab
 use crate::utils;
 
 use crate::network::{ PROTOCOL_NODE_ID_LENGTH };
