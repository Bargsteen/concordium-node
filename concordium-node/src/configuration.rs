--- conflicted
+++ resolved
@@ -192,11 +192,7 @@
     )]
     pub transaction_keep_alive: u32,
     #[structopt(
-<<<<<<< HEAD
         long = "transactions-purging-delay",
-=======
-        long = "transactions_purging_delay",
->>>>>>> 544bf56c
         help = "Time between automatic transaction table purging runs in seconds",
         default_value = "300"
     )]
