--- conflicted
+++ resolved
@@ -23,14 +23,8 @@
     },
     connection::{MessageHandler, P2PEvent, P2PNodeMode, RequestHandler, ResponseHandler},
     network::{
-<<<<<<< HEAD
-        ProtocolMessageType, Buckets, NetworkMessage, NetworkRequest, NetworkResponse, PROTOCOL_HEADER_LENGTH,
+        ProtocolMessageType, Buckets, NetworkId, NetworkMessage, NetworkRequest, NetworkResponse, PROTOCOL_HEADER_LENGTH,
         PROTOCOL_MESSAGE_LENGTH, PROTOCOL_MESSAGE_TYPE_LENGTH,
-=======
-        Buckets, NetworkId, NetworkMessage, NetworkRequest, NetworkResponse,
-        PROTOCOL_HEADER_LENGTH, PROTOCOL_MESSAGE_LENGTH, PROTOCOL_MESSAGE_TYPE_BROADCASTED_MESSAGE,
-        PROTOCOL_MESSAGE_TYPE_DIRECT_MESSAGE, PROTOCOL_MESSAGE_TYPE_LENGTH,
->>>>>>> 67655147
     },
     prometheus_exporter::PrometheusServer,
 };
