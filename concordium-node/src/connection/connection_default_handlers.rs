use std::rc::{ Rc };
use std::cell::{ RefCell };
use atomic_counter::AtomicCounter;

use crate::common::{ get_current_stamp };
use crate::common::counter::{ TOTAL_MESSAGES_SENT_COUNTER };
use crate::common::functor::{ FunctorResult };
use crate::network::{ NetworkRequest, NetworkResponse };
use crate::connection::connection_private::{ ConnectionPrivate };

use super::fails;
use super::handler_utils::*;
use failure::{ bail };


/// Default `NetworkRequest::Ping` handler.
/// It responds with a pong packet.
pub fn default_network_request_ping_handle(
        priv_conn: &Rc< RefCell< ConnectionPrivate >>,
        _req: &NetworkRequest) -> FunctorResult {

    priv_conn.borrow_mut().update_last_seen();
    TOTAL_MESSAGES_SENT_COUNTER.inc();

    let pong_data = {
        let priv_conn_borrow = priv_conn.borrow();
        if let Some(ref prom) = priv_conn_borrow.prometheus_exporter {
            safe_write!(prom)?.pkt_sent_inc()?
        };

        // Make `Pong` response and send
        let peer = priv_conn_borrow.peer().clone()
            .ok_or_else( || make_fn_error_peer("Couldn't get peer"))?;

        NetworkResponse::Pong(peer.clone()).serialize()
    };


    Ok( serialize_bytes( &mut priv_conn.borrow_mut().tls_session, &pong_data)?)
}

/// It sends the list of nodes.
pub fn default_network_request_find_node_handle(
        priv_conn: &Rc< RefCell< ConnectionPrivate>>,
        req: &NetworkRequest
    ) -> FunctorResult {

    if let NetworkRequest::FindNode(_, node_id) = req {
        priv_conn.borrow_mut().update_last_seen();

        //Return list of nodes
        let response_data = {
            let priv_conn_borrow = priv_conn.borrow();
            let peer = priv_conn_borrow.peer().clone()
                .ok_or_else( || make_fn_error_peer("Couldn't borrow peer"))?;
            let nodes = safe_read!(priv_conn_borrow.buckets)?
                .closest_nodes(node_id);
            NetworkResponse::FindNode( peer, nodes).serialize()
        };

        Ok( serialize_bytes( &mut priv_conn.borrow_mut().tls_session, &response_data)?)
     } else {
        bail!(make_msg_error( "Find node handler cannot handler this packet"))
    }
}

pub fn default_network_request_get_peers(
        priv_conn: &Rc< RefCell< ConnectionPrivate>>,
        req: &NetworkRequest) -> FunctorResult {

    if let NetworkRequest::GetPeers(ref sender, ref networks) = req {

        debug!("Got request for GetPeers");

        priv_conn.borrow_mut().update_last_seen();
        TOTAL_MESSAGES_SENT_COUNTER.inc();

        let peer_list_packet = {
            let priv_conn_borrow = priv_conn.borrow();
            let nodes = safe_read!(priv_conn_borrow.buckets)?
                .get_all_nodes(Some(&sender), networks);

            if let Some(ref prom) = priv_conn_borrow.prometheus_exporter {
                safe_write!(prom)?.pkt_sent_inc()?;
            };

            let peer = priv_conn_borrow.peer().clone().ok_or_else( || make_fn_error_peer("Couldn't borrow peer"))?;
            NetworkResponse::PeerList(peer, nodes)
                .serialize()
        };

        Ok(serialize_bytes( &mut priv_conn.borrow_mut().tls_session, &peer_list_packet)?)
    } else {
        bail!(make_msg_error( "Get peers handler cannot handler this packet"))
    }
}


pub fn default_network_response_find_node (
        priv_conn: &Rc< RefCell< ConnectionPrivate>>,
        res: &NetworkResponse) -> FunctorResult {

    if let NetworkResponse::FindNode(_, ref peers) = res {
        debug!("Got response to FindNode");

        let priv_conn_borrow = priv_conn.borrow();
        //Process the received node list
        let mut ref_buckets = safe_write!(priv_conn_borrow.buckets)?;
        for peer in peers.iter() {
            ref_buckets.insert_into_bucket(peer, &priv_conn_borrow.own_id, vec![]);
        }

        Ok(())
    } else {
        bail!(make_msg_error( "Response find node handler cannot handler this packet"))
    }
}

/// It measures network latency.
pub fn default_network_response_pong(
        priv_conn: &Rc< RefCell< ConnectionPrivate>>,
        _res: &NetworkResponse) -> FunctorResult {

    let ping: u64 = priv_conn.borrow().sent_ping.clone();
    let curr: u64 = get_current_stamp();

    if curr >= ping {
        priv_conn.borrow_mut().last_latency_measured = curr - ping;
    }

    Ok(())
}

/// It inserts new peers into buckets.
pub fn default_network_response_peer_list(
        priv_conn: &Rc< RefCell< ConnectionPrivate>>,
        res: &NetworkResponse) -> FunctorResult {
    if let NetworkResponse::PeerList( _, ref peers) = res {
        let priv_conn_borrow = priv_conn.borrow();
        let mut locked_buckets = safe_write!(priv_conn_borrow.buckets)?;
        for peer in peers.iter() {
            locked_buckets.insert_into_bucket( peer, &priv_conn_borrow.own_id, vec![]);
        }
    };
    Ok(())
}

/// In handshake:
///     - Add network
///     - Store target peer info and allocates buckets for this connection.
///     - Statistics: Export to Prometheus
///     - Log: Join to network
pub fn default_network_response_handshake(
        _priv_conn: &Rc< RefCell< ConnectionPrivate>>,
        res: &NetworkResponse) -> FunctorResult {

<<<<<<< HEAD
    if let NetworkResponse::Handshake(_, _, _) = res {
        bail!(fails::UnwantedMessageError{message: "Unwanted handhsake request".to_owned()})
=======
    if let NetworkResponse::Handshake(ref rpeer, ref nets, _) = res {
        {
            let mut priv_conn_mut = priv_conn.borrow_mut();
            priv_conn_mut.sent_handshake = get_current_stamp();
            priv_conn_mut.add_networks( nets);
            priv_conn_mut.set_peer( rpeer.clone());
        }

        let priv_conn_borrow = priv_conn.borrow();
        let conn_type = priv_conn_borrow.connection_type;
        let own_id = priv_conn_borrow.own_id.clone();
        let bucket_sender = P2PPeer::from( conn_type,
                                           rpeer.id().clone(),
                                           rpeer.ip().clone(),
                                           rpeer.port());
        safe_write!(priv_conn_borrow.buckets)?
            .insert_into_bucket(&bucket_sender, &own_id, nets.clone());

        if let Some(ref prom) = priv_conn_borrow.prometheus_exporter {
            safe_write!(prom)?.peers_inc()?;
        };
>>>>>>> fb5f5653
    }

    Ok(())
}

/// It adds new network and update its buckets.
pub fn default_network_request_join_network(
        priv_conn: &Rc< RefCell< ConnectionPrivate>>,
        res: &NetworkRequest) -> FunctorResult {

    if let NetworkRequest::JoinNetwork(ref _sender, ref network) = res {
        let networks = vec![*network];
        priv_conn.borrow_mut().add_networks(&networks);

        let priv_conn_borrow = priv_conn.borrow();
        let peer = priv_conn_borrow.peer().clone()
            .ok_or_else( || make_fn_error_peer("Couldn't borrow peer"))?;
        let priv_conn_networks = priv_conn_borrow.networks.clone();

        safe_write!(priv_conn_borrow.buckets)?
            .update_network_ids(&peer, priv_conn_networks);

        log_as_joined_network( &priv_conn_borrow.event_log, &peer,  &networks)?;
    }

    Ok(())
}

/// It removes that network from its owns and update buckets.
pub fn default_network_request_leave_network(
        priv_conn: &Rc< RefCell< ConnectionPrivate>>,
        req: &NetworkRequest) -> FunctorResult {

    if let NetworkRequest::LeaveNetwork(sender, network) = req {
        priv_conn.borrow_mut().remove_network( network);
        let priv_conn_borrow = priv_conn.borrow();
        let peer = priv_conn_borrow.peer().clone()
            .ok_or_else( || make_fn_error_peer("Couldn't borrow peer"))?;

        safe_write!(priv_conn_borrow.buckets)?
            .update_network_ids( &peer, priv_conn_borrow.networks.clone());

        log_as_leave_network( &priv_conn_borrow.event_log, &sender, *network)?;
    }

    Ok(())
}

<<<<<<< HEAD
=======
/// It sends handshake message and a ping message.
fn send_handshake_and_ping(
        priv_conn: &Rc< RefCell< ConnectionPrivate>>
    ) -> FunctorResult {

    let (my_nets, self_peer) = {
        let priv_conn_borrow = priv_conn.borrow();
        let my_nets = safe_read!(priv_conn_borrow.own_networks)?.clone();
        let self_peer = priv_conn_borrow.self_peer.clone();
        (my_nets, self_peer)
    };

    let session = &mut priv_conn.borrow_mut().tls_session;
    serialize_bytes(
        session,
        &NetworkResponse::Handshake(
            self_peer.clone(),
            my_nets,
            vec![]).serialize())?;

    serialize_bytes(
        session,
        &NetworkRequest::Ping(
            self_peer).serialize())?;

    TOTAL_MESSAGES_SENT_COUNTER.add(2);
    Ok(())
}

/// It sends its peer list.
fn send_peer_list(
        priv_conn: &Rc< RefCell< ConnectionPrivate>>,
        sender: &P2PPeer,
        nets: &[u16]
    ) -> FunctorResult {

    debug!(
        "Running in bootstrapper mode, so instantly sending peers {} random peers",
        BOOTSTRAP_PEER_COUNT);

    let data = {
        let priv_conn_borrow = priv_conn.borrow();
        let random_nodes = safe_read!(priv_conn_borrow.buckets)?
            .get_random_nodes(&sender, BOOTSTRAP_PEER_COUNT, &nets);

        let self_peer = & priv_conn_borrow.self_peer;
        NetworkResponse::PeerList( self_peer.clone(), random_nodes).serialize()
    };

    serialize_bytes( &mut priv_conn.borrow_mut().tls_session, &data)?;

    if let Some(ref prom) = priv_conn.borrow().prometheus_exporter {
        safe_write!(prom)?.pkt_sent_inc()
            .map_err(|_| make_fn_error_prometheus())?;
    };

    TOTAL_MESSAGES_SENT_COUNTER.inc();

    Ok(())
}

fn update_buckets(
        priv_conn: &Rc< RefCell< ConnectionPrivate>>,
        sender: &P2PPeer,
        nets: &[u16],
        valid_mode: bool
    ) -> FunctorResult {

    let priv_conn_borrow = priv_conn.borrow();
    let own_id = & priv_conn_borrow.own_id;
    let buckets = & priv_conn_borrow.buckets;
    let sender_ip = sender.ip();

    if valid_mode || sender_ip.is_global()
        && !sender_ip.is_multicast()
        && !sender_ip.is_documentation()
    {
        safe_write!(buckets)?
            .insert_into_bucket( sender, &own_id, nets.to_owned());
    }

    let prometheus_exporter = & priv_conn_borrow.prometheus_exporter;
    if let Some(ref prom) = prometheus_exporter {
        let mut locked_prom = safe_write!(prom)?;
        locked_prom.peers_inc()
            .map_err(|_| make_fn_error_prometheus())?;
        locked_prom.pkt_sent_inc_by(2)
            .map_err(|_| make_fn_error_prometheus())?;
    };

    Ok(())
}

/// Node is valid if its mode is `NormalPrivateMode` or `BootstrapperPrivateMode`.
fn is_valid_mode(
    priv_conn: &Rc< RefCell< ConnectionPrivate>> ) -> bool {
    let mode = priv_conn.borrow().mode;

    mode == P2PNodeMode::BootstrapperPrivateMode
    || mode == P2PNodeMode::NormalPrivateMode
}
>>>>>>> fb5f5653

/// On a handshake request:
///     - It replies with a handshake response and a ping.
///     - It adds the new network, and updates its buckets.
///     - Finally, it sends its peer list.
pub fn default_network_request_handshake(
        _priv_conn: &Rc< RefCell< ConnectionPrivate>>,
        req: &NetworkRequest) -> FunctorResult {
   if let NetworkRequest::Handshake(_, _, _) = req {
        bail!(fails::UnwantedMessageError{message: "Unwanted handhsake request".to_owned()})
    }

    Ok(())

}

/// Unknown messages only updates statistic information.
pub fn default_unknown_message(
        priv_conn: &Rc< RefCell< ConnectionPrivate>>,
        _: &()) -> FunctorResult {

    debug!("Unknown message received!");

    {
        let mut priv_conn_mut = priv_conn.borrow_mut();

        priv_conn_mut.failed_pkts += 1;
        priv_conn_mut.update_last_seen();
    }

    // TODO It will need access to buf.
    // trace!("Contents were: {:?}",
    //        String::from_utf8(buf.to_vec()).unwrap());

    if let Some(ref prom) = priv_conn.borrow().prometheus_exporter {
        safe_write!(prom)?.unknown_pkts_received_inc()?;
    }
    Ok(())
}

/// Invalid messages only updates statistic information.
pub fn default_invalid_message(
         priv_conn: &Rc< RefCell< ConnectionPrivate>>,
        _: &()) -> FunctorResult {
    {
        let mut priv_conn_mut = priv_conn.borrow_mut();

        priv_conn_mut.failed_pkts += 1;
        priv_conn_mut.update_last_seen();
    }

    // trace!("Contents were: {:?}",
    //        String::from_utf8(buf.to_vec()).unwrap());

    if let Some(ref prom) = priv_conn.borrow().prometheus_exporter {
       safe_write!(prom)?.invalid_pkts_received_inc()?;
    }

    Ok(())
}<|MERGE_RESOLUTION|>--- conflicted
+++ resolved
@@ -154,32 +154,8 @@
         _priv_conn: &Rc< RefCell< ConnectionPrivate>>,
         res: &NetworkResponse) -> FunctorResult {
 
-<<<<<<< HEAD
     if let NetworkResponse::Handshake(_, _, _) = res {
         bail!(fails::UnwantedMessageError{message: "Unwanted handhsake request".to_owned()})
-=======
-    if let NetworkResponse::Handshake(ref rpeer, ref nets, _) = res {
-        {
-            let mut priv_conn_mut = priv_conn.borrow_mut();
-            priv_conn_mut.sent_handshake = get_current_stamp();
-            priv_conn_mut.add_networks( nets);
-            priv_conn_mut.set_peer( rpeer.clone());
-        }
-
-        let priv_conn_borrow = priv_conn.borrow();
-        let conn_type = priv_conn_borrow.connection_type;
-        let own_id = priv_conn_borrow.own_id.clone();
-        let bucket_sender = P2PPeer::from( conn_type,
-                                           rpeer.id().clone(),
-                                           rpeer.ip().clone(),
-                                           rpeer.port());
-        safe_write!(priv_conn_borrow.buckets)?
-            .insert_into_bucket(&bucket_sender, &own_id, nets.clone());
-
-        if let Some(ref prom) = priv_conn_borrow.prometheus_exporter {
-            safe_write!(prom)?.peers_inc()?;
-        };
->>>>>>> fb5f5653
     }
 
     Ok(())
@@ -228,110 +204,6 @@
     Ok(())
 }
 
-<<<<<<< HEAD
-=======
-/// It sends handshake message and a ping message.
-fn send_handshake_and_ping(
-        priv_conn: &Rc< RefCell< ConnectionPrivate>>
-    ) -> FunctorResult {
-
-    let (my_nets, self_peer) = {
-        let priv_conn_borrow = priv_conn.borrow();
-        let my_nets = safe_read!(priv_conn_borrow.own_networks)?.clone();
-        let self_peer = priv_conn_borrow.self_peer.clone();
-        (my_nets, self_peer)
-    };
-
-    let session = &mut priv_conn.borrow_mut().tls_session;
-    serialize_bytes(
-        session,
-        &NetworkResponse::Handshake(
-            self_peer.clone(),
-            my_nets,
-            vec![]).serialize())?;
-
-    serialize_bytes(
-        session,
-        &NetworkRequest::Ping(
-            self_peer).serialize())?;
-
-    TOTAL_MESSAGES_SENT_COUNTER.add(2);
-    Ok(())
-}
-
-/// It sends its peer list.
-fn send_peer_list(
-        priv_conn: &Rc< RefCell< ConnectionPrivate>>,
-        sender: &P2PPeer,
-        nets: &[u16]
-    ) -> FunctorResult {
-
-    debug!(
-        "Running in bootstrapper mode, so instantly sending peers {} random peers",
-        BOOTSTRAP_PEER_COUNT);
-
-    let data = {
-        let priv_conn_borrow = priv_conn.borrow();
-        let random_nodes = safe_read!(priv_conn_borrow.buckets)?
-            .get_random_nodes(&sender, BOOTSTRAP_PEER_COUNT, &nets);
-
-        let self_peer = & priv_conn_borrow.self_peer;
-        NetworkResponse::PeerList( self_peer.clone(), random_nodes).serialize()
-    };
-
-    serialize_bytes( &mut priv_conn.borrow_mut().tls_session, &data)?;
-
-    if let Some(ref prom) = priv_conn.borrow().prometheus_exporter {
-        safe_write!(prom)?.pkt_sent_inc()
-            .map_err(|_| make_fn_error_prometheus())?;
-    };
-
-    TOTAL_MESSAGES_SENT_COUNTER.inc();
-
-    Ok(())
-}
-
-fn update_buckets(
-        priv_conn: &Rc< RefCell< ConnectionPrivate>>,
-        sender: &P2PPeer,
-        nets: &[u16],
-        valid_mode: bool
-    ) -> FunctorResult {
-
-    let priv_conn_borrow = priv_conn.borrow();
-    let own_id = & priv_conn_borrow.own_id;
-    let buckets = & priv_conn_borrow.buckets;
-    let sender_ip = sender.ip();
-
-    if valid_mode || sender_ip.is_global()
-        && !sender_ip.is_multicast()
-        && !sender_ip.is_documentation()
-    {
-        safe_write!(buckets)?
-            .insert_into_bucket( sender, &own_id, nets.to_owned());
-    }
-
-    let prometheus_exporter = & priv_conn_borrow.prometheus_exporter;
-    if let Some(ref prom) = prometheus_exporter {
-        let mut locked_prom = safe_write!(prom)?;
-        locked_prom.peers_inc()
-            .map_err(|_| make_fn_error_prometheus())?;
-        locked_prom.pkt_sent_inc_by(2)
-            .map_err(|_| make_fn_error_prometheus())?;
-    };
-
-    Ok(())
-}
-
-/// Node is valid if its mode is `NormalPrivateMode` or `BootstrapperPrivateMode`.
-fn is_valid_mode(
-    priv_conn: &Rc< RefCell< ConnectionPrivate>> ) -> bool {
-    let mode = priv_conn.borrow().mode;
-
-    mode == P2PNodeMode::BootstrapperPrivateMode
-    || mode == P2PNodeMode::NormalPrivateMode
-}
->>>>>>> fb5f5653
 
 /// On a handshake request:
 ///     - It replies with a handshake response and a ping.
