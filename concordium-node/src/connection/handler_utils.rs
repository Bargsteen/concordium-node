use byteorder::{NetworkEndian, WriteBytesExt};
use std::{cell::RefCell, collections::HashSet, sync::mpsc::Sender};

use crate::{
    common::{
        counter::TOTAL_MESSAGES_SENT_COUNTER,
<<<<<<< HEAD
        functor::{FunctorError, FunctorResult},
        get_current_stamp,
        serialization::Serializable,
=======
        functor::{FuncResult, FunctorError},
>>>>>>> 1533d650
        P2PPeer,
    },
    connection::{connection_private::ConnectionPrivate, CommonSession, P2PEvent},
    network::{NetworkId, NetworkMessage, NetworkRequest, NetworkResponse},
};
use std::sync::atomic::Ordering;

use super::fails;
use failure::{Backtrace, Error, Fallible};

const BOOTSTRAP_PEER_COUNT: usize = 100;

pub fn make_msg_error(e: &'static str) -> FunctorError {
    FunctorError::from(vec![Error::from(fails::MessageProcessError {
        message:   e,
        backtrace: Backtrace::new(),
    })])
}
pub fn make_fn_error_peer(e: &'static str) -> FunctorError {
    FunctorError::from(vec![Error::from(fails::PeerError { message: e })])
}

pub fn make_log_error(e: &'static str) -> FunctorError {
    FunctorError::from(vec![Error::from(fails::LogError { message: e })])
}

pub fn serialize_bytes(session: &mut dyn CommonSession, pkt: &[u8]) -> FuncResult<()> {
    // Write size of pkt into 4 bytes vector.
    let mut size_vec = Vec::with_capacity(4);
    size_vec.write_u32::<NetworkEndian>(pkt.len() as u32)?;

    session.write_all(&size_vec[..])?;
    session.write_all(pkt)?;

    Ok(())
}

/// Log when it has been joined to a network.
pub fn log_as_joined_network(
    event_log: &Option<Sender<P2PEvent>>,
    peer: &P2PPeer,
    networks: &HashSet<NetworkId>,
) -> FuncResult<()> {
    if let Some(ref log) = event_log {
        for net_id in networks.iter() {
            log.send(P2PEvent::JoinedNetwork(peer.to_owned(), *net_id))
                .map_err(|_| make_log_error("Join Network Event cannot be sent to log"))?;
        }
    }
    Ok(())
}

/// Log when it has been removed from a network.
pub fn log_as_leave_network(
    event_log: &Option<Sender<P2PEvent>>,
    sender: &P2PPeer,
    network: NetworkId,
) -> FuncResult<()> {
    if let Some(ref log) = event_log {
        log.send(P2PEvent::LeftNetwork(sender.to_owned(), network))
            .map_err(|_| make_log_error("Left Network Event cannot be sent to log"))?;
    };
    Ok(())
}

/// It sends handshake message and a ping message.
pub fn send_handshake_and_ping(priv_conn: &RefCell<ConnectionPrivate>) -> FuncResult<()> {
    let (my_nets, local_peer) = {
        let priv_conn_borrow = priv_conn.borrow();
        let remote_end_networks = priv_conn_borrow.remote_end_networks.clone();
        let local_peer = priv_conn_borrow.local_peer.to_owned();
        (remote_end_networks, local_peer)
    };

    let session = &mut *priv_conn.borrow_mut().tls_session;

    // Send handshake
    let handshake_msg = NetworkMessage::NetworkResponse(
        NetworkResponse::Handshake(local_peer.clone(), my_nets, vec![]),
        Some(get_current_stamp()),
        None,
    );
    let handshake_data = serialize_into_memory!(handshake_msg, 128)?;
    serialize_bytes(session, &handshake_data)?;

    // Send ping
    let ping_msg = NetworkMessage::NetworkRequest(
        NetworkRequest::Ping(local_peer),
        Some(get_current_stamp()),
        None,
    );
    let ping_data = serialize_into_memory!(ping_msg, 64)?;
    serialize_bytes(session, &ping_data)?;

    TOTAL_MESSAGES_SENT_COUNTER.fetch_add(2, Ordering::Relaxed);
    Ok(())
}

/// It sends its peer list.
pub fn send_peer_list(
    priv_conn: &RefCell<ConnectionPrivate>,
    sender: &P2PPeer,
    nets: &HashSet<NetworkId>,
) -> FuncResult<()> {
    debug!(
        "Running in bootstrapper mode, so instantly sending peers {} random peers",
        BOOTSTRAP_PEER_COUNT
    );

    let data = {
        let priv_conn_borrow = priv_conn.borrow();
        let random_nodes = safe_read!(priv_conn_borrow.buckets)?.get_random_nodes(
            &sender,
            BOOTSTRAP_PEER_COUNT,
            nets,
        );

        let local_peer = &priv_conn_borrow.local_peer;
        let peer_list_msg = NetworkMessage::NetworkResponse(
            NetworkResponse::PeerList(local_peer.to_owned(), random_nodes),
            Some(get_current_stamp()),
            None,
        );
        serialize_into_memory!(peer_list_msg, 256)?
    };

    serialize_bytes(&mut *priv_conn.borrow_mut().tls_session, &data)?;

    if let Some(ref service) = priv_conn.borrow().stats_export_service {
        let mut writable_service = safe_write!(service)?;
        writable_service.pkt_sent_inc();
    };

    TOTAL_MESSAGES_SENT_COUNTER.fetch_add(1, Ordering::Relaxed);

    Ok(())
}

/// It sends a retransmit request.
pub fn send_retransmit_request(
    priv_conn: &RefCell<ConnectionPrivate>,
    since_stamp: u64,
    network_id: NetworkId,
<<<<<<< HEAD
) -> FunctorResult {
    let retransmit = NetworkMessage::NetworkRequest(
        NetworkRequest::Retransmit(
            priv_conn.borrow().local_peer.to_owned(),
            since_stamp,
            network_id,
        ),
        Some(get_current_stamp()),
        None,
    );
    let retransmit_data = serialize_into_memory!(retransmit, 256)?;
=======
) -> FuncResult<()> {
    let data = NetworkRequest::Retransmit(
        priv_conn.borrow().local_peer.to_owned(),
        since_stamp,
        network_id,
    )
    .serialize();
>>>>>>> 1533d650

    serialize_bytes(&mut *priv_conn.borrow_mut().tls_session, &retransmit_data)?;

    if let Some(ref service) = priv_conn.borrow().stats_export_service {
        let mut writable_service = safe_write!(service)?;
        writable_service.pkt_sent_inc();
    };
    TOTAL_MESSAGES_SENT_COUNTER.fetch_add(1, Ordering::Relaxed);
    Ok(())
}

pub fn update_buckets(
    priv_conn: &RefCell<ConnectionPrivate>,
    sender: &P2PPeer,
    nets: HashSet<NetworkId>,
) -> FuncResult<()> {
    let priv_conn_borrow = priv_conn.borrow();
    let buckets = &priv_conn_borrow.buckets;

    safe_write!(buckets)?.insert_into_bucket(sender, nets);

    let stats_export_service = &priv_conn_borrow.stats_export_service;
    if let Some(ref service) = stats_export_service {
        let mut writable_service = safe_write!(service)?;
        writable_service.peers_inc();
        writable_service.pkt_sent_inc_by(2);
    };

    Ok(())
}<|MERGE_RESOLUTION|>--- conflicted
+++ resolved
@@ -4,13 +4,9 @@
 use crate::{
     common::{
         counter::TOTAL_MESSAGES_SENT_COUNTER,
-<<<<<<< HEAD
-        functor::{FunctorError, FunctorResult},
+        functor::{FuncResult, FunctorError},
         get_current_stamp,
         serialization::Serializable,
-=======
-        functor::{FuncResult, FunctorError},
->>>>>>> 1533d650
         P2PPeer,
     },
     connection::{connection_private::ConnectionPrivate, CommonSession, P2PEvent},
@@ -154,8 +150,7 @@
     priv_conn: &RefCell<ConnectionPrivate>,
     since_stamp: u64,
     network_id: NetworkId,
-<<<<<<< HEAD
-) -> FunctorResult {
+) -> FuncResult<()> {
     let retransmit = NetworkMessage::NetworkRequest(
         NetworkRequest::Retransmit(
             priv_conn.borrow().local_peer.to_owned(),
@@ -166,15 +161,6 @@
         None,
     );
     let retransmit_data = serialize_into_memory!(retransmit, 256)?;
-=======
-) -> FuncResult<()> {
-    let data = NetworkRequest::Retransmit(
-        priv_conn.borrow().local_peer.to_owned(),
-        since_stamp,
-        network_id,
-    )
-    .serialize();
->>>>>>> 1533d650
 
     serialize_bytes(&mut *priv_conn.borrow_mut().tls_session, &retransmit_data)?;
 
