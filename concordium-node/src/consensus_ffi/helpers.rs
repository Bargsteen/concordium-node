use anyhow::{anyhow, Context};
use byteorder::{NetworkEndian, ReadBytesExt};
use serde::{Deserialize, Serialize};
use std::{
    convert::{TryFrom, TryInto},
    fmt,
    ops::Deref,
    str::FromStr,
};

/// # Serialization packets
/// Benchmark of each serialization requires to enable it on features
pub const VERSION: &str = env!("CARGO_PKG_VERSION");
pub const APPNAME: &str = env!("CARGO_PKG_NAME");

/// Represents a Message to be sent through a channel or a Stop signal
///
/// This type is intended for using when a loop is consuming the receiver
/// output and we want to gracefully stop such loop.
pub enum QueueMsg<T> {
    Relay(T),
    Stop,
}

/// Represents a `Sender<T>` that is promoted to use `QueueMsg`s
pub type QueueSyncSender<T> = crossbeam_channel::Sender<QueueMsg<T>>;

/// Represents a `Receiver<T>` that is promoted to use `QueueMsg`s
pub type QueueReceiver<T> = crossbeam_channel::Receiver<QueueMsg<T>>;

/// Helper trait to ease readability through the code when dealing with
/// `RelayOrStop` channels
pub trait RelayOrStopSenderHelper<T> {
    /// Sends a `QueueMsg::Stop` message through the channel
    fn send_stop(&self) -> Result<(), crossbeam_channel::SendError<QueueMsg<T>>>;
    /// Sends the provided `msg` wrapped inside a `QueueMsg::Relay`
    fn send_msg(&self, msg: T) -> Result<(), crossbeam_channel::TrySendError<QueueMsg<T>>>;
    /// Sends the provided `msg` wrapped inside a `QueueMsg::Relay` in a
    /// blocking fashion
    fn send_blocking_msg(&self, msg: T) -> Result<(), crossbeam_channel::SendError<QueueMsg<T>>>;
}

impl<T> RelayOrStopSenderHelper<T> for QueueSyncSender<T> {
    #[inline]
    fn send_stop(&self) -> Result<(), crossbeam_channel::SendError<QueueMsg<T>>> {
        self.send(QueueMsg::Stop)
    }

    #[inline]
    fn send_msg(&self, msg: T) -> Result<(), crossbeam_channel::TrySendError<QueueMsg<T>>> {
        self.try_send(QueueMsg::Relay(msg))
    }

    #[inline]
    fn send_blocking_msg(&self, msg: T) -> Result<(), crossbeam_channel::SendError<QueueMsg<T>>> {
        self.send(QueueMsg::Relay(msg))
    }
}

pub const SHA256: u8 = 32;

#[derive(Clone, PartialEq, Eq, Hash, Serialize, Deserialize)]
#[serde(try_from = "String", into = "String")]
pub struct HashBytes([u8; SHA256 as usize]);

impl HashBytes {
    /// Construct HashBytes from a slice.
    /// This will succeed if and only if the length of the slice is 32.
    pub fn new(bytes: &[u8]) -> anyhow::Result<Self> {
        let buf = bytes.try_into()?;
        Ok(HashBytes(buf))
    }
}

impl From<[u8; 32]> for HashBytes {
    fn from(array: [u8; 32]) -> Self { HashBytes(array) }
}

impl Deref for HashBytes {
    type Target = [u8];

    fn deref(&self) -> &Self::Target { &self.0 }
}

impl AsRef<[u8]> for HashBytes {
    fn as_ref(&self) -> &[u8] { &self }
}

impl FromStr for HashBytes {
    type Err = anyhow::Error;

    fn from_str(s: &str) -> Result<Self, Self::Err> {
        let hex_decoded = hex::decode(s)?;
        HashBytes::new(&hex_decoded)
    }
}

impl TryFrom<String> for HashBytes {
    type Error = anyhow::Error;

    fn try_from(value: String) -> Result<Self, Self::Error> { Self::from_str(value.as_str()) }
}

impl Into<String> for HashBytes {
    fn into(self) -> String { self.to_string() }
}

// a short, 8-character beginning of the SHA
impl fmt::Debug for HashBytes {
    fn fmt(&self, f: &mut fmt::Formatter) -> fmt::Result {
        write!(f, "{:08x}", (&self.0[..]).read_u32::<NetworkEndian>().unwrap(),)
    }
}

// the full SHA256 in hex
impl fmt::Display for HashBytes {
    fn fmt(&self, f: &mut fmt::Formatter) -> fmt::Result {
        for byte in self.iter() {
            write!(f, "{:02x}", byte)?;
        }
        Ok(())
    }
}

#[derive(Debug, PartialEq, Eq, Clone, Copy, Hash)]
pub enum PacketType {
    Block = 0,
    Transaction,
    FinalizationRecord,
    FinalizationMessage,
    CatchUpStatus,
}

static PACKET_TYPE_FROM_INT: &[PacketType] = &[
    PacketType::Block,
    PacketType::Transaction,
    PacketType::FinalizationRecord,
    PacketType::FinalizationMessage,
    PacketType::CatchUpStatus,
];

impl TryFrom<u8> for PacketType {
    type Error = anyhow::Error;

    #[inline]
    fn try_from(value: u8) -> anyhow::Result<PacketType> {
        PACKET_TYPE_FROM_INT
            .get(value as usize)
            .copied()
            .context(format! {"Unsupported packet type ({})", value})
    }
}

impl fmt::Display for PacketType {
    fn fmt(&self, f: &mut fmt::Formatter) -> fmt::Result {
        let name = match self {
            PacketType::Block => "block",
            PacketType::Transaction => "transaction",
            PacketType::FinalizationRecord => "finalization record",
            PacketType::FinalizationMessage => "finalization message",
            PacketType::CatchUpStatus => "catch-up status message",
        };

        write!(f, "{}", name)
    }
}

impl PacketType {
    /// Determine whether a packet type can be relayed.
    /// Those that are must be subject to appropriate de-duplication
    /// checks to ensure they are not relayed endlessly.
    pub fn is_rebroadcastable(&self) -> bool {
        match self {
            PacketType::Block => true,
            PacketType::Transaction => true,
            PacketType::FinalizationRecord => true,
            PacketType::FinalizationMessage => true,
            PacketType::CatchUpStatus => false,
        }
    }
}

#[derive(Debug, PartialEq, Eq, Clone, Copy)]
pub enum ConsensusFfiResponse {
    BakerNotFound = -1,
    Success,
    DeserializationError,
    InvalidResult,
    PendingBlock,
    PendingFinalization,
    Asynchronous,
    DuplicateEntry,
    Stale,
    IncorrectFinalizationSession,
    Unverifiable,
    ContinueCatchUp,
    BlockTooEarly,
    MissingImportFile,
    ConsensusShutDown,
    ExpiryTooLate,
    VerificationFailed,
    NonexistingSenderAccount,
    DuplicateNonce,
    NonceTooLarge,
    TooLowEnergy,
    InvalidGenesisIndex,
}

impl ConsensusFfiResponse {
    pub fn is_successful(self) -> bool {
        use ConsensusFfiResponse::*;

        match self {
            Success | PendingBlock | PendingFinalization | Asynchronous => true,
            _ => false,
        }
    }

    pub fn is_pending(self) -> bool {
        use ConsensusFfiResponse::*;

        match self {
            PendingBlock | PendingFinalization | InvalidGenesisIndex => true,
            _ => false,
        }
    }

    pub fn is_acceptable(self) -> bool {
        use ConsensusFfiResponse::*;

        match self {
            BakerNotFound
            | DeserializationError
            | InvalidResult
            | Unverifiable
            | BlockTooEarly
            | ExpiryTooLate
            | VerificationFailed
            | NonexistingSenderAccount
            | DuplicateNonce
            | NonceTooLarge
            | TooLowEnergy
            | ConsensusShutDown
            | InvalidGenesisIndex => false,
            _ => true,
        }
    }

    pub fn is_rebroadcastable(self) -> bool {
        use ConsensusFfiResponse::*;

        match self {
            DeserializationError
            | InvalidResult
            | Unverifiable
            | DuplicateEntry
            | Stale
            | IncorrectFinalizationSession
            | BlockTooEarly
            | ExpiryTooLate
            | VerificationFailed
            | NonexistingSenderAccount
            | DuplicateNonce
            | NonceTooLarge
            | TooLowEnergy
            | ConsensusShutDown
            | InvalidGenesisIndex => false,
            _ => true,
        }
    }
}

impl TryFrom<i64> for ConsensusFfiResponse {
    type Error = anyhow::Error;

    #[inline]
    fn try_from(value: i64) -> anyhow::Result<ConsensusFfiResponse> {
        use ConsensusFfiResponse::*;

        match value {
            -1 => Ok(BakerNotFound),
            0 => Ok(Success),
            1 => Ok(DeserializationError),
            2 => Ok(InvalidResult),
            3 => Ok(PendingBlock),
            4 => Ok(PendingFinalization),
            5 => Ok(Asynchronous),
            6 => Ok(DuplicateEntry),
            7 => Ok(Stale),
            8 => Ok(IncorrectFinalizationSession),
            9 => Ok(Unverifiable),
            10 => Ok(ContinueCatchUp),
            11 => Ok(BlockTooEarly),
            12 => Ok(MissingImportFile),
            13 => Ok(ConsensusShutDown),
            14 => Ok(ExpiryTooLate),
            15 => Ok(VerificationFailed),
            16 => Ok(NonexistingSenderAccount),
            17 => Ok(DuplicateNonce),
            18 => Ok(NonceTooLarge),
            19 => Ok(TooLowEnergy),
<<<<<<< HEAD
            20 => Ok(InvalidGenesisIndex),
            _ => Err(format_err!("Unsupported FFI return code ({})", value)),
=======
            _ => Err(anyhow!("Unsupported FFI return code ({})", value)),
>>>>>>> eae547f4
        }
    }
}

#[derive(Debug, PartialEq, Eq, Clone, Copy)]
pub enum ConsensusIsInBakingCommitteeResponse {
    NotInCommittee,
    AddedButNotActiveInCommittee,
    AddedButWrongKeys,
    ActiveInCommittee(u64),
}

impl TryFrom<i64> for ConsensusIsInBakingCommitteeResponse {
    type Error = anyhow::Error;

    #[inline]
    fn try_from(value: i64) -> anyhow::Result<ConsensusIsInBakingCommitteeResponse> {
        use ConsensusIsInBakingCommitteeResponse::*;

        match value {
            -1 => Ok(NotInCommittee),
            -2 => Ok(AddedButNotActiveInCommittee),
            -3 => Ok(AddedButWrongKeys),
            baker_id if baker_id >= 0 => Ok(ActiveInCommittee(baker_id as u64)),
            _ => Err(anyhow!("Unsupported FFI return code for committee status ({})", value)),
        }
    }
}

#[derive(Debug, PartialEq, Eq, Clone, Copy)]
pub enum ConsensusIsInFinalizationCommitteeResponse {
    NotInCommittee = 0,
    AddedButNotActiveInCommittee,
    ActiveInCommittee,
}

impl TryFrom<u8> for ConsensusIsInFinalizationCommitteeResponse {
    type Error = anyhow::Error;

    #[inline]
    fn try_from(value: u8) -> anyhow::Result<ConsensusIsInFinalizationCommitteeResponse> {
        use ConsensusIsInFinalizationCommitteeResponse::*;

        match value {
            0 => Ok(NotInCommittee),
            1 => Ok(AddedButNotActiveInCommittee),
            2 => Ok(ActiveInCommittee),
            _ => Err(anyhow!("Unsupported FFI return code for committee status ({})", value)),
        }
    }
}<|MERGE_RESOLUTION|>--- conflicted
+++ resolved
@@ -299,12 +299,8 @@
             17 => Ok(DuplicateNonce),
             18 => Ok(NonceTooLarge),
             19 => Ok(TooLowEnergy),
-<<<<<<< HEAD
             20 => Ok(InvalidGenesisIndex),
-            _ => Err(format_err!("Unsupported FFI return code ({})", value)),
-=======
             _ => Err(anyhow!("Unsupported FFI return code ({})", value)),
->>>>>>> eae547f4
         }
     }
 }
