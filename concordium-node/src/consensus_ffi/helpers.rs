use byteorder::{NetworkEndian, ReadBytesExt};
use failure::{format_err, Fallible, ResultExt};
use serde::{Deserialize, Serialize};
use std::{
    convert::{TryFrom, TryInto},
    fmt,
    ops::Deref,
    str::FromStr,
};

/// # Serialization packets
/// Benchmark of each serialization requires to enable it on features
pub const VERSION: &str = env!("CARGO_PKG_VERSION");
pub const APPNAME: &str = env!("CARGO_PKG_NAME");

/// Represents a Message to be sent through a channel or a Stop signal
///
/// This type is intended for using when a loop is consuming the receiver
/// output and we want to gracefully stop such loop.
pub enum QueueMsg<T> {
    Relay(T),
    Stop,
}

/// Represents a `Sender<T>` that is promoted to use `QueueMsg`s
pub type QueueSyncSender<T> = crossbeam_channel::Sender<QueueMsg<T>>;

/// Represents a `Receiver<T>` that is promoted to use `QueueMsg`s
pub type QueueReceiver<T> = crossbeam_channel::Receiver<QueueMsg<T>>;

/// Helper trait to ease readability through the code when dealing with
/// `RelayOrStop` channels
pub trait RelayOrStopSenderHelper<T> {
    /// Sends a `QueueMsg::Stop` message through the channel
    fn send_stop(&self) -> Result<(), crossbeam_channel::SendError<QueueMsg<T>>>;
    /// Sends the provided `msg` wrapped inside a `QueueMsg::Relay`
    fn send_msg(&self, msg: T) -> Result<(), crossbeam_channel::TrySendError<QueueMsg<T>>>;
    /// Sends the provided `msg` wrapped inside a `QueueMsg::Relay` in a
    /// blocking fashion
    fn send_blocking_msg(&self, msg: T) -> Result<(), crossbeam_channel::SendError<QueueMsg<T>>>;
}

impl<T> RelayOrStopSenderHelper<T> for QueueSyncSender<T> {
    #[inline]
    fn send_stop(&self) -> Result<(), crossbeam_channel::SendError<QueueMsg<T>>> {
        self.send(QueueMsg::Stop)
    }

    #[inline]
    fn send_msg(&self, msg: T) -> Result<(), crossbeam_channel::TrySendError<QueueMsg<T>>> {
        self.try_send(QueueMsg::Relay(msg))
    }

    #[inline]
    fn send_blocking_msg(&self, msg: T) -> Result<(), crossbeam_channel::SendError<QueueMsg<T>>> {
        self.send(QueueMsg::Relay(msg))
    }
}

pub const SHA256: u8 = 32;

#[derive(Clone, PartialEq, Eq, Hash, Serialize, Deserialize)]
#[serde(try_from = "String", into = "String")]
pub struct HashBytes([u8; SHA256 as usize]);

impl HashBytes {
    /// Construct HashBytes from a slice.
    /// This will succeed if and only if the length of the slice is 32.
    pub fn new(bytes: &[u8]) -> Fallible<Self> {
        let buf: Result<[u8; 32], _> = bytes.try_into();
        let buf = buf.context("HashBytes::new passed slice of incorrect length.")?;
        Ok(HashBytes(buf))
    }
}

impl From<[u8; 32]> for HashBytes {
    fn from(array: [u8; 32]) -> Self { HashBytes(array) }
}

impl Deref for HashBytes {
    type Target = [u8];

    fn deref(&self) -> &Self::Target { &self.0 }
}

impl AsRef<[u8]> for HashBytes {
    fn as_ref(&self) -> &[u8] { &self }
}

impl FromStr for HashBytes {
    type Err = failure::Error;

    fn from_str(s: &str) -> Result<Self, Self::Err> {
        let hex_decoded = hex::decode(s)?;
        HashBytes::new(&hex_decoded)
    }
}

impl TryFrom<String> for HashBytes {
    type Error = failure::Error;

    fn try_from(value: String) -> Result<Self, Self::Error> { Self::from_str(value.as_str()) }
}

impl Into<String> for HashBytes {
    fn into(self) -> String { self.to_string() }
}

// a short, 8-character beginning of the SHA
impl fmt::Debug for HashBytes {
    fn fmt(&self, f: &mut fmt::Formatter) -> fmt::Result {
        write!(f, "{:08x}", (&self.0[..]).read_u32::<NetworkEndian>().unwrap(),)
    }
}

// the full SHA256 in hex
impl fmt::Display for HashBytes {
    fn fmt(&self, f: &mut fmt::Formatter) -> fmt::Result {
        for byte in self.iter() {
            write!(f, "{:02x}", byte)?;
        }
        Ok(())
    }
}

#[derive(Debug, PartialEq, Eq, Clone, Copy, Hash)]
pub enum PacketType {
    Block = 0,
    Transaction,
    FinalizationRecord,
    FinalizationMessage,
    CatchUpStatus,
}

static PACKET_TYPE_FROM_INT: &[PacketType] = &[
    PacketType::Block,
    PacketType::Transaction,
    PacketType::FinalizationRecord,
    PacketType::FinalizationMessage,
    PacketType::CatchUpStatus,
];

impl TryFrom<u8> for PacketType {
    type Error = failure::Error;

    #[inline]
    fn try_from(value: u8) -> Fallible<PacketType> {
        PACKET_TYPE_FROM_INT
            .get(value as usize)
            .copied()
            .ok_or_else(|| format_err!("Unsupported packet type ({})", value))
    }
}

impl fmt::Display for PacketType {
    fn fmt(&self, f: &mut fmt::Formatter) -> fmt::Result {
        let name = match self {
            PacketType::Block => "block",
            PacketType::Transaction => "transaction",
            PacketType::FinalizationRecord => "finalization record",
            PacketType::FinalizationMessage => "finalization message",
            PacketType::CatchUpStatus => "catch-up status message",
        };

        write!(f, "{}", name)
    }
}

#[derive(Debug, PartialEq, Eq, Clone, Copy)]
pub enum ConsensusFfiResponse {
    BakerNotFound = -1,
    Success,
    DeserializationError,
    InvalidResult,
    PendingBlock,
    PendingFinalization,
    Asynchronous,
    DuplicateEntry,
    Stale,
    IncorrectFinalizationSession,
    Unverifiable,
    ContinueCatchUp,
    BlockTooEarly,
    MissingImportFile,
    ConsensusShutDown,
<<<<<<< HEAD
    ResultExpiryTooLate,
    ResultVerificationFailed,
    ResultNonexistingSenderAccount,
    ResultDuplicateNonce,
    ResultNonceTooLarge,
    ResultTooLowEnergy,
=======
    ExpiryTooLate,
    VerificationFailed,
    NonexistingSenderAccount,
    DuplicateNonce,
    NonceTooLarge,
    TooLowEnergy,
>>>>>>> ee8c408f
}

impl ConsensusFfiResponse {
    pub fn is_successful(self) -> bool {
        use ConsensusFfiResponse::*;

        match self {
            Success | PendingBlock | PendingFinalization | Asynchronous => true,
            _ => false,
        }
    }

    pub fn is_pending(self) -> bool {
        use ConsensusFfiResponse::*;

        match self {
            PendingBlock | PendingFinalization => true,
            _ => false,
        }
    }

    pub fn is_acceptable(self) -> bool {
        use ConsensusFfiResponse::*;

        match self {
            BakerNotFound | DeserializationError | InvalidResult | Unverifiable | BlockTooEarly
            | ConsensusShutDown => false,
            _ => true,
        }
    }

    pub fn is_rebroadcastable(self) -> bool {
        use ConsensusFfiResponse::*;

        match self {
            DeserializationError
            | InvalidResult
            | Unverifiable
            | DuplicateEntry
            | Stale
            | IncorrectFinalizationSession
            | BlockTooEarly
            | ConsensusShutDown => false,
            _ => true,
        }
    }
}

impl TryFrom<i64> for ConsensusFfiResponse {
    type Error = failure::Error;

    #[inline]
    fn try_from(value: i64) -> Fallible<ConsensusFfiResponse> {
        use ConsensusFfiResponse::*;

        match value {
            -1 => Ok(BakerNotFound),
            0 => Ok(Success),
            1 => Ok(DeserializationError),
            2 => Ok(InvalidResult),
            3 => Ok(PendingBlock),
            4 => Ok(PendingFinalization),
            5 => Ok(Asynchronous),
            6 => Ok(DuplicateEntry),
            7 => Ok(Stale),
            8 => Ok(IncorrectFinalizationSession),
            9 => Ok(Unverifiable),
            10 => Ok(ContinueCatchUp),
            11 => Ok(BlockTooEarly),
            12 => Ok(MissingImportFile),
            13 => Ok(ConsensusShutDown),
<<<<<<< HEAD
            14 => Ok(ResultExpiryTooLate),
            15 => Ok(ResultVerificationFailed),
            16 => Ok(ResultNonexistingSenderAccount),
            17 => Ok(ResultDuplicateNonce),
            18 => Ok(ResultNonceTooLarge),
            19 => Ok(ResultTooLowEnergy),
=======
            14 => Ok(ExpiryTooLate),
            15 => Ok(VerificationFailed),
            16 => Ok(NonexistingSenderAccount),
            17 => Ok(DuplicateNonce),
            18 => Ok(NonceTooLarge),
            19 => Ok(TooLowEnergy),
>>>>>>> ee8c408f
            _ => Err(format_err!("Unsupported FFI return code ({})", value)),
        }
    }
}

#[derive(Debug, PartialEq, Eq, Clone, Copy)]
pub enum ConsensusIsInBakingCommitteeResponse {
    NotInCommittee,
    AddedButNotActiveInCommittee,
    AddedButWrongKeys,
    ActiveInCommittee(u64),
}

impl TryFrom<i64> for ConsensusIsInBakingCommitteeResponse {
    type Error = failure::Error;

    #[inline]
    fn try_from(value: i64) -> Fallible<ConsensusIsInBakingCommitteeResponse> {
        use ConsensusIsInBakingCommitteeResponse::*;

        match value {
            -1 => Ok(NotInCommittee),
            -2 => Ok(AddedButNotActiveInCommittee),
            -3 => Ok(AddedButWrongKeys),
            baker_id if baker_id >= 0 => Ok(ActiveInCommittee(baker_id as u64)),
            _ => Err(format_err!("Unsupported FFI return code for committee status ({})", value)),
        }
    }
}

#[derive(Debug, PartialEq, Eq, Clone, Copy)]
pub enum ConsensusIsInFinalizationCommitteeResponse {
    NotInCommittee = 0,
    AddedButNotActiveInCommittee,
    ActiveInCommittee,
}

impl TryFrom<u8> for ConsensusIsInFinalizationCommitteeResponse {
    type Error = failure::Error;

    #[inline]
    fn try_from(value: u8) -> Fallible<ConsensusIsInFinalizationCommitteeResponse> {
        use ConsensusIsInFinalizationCommitteeResponse::*;

        match value {
            0 => Ok(NotInCommittee),
            1 => Ok(AddedButNotActiveInCommittee),
            2 => Ok(ActiveInCommittee),
            _ => Err(format_err!("Unsupported FFI return code for committee status ({})", value)),
        }
    }
}<|MERGE_RESOLUTION|>--- conflicted
+++ resolved
@@ -183,21 +183,12 @@
     BlockTooEarly,
     MissingImportFile,
     ConsensusShutDown,
-<<<<<<< HEAD
-    ResultExpiryTooLate,
-    ResultVerificationFailed,
-    ResultNonexistingSenderAccount,
-    ResultDuplicateNonce,
-    ResultNonceTooLarge,
-    ResultTooLowEnergy,
-=======
     ExpiryTooLate,
     VerificationFailed,
     NonexistingSenderAccount,
     DuplicateNonce,
     NonceTooLarge,
     TooLowEnergy,
->>>>>>> ee8c408f
 }
 
 impl ConsensusFfiResponse {
@@ -269,21 +260,12 @@
             11 => Ok(BlockTooEarly),
             12 => Ok(MissingImportFile),
             13 => Ok(ConsensusShutDown),
-<<<<<<< HEAD
-            14 => Ok(ResultExpiryTooLate),
-            15 => Ok(ResultVerificationFailed),
-            16 => Ok(ResultNonexistingSenderAccount),
-            17 => Ok(ResultDuplicateNonce),
-            18 => Ok(ResultNonceTooLarge),
-            19 => Ok(ResultTooLowEnergy),
-=======
             14 => Ok(ExpiryTooLate),
             15 => Ok(VerificationFailed),
             16 => Ok(NonexistingSenderAccount),
             17 => Ok(DuplicateNonce),
             18 => Ok(NonceTooLarge),
             19 => Ok(TooLowEnergy),
->>>>>>> ee8c408f
             _ => Err(format_err!("Unsupported FFI return code ({})", value)),
         }
     }
