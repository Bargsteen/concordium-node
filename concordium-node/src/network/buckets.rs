<<<<<<< HEAD
use num_bigint::{BigUint, ToBigUint};
use num_traits::pow;
use rand::{rngs::OsRng, seq::SliceRandom};
use std::{
    collections::{HashMap, HashSet},
    sync::RwLock,
};
=======
use rand::{rngs::OsRng, seq::IteratorRandom};
use std::{collections::HashSet, sync::RwLock};
>>>>>>> 4868c459

use crate::common::{ConnectionType, P2PPeer};

const BUCKET_COUNT: usize = 1;

#[derive(PartialEq, Eq, Hash, Clone)]
pub struct Node {
    pub peer:     P2PPeer,
    pub networks: Vec<u16>,
}

pub type Bucket = HashSet<Node>;
pub struct Buckets {
<<<<<<< HEAD
    buckets: HashMap<u16, Vec<(P2PPeer, HashSet<u16>)>>,
=======
    pub buckets: Vec<Bucket>,
>>>>>>> 4868c459
}

lazy_static! {
    static ref RNG: RwLock<OsRng> = { RwLock::new(OsRng::new().unwrap()) };
}

impl Buckets {
    pub fn new() -> Buckets {
        Buckets {
            buckets: vec![HashSet::new(); BUCKET_COUNT],
        }
    }

<<<<<<< HEAD
    pub fn distance(&self, from: &P2PNodeId, to: &P2PNodeId) -> BigUint {
        from.get_id().to_owned() ^ to.get_id().to_owned()
    }

    pub fn insert_into_bucket(&mut self, node: &P2PPeer, own_id: &P2PNodeId, nids: HashSet<u16>) {
        let dist = self.distance(&own_id, &node.id());
        for i in 0..KEY_SIZE {
            if let Some(x) = self.buckets.get_mut(&i) {
                x.retain(|ref ele| ele.0 != *node);
            }
            if dist >= pow(2_i8.to_biguint().unwrap(), i as usize)
                && dist < pow(2_i8.to_biguint().unwrap(), (i as usize) + 1)
            {
                match self.buckets.get_mut(&i) {
                    Some(x) => {
                        if x.len() >= BUCKET_SIZE as usize {
                            x.remove(0);
                        }
                        x.push((node.to_owned(), nids.clone()));
                        break;
                    }
                    None => {
                        error!("Couldn't get bucket as mutable");
                    }
                }
            }
        }
    }

    pub fn update_network_ids(&mut self, node: &P2PPeer, nids: &HashSet<u16>) {
        for i in 0..KEY_SIZE {
            match self.buckets.get_mut(&i) {
                Some(x) => {
                    x.retain(|ref ele| ele.0 != *node);
                    x.push((node.to_owned(), nids.clone()));
                    break;
                }
                None => {
                    error!("Couldn't get buck as mutable");
                }
            }
        }
=======
    pub fn insert_into_bucket(&mut self, peer: &P2PPeer, networks: Vec<u16>) {
        let bucket = &mut self.buckets[0];

        bucket.insert(Node {
            peer: peer.to_owned(),
            networks,
        });
>>>>>>> 4868c459
    }

    pub fn update_network_ids(&mut self, peer: &P2PPeer, networks: Vec<u16>) {
        let bucket = &mut self.buckets[0];

<<<<<<< HEAD
        if ret == -1 {
            None
        } else {
            Some(ret as u16)
        }
    }

    pub fn closest_nodes(&self, _id: &P2PNodeId) -> Vec<P2PPeer> {
        let mut ret: Vec<P2PPeer> = Vec::with_capacity(KEY_SIZE as usize);
        let mut count = 0;
        for (_, bucket) in &self.buckets {
            // Fix later to do correctly
            if count < KEY_SIZE {
                for peer in bucket {
                    if count < KEY_SIZE {
                        ret.push(peer.0.to_owned());
                        count += 1;
                    } else {
                        break;
                    }
                }
            } else {
                break;
            }
        }
        ret
    }

    pub fn clean_peers(&mut self, retain_minimum: usize) {
        let self_len = self.len();
        for i in 0..KEY_SIZE {
            match self.buckets.get_mut(&i) {
                Some(x) => {
                    if retain_minimum < x.len() {
                        debug!("Cleaning buckets currently at {}", self_len);
                        x.sort_by(|a, b| {
                            use std::cmp::Ordering;
                            if a.0 > b.0 {
                                return Ordering::Less;
                            } else if a.0 < b.0 {
                                return Ordering::Greater;
                            } else {
                                return Ordering::Equal;
                            }
                        });
                        x.drain(retain_minimum..);
                    }
                }
                None => {
                    error!("Couldn't get bucket as mutable");
                }
            }
        }
    }

    pub fn get_all_nodes(&self, sender: Option<&P2PPeer>, networks: &HashSet<u16>) -> Vec<P2PPeer> {
        let mut ret: Vec<P2PPeer> = Vec::new();
        match sender {
            Some(sender_peer) => {
                for (_, bucket) in &self.buckets {
                    for peer in bucket {
                        if sender_peer != &peer.0
                            && peer.0.connection_type() == ConnectionType::Node
                            && (networks.len() == 0 || peer.1.iter().any(|x| networks.contains(x)))
                        {
                            ret.push(peer.0.to_owned());
                        }
                    }
                }
            }
            None => {
                for (_, bucket) in &self.buckets {
                    for peer in bucket {
                        if peer.0.connection_type() == ConnectionType::Node
                            && (networks.len() == 0 || peer.1.iter().any(|x| networks.contains(x)))
                        {
                            ret.push(peer.0.to_owned());
                        }
                    }
=======
        bucket.replace(Node {
            peer: peer.to_owned(),
            networks,
        });
    }

    pub fn get_all_nodes(&self, sender: Option<&P2PPeer>, networks: &[u16]) -> Vec<P2PPeer> {
        let mut nodes = Vec::new();
        let filter_criteria = |node: &&Node| {
            node.peer.connection_type() == ConnectionType::Node
                && if let Some(sender) = sender {
                    node.peer != *sender
                } else {
                    true
>>>>>>> 4868c459
                }
                && (networks.is_empty() || node.networks.iter().any(|net| networks.contains(net)))
        };

        for bucket in &self.buckets {
            nodes.extend(
                bucket
                    .iter()
                    .filter(filter_criteria)
                    .map(|node| node.peer.to_owned()),
            )
        }

        nodes
    }

    pub fn len(&self) -> usize {
        self.buckets
            .iter()
            .flat_map(|bucket| bucket.iter())
            .map(|node| node.networks.len())
            .sum()
    }

    pub fn get_random_nodes(
        &self,
        sender: &P2PPeer,
        amount: usize,
<<<<<<< HEAD
        nids: &HashSet<u16>,
=======
        networks: &[u16],
>>>>>>> 4868c459
    ) -> Vec<P2PPeer> {
        match safe_write!(RNG) {
            Ok(ref mut rng) => self
                .get_all_nodes(Some(sender), networks)
                .into_iter()
                .choose_multiple(&mut **rng, amount),
            _ => vec![],
        }
    }
}

#[cfg(test)]
mod tests {
    use super::*;
    use crate::common::P2PNodeId;
    use std::{net::IpAddr, str::FromStr};

    #[test]
    pub fn test_buckets_insert_duplicate_peer_id() {
        let mut buckets = Buckets::new();

        let p2p_node_id = P2PNodeId::default();

        let p2p_peer = P2PPeer::from(
            ConnectionType::Node,
            p2p_node_id,
            IpAddr::from_str("127.0.0.1").unwrap(),
            8888,
        );
        let p2p_duplicate_peer = P2PPeer::from(
            ConnectionType::Node,
            p2p_node_id,
            IpAddr::from_str("127.0.0.1").unwrap(),
            8889,
        );
        buckets.insert_into_bucket(&p2p_peer, vec![]);
        buckets.insert_into_bucket(&p2p_duplicate_peer, vec![]);
        assert_eq!(buckets.buckets.len(), 1);
    }
}<|MERGE_RESOLUTION|>--- conflicted
+++ resolved
@@ -1,15 +1,9 @@
-<<<<<<< HEAD
-use num_bigint::{BigUint, ToBigUint};
-use num_traits::pow;
-use rand::{rngs::OsRng, seq::SliceRandom};
+use rand::{rngs::OsRng, seq::IteratorRandom};
+use std::{collections::HashSet, sync::RwLock};
 use std::{
     collections::{HashMap, HashSet},
     sync::RwLock,
 };
-=======
-use rand::{rngs::OsRng, seq::IteratorRandom};
-use std::{collections::HashSet, sync::RwLock};
->>>>>>> 4868c459
 
 use crate::common::{ConnectionType, P2PPeer};
 
@@ -23,11 +17,7 @@
 
 pub type Bucket = HashSet<Node>;
 pub struct Buckets {
-<<<<<<< HEAD
-    buckets: HashMap<u16, Vec<(P2PPeer, HashSet<u16>)>>,
-=======
     pub buckets: Vec<Bucket>,
->>>>>>> 4868c459
 }
 
 lazy_static! {
@@ -41,50 +31,6 @@
         }
     }
 
-<<<<<<< HEAD
-    pub fn distance(&self, from: &P2PNodeId, to: &P2PNodeId) -> BigUint {
-        from.get_id().to_owned() ^ to.get_id().to_owned()
-    }
-
-    pub fn insert_into_bucket(&mut self, node: &P2PPeer, own_id: &P2PNodeId, nids: HashSet<u16>) {
-        let dist = self.distance(&own_id, &node.id());
-        for i in 0..KEY_SIZE {
-            if let Some(x) = self.buckets.get_mut(&i) {
-                x.retain(|ref ele| ele.0 != *node);
-            }
-            if dist >= pow(2_i8.to_biguint().unwrap(), i as usize)
-                && dist < pow(2_i8.to_biguint().unwrap(), (i as usize) + 1)
-            {
-                match self.buckets.get_mut(&i) {
-                    Some(x) => {
-                        if x.len() >= BUCKET_SIZE as usize {
-                            x.remove(0);
-                        }
-                        x.push((node.to_owned(), nids.clone()));
-                        break;
-                    }
-                    None => {
-                        error!("Couldn't get bucket as mutable");
-                    }
-                }
-            }
-        }
-    }
-
-    pub fn update_network_ids(&mut self, node: &P2PPeer, nids: &HashSet<u16>) {
-        for i in 0..KEY_SIZE {
-            match self.buckets.get_mut(&i) {
-                Some(x) => {
-                    x.retain(|ref ele| ele.0 != *node);
-                    x.push((node.to_owned(), nids.clone()));
-                    break;
-                }
-                None => {
-                    error!("Couldn't get buck as mutable");
-                }
-            }
-        }
-=======
     pub fn insert_into_bucket(&mut self, peer: &P2PPeer, networks: Vec<u16>) {
         let bucket = &mut self.buckets[0];
 
@@ -92,93 +38,11 @@
             peer: peer.to_owned(),
             networks,
         });
->>>>>>> 4868c459
     }
 
     pub fn update_network_ids(&mut self, peer: &P2PPeer, networks: Vec<u16>) {
         let bucket = &mut self.buckets[0];
 
-<<<<<<< HEAD
-        if ret == -1 {
-            None
-        } else {
-            Some(ret as u16)
-        }
-    }
-
-    pub fn closest_nodes(&self, _id: &P2PNodeId) -> Vec<P2PPeer> {
-        let mut ret: Vec<P2PPeer> = Vec::with_capacity(KEY_SIZE as usize);
-        let mut count = 0;
-        for (_, bucket) in &self.buckets {
-            // Fix later to do correctly
-            if count < KEY_SIZE {
-                for peer in bucket {
-                    if count < KEY_SIZE {
-                        ret.push(peer.0.to_owned());
-                        count += 1;
-                    } else {
-                        break;
-                    }
-                }
-            } else {
-                break;
-            }
-        }
-        ret
-    }
-
-    pub fn clean_peers(&mut self, retain_minimum: usize) {
-        let self_len = self.len();
-        for i in 0..KEY_SIZE {
-            match self.buckets.get_mut(&i) {
-                Some(x) => {
-                    if retain_minimum < x.len() {
-                        debug!("Cleaning buckets currently at {}", self_len);
-                        x.sort_by(|a, b| {
-                            use std::cmp::Ordering;
-                            if a.0 > b.0 {
-                                return Ordering::Less;
-                            } else if a.0 < b.0 {
-                                return Ordering::Greater;
-                            } else {
-                                return Ordering::Equal;
-                            }
-                        });
-                        x.drain(retain_minimum..);
-                    }
-                }
-                None => {
-                    error!("Couldn't get bucket as mutable");
-                }
-            }
-        }
-    }
-
-    pub fn get_all_nodes(&self, sender: Option<&P2PPeer>, networks: &HashSet<u16>) -> Vec<P2PPeer> {
-        let mut ret: Vec<P2PPeer> = Vec::new();
-        match sender {
-            Some(sender_peer) => {
-                for (_, bucket) in &self.buckets {
-                    for peer in bucket {
-                        if sender_peer != &peer.0
-                            && peer.0.connection_type() == ConnectionType::Node
-                            && (networks.len() == 0 || peer.1.iter().any(|x| networks.contains(x)))
-                        {
-                            ret.push(peer.0.to_owned());
-                        }
-                    }
-                }
-            }
-            None => {
-                for (_, bucket) in &self.buckets {
-                    for peer in bucket {
-                        if peer.0.connection_type() == ConnectionType::Node
-                            && (networks.len() == 0 || peer.1.iter().any(|x| networks.contains(x)))
-                        {
-                            ret.push(peer.0.to_owned());
-                        }
-                    }
-=======
         bucket.replace(Node {
             peer: peer.to_owned(),
             networks,
@@ -193,7 +57,6 @@
                     node.peer != *sender
                 } else {
                     true
->>>>>>> 4868c459
                 }
                 && (networks.is_empty() || node.networks.iter().any(|net| networks.contains(net)))
         };
@@ -222,11 +85,7 @@
         &self,
         sender: &P2PPeer,
         amount: usize,
-<<<<<<< HEAD
-        nids: &HashSet<u16>,
-=======
         networks: &[u16],
->>>>>>> 4868c459
     ) -> Vec<P2PPeer> {
         match safe_write!(RNG) {
             Ok(ref mut rng) => self
