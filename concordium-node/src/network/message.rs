use super::{NetworkPacket, NetworkRequest, NetworkResponse};
use crate::{
<<<<<<< HEAD
    common::{
        get_current_stamp,
        serialization::{Deserializable, ReadArchive, Serializable, WriteArchive},
=======
    common::{get_current_stamp, P2PNodeId, P2PPeer, PeerType, RemotePeer},
    failure::{err_msg, Fallible},
    network::{
        NetworkId, ProtocolMessageType, PROTOCOL_MESSAGE_ID_LENGTH, PROTOCOL_MESSAGE_TYPE_LENGTH,
        PROTOCOL_NAME, PROTOCOL_NETWORK_CONTENT_SIZE_LENGTH, PROTOCOL_NETWORK_ID_LENGTH,
        PROTOCOL_NODE_ID_LENGTH, PROTOCOL_PORT_LENGTH, PROTOCOL_SENT_TIMESTAMP_LENGTH,
        PROTOCOL_SINCE_TIMESTAMP_LENGTH, PROTOCOL_VERSION,
>>>>>>> 1efaabb7
    },
    failure::Fallible,
    network::{AsProtocolMessageType, ProtocolMessageType, PROTOCOL_NAME, PROTOCOL_VERSION},
};
<<<<<<< HEAD
use std::convert::TryFrom;
=======
use concordium_common::{ContainerView, UCursor};
use std::{convert::TryFrom, str::FromStr};
>>>>>>> 1efaabb7

#[cfg(feature = "s11n_nom")]
use crate::network::serialization::nom::s11n_network_message;

#[derive(Debug, Clone)]
#[cfg_attr(feature = "s11n_serde", derive(Serialize, Deserialize))]
pub enum NetworkMessage {
    NetworkRequest(NetworkRequest, Option<u64>, Option<u64>),
    NetworkResponse(NetworkResponse, Option<u64>, Option<u64>),
    NetworkPacket(NetworkPacket, Option<u64>, Option<u64>),
    UnknownMessage,
    InvalidMessage,
}

<<<<<<< HEAD
=======
/// It deserializes from `bytes` into a `NetworkPacket::DirectMessage`.
fn deserialize_direct_message(
    peer: P2PPeer,
    timestamp: u64,
    pkt: &mut UCursor,
) -> Fallible<NetworkMessage> {
    let min_packet_size = PROTOCOL_NODE_ID_LENGTH
        + PROTOCOL_MESSAGE_ID_LENGTH
        + PROTOCOL_NETWORK_ID_LENGTH
        + PROTOCOL_NETWORK_CONTENT_SIZE_LENGTH;

    ensure!(
        pkt.len() >= pkt.position() + min_packet_size as u64,
        "Direct Message needs at least {} bytes",
        min_packet_size
    );

    let view = pkt.read_into_view(min_packet_size)?;
    let buf = view.as_slice();

    // 1. Load receiver_id
    let receiver_id = P2PNodeId::from_str(str::from_utf8(&buf[..PROTOCOL_NODE_ID_LENGTH])?)?;
    let buf = &buf[PROTOCOL_NODE_ID_LENGTH..];

    // 2. Load msg_id
    let msgid = String::from_utf8(buf[..PROTOCOL_MESSAGE_ID_LENGTH].to_vec())?;
    let buf = &buf[PROTOCOL_MESSAGE_ID_LENGTH..];

    // 3. Load network_id
    let network_id = NetworkId::from(
        str::from_utf8(&buf[..PROTOCOL_NETWORK_ID_LENGTH])?
            .parse::<u16>()
            .unwrap_or(0 as u16),
    );
    let buf = &buf[PROTOCOL_NETWORK_ID_LENGTH..];

    // 4. Load content size and content
    let content_size =
        str::from_utf8(&buf[..PROTOCOL_NETWORK_CONTENT_SIZE_LENGTH])?.parse::<usize>()?;
    // let buf = &buf[PROTOCOL_NETWORK_CONTENT_SIZE_LENGTH..];

    ensure!(
        pkt.len() >= pkt.position() + content_size as u64,
        "Direct Message content needs {} bytes",
        content_size
    );
    let content_cursor = pkt.sub(pkt.position())?;

    let packet = NetworkPacketBuilder::default()
        .peer(peer)
        .message_id(msgid)
        .network_id(network_id)
        .message(content_cursor)
        .build_direct(receiver_id)?;

    Ok(NetworkMessage::NetworkPacket(
        packet,
        Some(timestamp),
        Some(get_current_stamp()),
    ))
}

fn deserialize_broadcast_message(
    peer: P2PPeer,
    timestamp: u64,
    pkt: &mut UCursor,
) -> Fallible<NetworkMessage> {
    let min_packet_size = PROTOCOL_MESSAGE_ID_LENGTH
        + PROTOCOL_NETWORK_ID_LENGTH
        + PROTOCOL_NETWORK_CONTENT_SIZE_LENGTH;

    ensure!(
        pkt.len() >= pkt.position() + min_packet_size as u64,
        "Broadcast Message needs at least {} bytes",
        min_packet_size
    );
    let view = pkt.read_into_view(min_packet_size)?;
    let buf = view.as_slice();

    // 1. Load `message id`
    let message_id = String::from_utf8(buf[..PROTOCOL_MESSAGE_ID_LENGTH].to_vec())?;
    let buf = &buf[PROTOCOL_MESSAGE_ID_LENGTH..];

    let network_id =
        NetworkId::from(str::from_utf8(&buf[..PROTOCOL_NETWORK_ID_LENGTH])?.parse::<u16>()?);
    let buf = &buf[PROTOCOL_NETWORK_ID_LENGTH..];

    let content_size =
        str::from_utf8(&buf[..PROTOCOL_NETWORK_CONTENT_SIZE_LENGTH])?.parse::<usize>()?;
    ensure!(
        pkt.len() >= pkt.position() + content_size as u64,
        "Broadcast Message content needs {} bytes",
        content_size
    );

    Ok(NetworkMessage::NetworkPacket(
        NetworkPacketBuilder::default()
            .peer(peer)
            .message_id(message_id)
            .network_id(network_id)
            .message(pkt.sub(pkt.position())?)
            .build_broadcast()?,
        Some(timestamp),
        Some(get_current_stamp()),
    ))
}

/// Deserialize `FindNode` Request message
fn deserialize_request_find_node(
    peer: P2PPeer,
    timestamp: u64,
    pkt: &mut UCursor,
) -> Fallible<NetworkMessage> {
    let min_packet_size = PROTOCOL_NODE_ID_LENGTH;
    ensure!(
        pkt.len() >= pkt.position() + min_packet_size as u64,
        "Find Node Request needs {} bytes",
        min_packet_size
    );

    let view = pkt.read_into_view(PROTOCOL_NODE_ID_LENGTH)?;
    let node_id_str = str::from_utf8(view.as_slice())?;
    let node_id = P2PNodeId::from_str(node_id_str)?;

    Ok(NetworkMessage::NetworkRequest(
        NetworkRequest::FindNode(peer, node_id),
        Some(timestamp),
        Some(get_current_stamp()),
    ))
}

/// Deserialize `Join Network` Request message.
fn deserialize_request_join_network(
    peer: P2PPeer,
    timestamp: u64,
    pkt: &mut UCursor,
) -> Fallible<NetworkMessage> {
    let min_packet_size = PROTOCOL_NETWORK_ID_LENGTH;
    ensure!(
        pkt.len() >= pkt.position() + min_packet_size as u64,
        "Join Network Request needs {} bytes",
        min_packet_size
    );

    let view = pkt.read_into_view(PROTOCOL_NETWORK_ID_LENGTH)?;
    let network_id = NetworkId::from(str::from_utf8(view.as_slice())?.parse::<u16>()?);

    Ok(NetworkMessage::NetworkRequest(
        NetworkRequest::JoinNetwork(peer, network_id),
        Some(timestamp),
        Some(get_current_stamp()),
    ))
}

/// Deserialize `Leave Network` Request message.
fn deserialize_request_leave_network(
    peer: P2PPeer,
    timestamp: u64,
    pkt: &mut UCursor,
) -> Fallible<NetworkMessage> {
    let min_packet_size = PROTOCOL_NETWORK_ID_LENGTH;
    ensure!(
        pkt.len() >= pkt.position() + min_packet_size as u64,
        "Leave Network Request needs {} bytes",
        min_packet_size
    );

    let view = pkt.read_into_view(PROTOCOL_NETWORK_ID_LENGTH)?;
    let network_id = NetworkId::from(str::from_utf8(view.as_slice())?.parse::<u16>()?);

    Ok(NetworkMessage::NetworkRequest(
        NetworkRequest::LeaveNetwork(peer, network_id),
        Some(timestamp),
        Some(get_current_stamp()),
    ))
}

fn deserialize_list_of_peers(pkt: &mut UCursor) -> Fallible<Vec<P2PPeer>> {
    let min_packet_size = PROTOCOL_PEERS_COUNT_LENGTH;
    ensure!(
        pkt.len() >= pkt.position() + min_packet_size as u64,
        "List of peers requires at least {} bytes",
        min_packet_size
    );

    let view = pkt.read_into_view(PROTOCOL_PEERS_COUNT_LENGTH)?;
    let buf = view.as_slice();

    let peers_count = str::from_utf8(&buf[..PROTOCOL_PEERS_COUNT_LENGTH])?.parse::<usize>()?;
    let mut peers = Vec::with_capacity(peers_count);

    for _ in 0..peers_count {
        peers.push(P2PPeer::deserialize(pkt)?);
    }

    Ok(peers)
}

fn deserialize_response_find_node(
    sender: P2PPeer,
    timestamp: u64,
    pkt: &mut UCursor,
) -> Fallible<NetworkMessage> {
    let peers = deserialize_list_of_peers(pkt)?;
    Ok(NetworkMessage::NetworkResponse(
        NetworkResponse::FindNode(sender, peers),
        Some(timestamp),
        Some(get_current_stamp()),
    ))
}

fn deserialize_response_peer_list(
    sender: P2PPeer,
    timestamp: u64,
    pkt: &mut UCursor,
) -> Fallible<NetworkMessage> {
    let peers = deserialize_list_of_peers(pkt)?;
    Ok(NetworkMessage::NetworkResponse(
        NetworkResponse::PeerList(sender, peers),
        Some(timestamp),
        Some(get_current_stamp()),
    ))
}

fn deserialize_request_get_peers(
    sender: P2PPeer,
    timestamp: u64,
    pkt: &mut UCursor,
) -> Fallible<NetworkMessage> {
    let min_packet_size = PROTOCOL_NETWORK_IDS_COUNT_LENGTH;
    ensure!(
        pkt.len() >= pkt.position() + min_packet_size as u64,
        "Get Peers Request needs at least {} bytes",
        min_packet_size
    );
    let view = pkt.read_into_view(min_packet_size)?;
    let buf = view.as_slice();

    let network_ids_count =
        str::from_utf8(&buf[..PROTOCOL_NETWORK_IDS_COUNT_LENGTH])?.parse::<usize>()?;
    let min_packet_size = network_ids_count * PROTOCOL_NETWORK_ID_LENGTH;

    ensure!(
        pkt.len() >= pkt.position() + min_packet_size as u64,
        "Get Peers Request needs {} bytes for {} network ids",
        min_packet_size,
        network_ids_count
    );
    let view = pkt.read_into_view(min_packet_size)?;
    let buf = view.as_slice();

    let mut networks = HashSet::with_capacity(network_ids_count);
    let mut offset = 0;
    for _ in 0..network_ids_count {
        let network_id = NetworkId::from(
            str::from_utf8(&buf[offset..][..PROTOCOL_NETWORK_ID_LENGTH])?.parse::<u16>()?,
        );
        networks.insert(network_id);
        offset += PROTOCOL_NETWORK_ID_LENGTH;
    }

    Ok(NetworkMessage::NetworkRequest(
        NetworkRequest::GetPeers(sender, networks),
        Some(timestamp),
        Some(get_current_stamp()),
    ))
}

/// # TODO
/// Try to remove handshake content to avoid copied vector from `pkt`. Use the
/// packet directly
fn deserialize_common_handshake(
    pkt: &mut UCursor,
) -> Fallible<(P2PNodeId, u16, HashSet<NetworkId>, ContainerView)> {
    let min_packet_size =
        PROTOCOL_NODE_ID_LENGTH + PROTOCOL_PORT_LENGTH + PROTOCOL_NETWORK_IDS_COUNT_LENGTH;

    ensure!(
        pkt.len() >= pkt.position() + min_packet_size as u64,
        "Handshare requires at least {} bytes",
        min_packet_size
    );
    let view = pkt.read_into_view(min_packet_size)?;
    let buf = view.as_slice();

    let node_id = P2PNodeId::from_str(str::from_utf8(&buf[..PROTOCOL_NODE_ID_LENGTH])?)?;
    let buf = &buf[PROTOCOL_NODE_ID_LENGTH..];

    let port = str::from_utf8(&buf[..PROTOCOL_PORT_LENGTH])?.parse::<u16>()?;
    let buf = &buf[PROTOCOL_PORT_LENGTH..];

    // Read network ids count
    let network_ids_count =
        str::from_utf8(&buf[..PROTOCOL_NETWORK_IDS_COUNT_LENGTH])?.parse::<usize>()?;
    let min_packet_size =
        network_ids_count * PROTOCOL_NETWORK_ID_LENGTH + PROTOCOL_HANDSHAKE_CONTENT_LENGTH;
    ensure!(
        pkt.len() >= pkt.position() + min_packet_size as u64,
        "Handshare requires {} bytes for network ids",
        min_packet_size
    );

    let view = pkt.read_into_view(min_packet_size)?;
    let buf = view.as_slice();

    let mut network_ids = HashSet::with_capacity(network_ids_count);
    let mut buf_offset = 0;
    for _ in 0..network_ids_count {
        let nid = NetworkId::from(
            str::from_utf8(&buf[buf_offset..][..PROTOCOL_NETWORK_ID_LENGTH])?.parse::<u16>()?,
        );
        network_ids.insert(nid);
        buf_offset += PROTOCOL_NETWORK_ID_LENGTH;
    }
    let buf = &buf[buf_offset..];

    let content_size =
        str::from_utf8(&buf[..PROTOCOL_HANDSHAKE_CONTENT_LENGTH])?.parse::<usize>()?;
    ensure!(
        pkt.len() >= pkt.position() + content_size as u64,
        "Handshare requires {} bytes for its content",
        min_packet_size
    );

    let content = pkt.read_into_view(content_size)?;
    Ok((node_id, port, network_ids, content))
}

fn deserialize_response_handshake(
    remote_ip: IpAddr,
    timestamp: u64,
    pkt: &mut UCursor,
) -> Fallible<NetworkMessage> {
    let (node_id, port, network_ids, content) = deserialize_common_handshake(pkt)?;
    let peer = P2PPeer::from(PeerType::Node, node_id, SocketAddr::new(remote_ip, port));

    Ok(NetworkMessage::NetworkResponse(
        NetworkResponse::Handshake(peer, network_ids, content.as_slice().to_vec()),
        Some(timestamp),
        Some(get_current_stamp()),
    ))
}

fn deserialize_request_handshake(
    remote_ip: IpAddr,
    timestamp: u64,
    pkt: &mut UCursor,
) -> Fallible<NetworkMessage> {
    let (node_id, port, network_ids, content) = deserialize_common_handshake(pkt)?;
    let peer = P2PPeer::from(PeerType::Node, node_id, SocketAddr::new(remote_ip, port));

    Ok(NetworkMessage::NetworkRequest(
        NetworkRequest::Handshake(peer, network_ids, content.as_slice().to_vec()),
        Some(timestamp),
        Some(get_current_stamp()),
    ))
}

fn deserialize_request_retransmit(
    peer: P2PPeer,
    timestamp: u64,
    pkt: &mut UCursor,
) -> Fallible<NetworkMessage> {
    let min_packet_size = PROTOCOL_SINCE_TIMESTAMP_LENGTH + PROTOCOL_NETWORK_ID_LENGTH;
    ensure!(
        pkt.len() >= pkt.position() + min_packet_size as u64,
        "Retransmit Request needs {} bytes",
        min_packet_size
    );

    let view = pkt.read_into_view(min_packet_size)?;
    let buf = view.as_slice();

    let since_stamp =
        u64::from_str_radix(str::from_utf8(&buf[..PROTOCOL_SINCE_TIMESTAMP_LENGTH])?, 16)?;
    let nid = NetworkId::from(
        str::from_utf8(&buf[PROTOCOL_SINCE_TIMESTAMP_LENGTH..][..PROTOCOL_NETWORK_ID_LENGTH])?
            .parse::<u16>()?,
    );

    Ok(NetworkMessage::NetworkRequest(
        NetworkRequest::Retransmit(peer, since_stamp, nid),
        Some(timestamp),
        Some(get_current_stamp()),
    ))
}

>>>>>>> 1efaabb7
impl NetworkMessage {
    #[cfg(feature = "s11n_nom")]
    pub fn deserialize_nom(bytes: &[u8]) -> NetworkMessage {
        match s11n_network_message(bytes) {
            Ok(msg) => msg.1,
            Err(e) => {
                warn!("Network deserialization has failed {}", e);
                NetworkMessage::InvalidMessage
            }
        }
    }
}

/// This implementation ignores the reception time stamp.
impl PartialEq for NetworkMessage {
    fn eq(&self, other: &NetworkMessage) -> bool {
        match (self, other) {
            (
                NetworkMessage::NetworkRequest(ref self_nr, self_tm, _),
                NetworkMessage::NetworkRequest(ref other_nr, other_tm, _),
            ) => self_nr == other_nr && self_tm == other_tm,
            (
                NetworkMessage::NetworkResponse(ref self_nr, self_tm, _),
                NetworkMessage::NetworkResponse(ref other_nr, other_tm, _),
            ) => self_nr == other_nr && self_tm == other_tm,
            (
                NetworkMessage::NetworkPacket(ref self_np, self_tm, _),
                NetworkMessage::NetworkPacket(ref other_np, other_tm, _),
            ) => self_np == other_np && self_tm == other_tm,
            (NetworkMessage::UnknownMessage, NetworkMessage::UnknownMessage)
            | (NetworkMessage::InvalidMessage, NetworkMessage::InvalidMessage) => true,
            _ => false,
        }
    }
}

impl AsProtocolMessageType for NetworkMessage {
    fn protocol_type(&self) -> ProtocolMessageType {
        match self {
            NetworkMessage::NetworkRequest(ref request, ..) => request.protocol_type(),
            NetworkMessage::NetworkResponse(ref response, ..) => response.protocol_type(),
            NetworkMessage::NetworkPacket(ref packet, ..) => packet.protocol_type(),
            NetworkMessage::UnknownMessage | NetworkMessage::InvalidMessage => {
                panic!("Invalid or Unknown messages are not serializable")
            }
        }
    }
}

impl Serializable for NetworkMessage {
    fn serialize<A>(&self, archive: &mut A) -> Fallible<()>
    where
        A: WriteArchive, {
        archive.write(PROTOCOL_NAME.as_bytes())?;
        archive.write_u16(PROTOCOL_VERSION)?;
        archive.write_u64(get_current_stamp as u64)?;
        archive.write_u8(self.protocol_type() as u8)?;
        match self {
            NetworkMessage::NetworkRequest(ref request, ..) => request.serialize(archive),
            NetworkMessage::NetworkResponse(ref response, ..) => response.serialize(archive),
            NetworkMessage::NetworkPacket(ref packet, ..) => packet.serialize(archive),
            NetworkMessage::UnknownMessage | NetworkMessage::InvalidMessage => {
                bail!("Unsupported type of NetworkMessage")
            }
        }
    }
}

impl Deserializable for NetworkMessage {
    fn deserialize<A>(archive: &mut A) -> Fallible<NetworkMessage>
    where
        A: ReadArchive, {
        archive.tag_slice(PROTOCOL_NAME.as_bytes())?;
        archive.tag(PROTOCOL_VERSION)?;

        let timestamp: u64 = archive.read_u64()?;
        let protocol_type: ProtocolMessageType = ProtocolMessageType::try_from(archive.read_u8()?)?;
        let message = match protocol_type {
            ProtocolMessageType::RequestPing
            | ProtocolMessageType::RequestFindNode
            | ProtocolMessageType::RequestHandshake
            | ProtocolMessageType::RequestGetPeers
            | ProtocolMessageType::RequestBanNode
            | ProtocolMessageType::RequestUnbanNode
            | ProtocolMessageType::RequestJoinNetwork
            | ProtocolMessageType::RequestLeaveNetwork
            | ProtocolMessageType::RequestRetransmit => {
                let request = NetworkRequest::deserialize(archive)?;
                NetworkMessage::NetworkRequest(request, Some(timestamp), Some(get_current_stamp()))
            }
            ProtocolMessageType::ResponsePong
            | ProtocolMessageType::ResponseFindNode
            | ProtocolMessageType::ResponsePeersList
            | ProtocolMessageType::ResponseHandshake => {
                let response = NetworkResponse::deserialize(archive)?;
                NetworkMessage::NetworkResponse(
                    response,
                    Some(timestamp),
                    Some(get_current_stamp()),
                )
            }
            ProtocolMessageType::DirectMessage | ProtocolMessageType::BroadcastedMessage => {
                let packet = NetworkPacket::deserialize(archive)?;
                NetworkMessage::NetworkPacket(packet, Some(timestamp), Some(get_current_stamp()))
            }
        };

        Ok(message)
    }
}

#[cfg(test)]
mod unit_test {
    use failure::Fallible;
    use rand::{distributions::Alphanumeric, thread_rng, Rng};
    use std::{
        io::{Seek, SeekFrom, Write},
        net::{IpAddr, Ipv4Addr, SocketAddr},
        str::FromStr,
    };

    use super::*;
    use crate::{
<<<<<<< HEAD
        common::{
            serialization::{Deserializable, ReadArchiveAdapter, WriteArchiveAdapter},
            P2PNodeId, P2PPeer, P2PPeerBuilder, PeerType, RemotePeer, UCursor,
        },
        network::{NetworkId, NetworkPacket, NetworkPacketBuilder, NetworkPacketType},
=======
        common::{P2PNodeId, P2PPeer, P2PPeerBuilder, PeerType},
        network::{NetworkPacket, NetworkPacketBuilder, NetworkPacketType},
>>>>>>> 1efaabb7
    };
    use concordium_common::UCursor;

    #[test]
    fn ut_s11n_001_direct_message_from_disk_16m() -> Fallible<()> {
        ut_s11n_001_direct_message_from_disk(16 * 1024 * 1024)
    }

    #[test]
    fn ut_s11n_001_direct_message_from_disk_128m() -> Fallible<()> {
        ut_s11n_001_direct_message_from_disk(128 * 1024 * 1024)
    }

    #[test]
    #[ignore]
    fn ut_s11n_001_direct_message_from_disk_512m() -> Fallible<()> {
        ut_s11n_001_direct_message_from_disk(512 * 1024 * 1024)
    }

    fn make_direct_message_into_disk(content_size: usize) -> Fallible<UCursor> {
<<<<<<< HEAD
        // 1. Generate payload on disk
        let mut payload = UCursor::build_from_temp_file()?;
=======
        // Create header
        let header = {
            let p2p_node_id = P2PNodeId::from_str("000000002dd2b6ed")?;
            let pkt = NetworkPacketBuilder::default()
                .peer(P2PPeer::from(
                    PeerType::Node,
                    p2p_node_id,
                    SocketAddr::new(IpAddr::from_str("127.0.0.1")?, 8888),
                ))
                .message_id(NetworkPacket::generate_message_id())
                .network_id(NetworkId::from(111))
                .message(UCursor::from(vec![]))
                .build_direct(P2PNodeId::from_str("100000002dd2b6ed")?)?;

            let mut h = pkt.serialize();

            // chop the last 10 bytes which are the length of the message
            h.truncate(h.len() - 10);
            h
        };

        // Write header and content size
        let mut cursor = UCursor::build_from_temp_file()?;
        cursor.write_all(header.as_slice())?;
        cursor.write_all(format!("{:010}", content_size).as_bytes())?;

        // Write content
>>>>>>> 1efaabb7
        let mut pending_content_size = content_size;
        while pending_content_size != 0 {
            let chunk: String = thread_rng()
                .sample_iter(&Alphanumeric)
                .take(std::cmp::min(4096, pending_content_size))
                .collect();
            pending_content_size -= chunk.len();

            payload.write_all(chunk.as_bytes())?;
        }

        payload.seek(SeekFrom::Start(0))?;
        assert_eq!( payload.len(), content_size as u64);
        assert_eq!( payload.position(), 0);

        // 2. Generate packet.
        let p2p_node_id = P2PNodeId::from_str("000000002dd2b6ed")?;
        let pkt = NetworkPacketBuilder::default()
            .peer(P2PPeer::from(
                PeerType::Node,
                p2p_node_id.clone(),
                SocketAddr::new(IpAddr::from_str("127.0.0.1")?, 8888),
            ))
            .message_id(NetworkPacket::generate_message_id())
            .network_id(NetworkId::from(111))
            .message(Box::new(payload))
            .build_direct(p2p_node_id)?;
        let message = NetworkMessage::NetworkPacket(pkt, Some(get_current_stamp()), None);

        // 3. Serialize package into archive (on disk)
        let archive_cursor = UCursor::build_from_temp_file()?;
        let mut archive = WriteArchiveAdapter::from(archive_cursor);
        message.serialize(&mut archive)?;

        let mut out_cursor = archive.into_inner();
        out_cursor.seek(SeekFrom::Start(0))?;
        Ok(out_cursor)
    }

    fn ut_s11n_001_direct_message_from_disk(content_size: usize) -> Fallible<()> {
        // Create serialization data in memory and then move to disk
        let cursor_on_disk = make_direct_message_into_disk(content_size)?;

        // Local stuff
        let local_ip = IpAddr::V4(Ipv4Addr::new(127, 0, 0, 1));
        let local_peer = P2PPeerBuilder::default()
            .peer_type(PeerType::Node)
            .addr(SocketAddr::new(local_ip, 8888))
            .build()?;

        let mut archive = ReadArchiveAdapter::new(
            cursor_on_disk,
            RemotePeer::PostHandshake(local_peer.clone()),
            local_ip,
        );
        let message = NetworkMessage::deserialize(&mut archive)?;

        if let NetworkMessage::NetworkPacket(ref packet, ..) = message {
            if let NetworkPacketType::DirectMessage(..) = packet.packet_type {
                assert_eq!(packet.peer, local_peer);
                assert_eq!(packet.network_id, NetworkId::from(111));
                assert_eq!(packet.message.len(), content_size as u64);
            } else {
                bail!("Unexpected Packet type");
            }
        } else {
            bail!("Unexpected network message");
        }

        Ok(())
    }
}<|MERGE_RESOLUTION|>--- conflicted
+++ resolved
@@ -1,28 +1,14 @@
 use super::{NetworkPacket, NetworkRequest, NetworkResponse};
 use crate::{
-<<<<<<< HEAD
     common::{
         get_current_stamp,
         serialization::{Deserializable, ReadArchive, Serializable, WriteArchive},
-=======
-    common::{get_current_stamp, P2PNodeId, P2PPeer, PeerType, RemotePeer},
-    failure::{err_msg, Fallible},
-    network::{
-        NetworkId, ProtocolMessageType, PROTOCOL_MESSAGE_ID_LENGTH, PROTOCOL_MESSAGE_TYPE_LENGTH,
-        PROTOCOL_NAME, PROTOCOL_NETWORK_CONTENT_SIZE_LENGTH, PROTOCOL_NETWORK_ID_LENGTH,
-        PROTOCOL_NODE_ID_LENGTH, PROTOCOL_PORT_LENGTH, PROTOCOL_SENT_TIMESTAMP_LENGTH,
-        PROTOCOL_SINCE_TIMESTAMP_LENGTH, PROTOCOL_VERSION,
->>>>>>> 1efaabb7
     },
     failure::Fallible,
     network::{AsProtocolMessageType, ProtocolMessageType, PROTOCOL_NAME, PROTOCOL_VERSION},
 };
-<<<<<<< HEAD
+
 use std::convert::TryFrom;
-=======
-use concordium_common::{ContainerView, UCursor};
-use std::{convert::TryFrom, str::FromStr};
->>>>>>> 1efaabb7
 
 #[cfg(feature = "s11n_nom")]
 use crate::network::serialization::nom::s11n_network_message;
@@ -37,396 +23,6 @@
     InvalidMessage,
 }
 
-<<<<<<< HEAD
-=======
-/// It deserializes from `bytes` into a `NetworkPacket::DirectMessage`.
-fn deserialize_direct_message(
-    peer: P2PPeer,
-    timestamp: u64,
-    pkt: &mut UCursor,
-) -> Fallible<NetworkMessage> {
-    let min_packet_size = PROTOCOL_NODE_ID_LENGTH
-        + PROTOCOL_MESSAGE_ID_LENGTH
-        + PROTOCOL_NETWORK_ID_LENGTH
-        + PROTOCOL_NETWORK_CONTENT_SIZE_LENGTH;
-
-    ensure!(
-        pkt.len() >= pkt.position() + min_packet_size as u64,
-        "Direct Message needs at least {} bytes",
-        min_packet_size
-    );
-
-    let view = pkt.read_into_view(min_packet_size)?;
-    let buf = view.as_slice();
-
-    // 1. Load receiver_id
-    let receiver_id = P2PNodeId::from_str(str::from_utf8(&buf[..PROTOCOL_NODE_ID_LENGTH])?)?;
-    let buf = &buf[PROTOCOL_NODE_ID_LENGTH..];
-
-    // 2. Load msg_id
-    let msgid = String::from_utf8(buf[..PROTOCOL_MESSAGE_ID_LENGTH].to_vec())?;
-    let buf = &buf[PROTOCOL_MESSAGE_ID_LENGTH..];
-
-    // 3. Load network_id
-    let network_id = NetworkId::from(
-        str::from_utf8(&buf[..PROTOCOL_NETWORK_ID_LENGTH])?
-            .parse::<u16>()
-            .unwrap_or(0 as u16),
-    );
-    let buf = &buf[PROTOCOL_NETWORK_ID_LENGTH..];
-
-    // 4. Load content size and content
-    let content_size =
-        str::from_utf8(&buf[..PROTOCOL_NETWORK_CONTENT_SIZE_LENGTH])?.parse::<usize>()?;
-    // let buf = &buf[PROTOCOL_NETWORK_CONTENT_SIZE_LENGTH..];
-
-    ensure!(
-        pkt.len() >= pkt.position() + content_size as u64,
-        "Direct Message content needs {} bytes",
-        content_size
-    );
-    let content_cursor = pkt.sub(pkt.position())?;
-
-    let packet = NetworkPacketBuilder::default()
-        .peer(peer)
-        .message_id(msgid)
-        .network_id(network_id)
-        .message(content_cursor)
-        .build_direct(receiver_id)?;
-
-    Ok(NetworkMessage::NetworkPacket(
-        packet,
-        Some(timestamp),
-        Some(get_current_stamp()),
-    ))
-}
-
-fn deserialize_broadcast_message(
-    peer: P2PPeer,
-    timestamp: u64,
-    pkt: &mut UCursor,
-) -> Fallible<NetworkMessage> {
-    let min_packet_size = PROTOCOL_MESSAGE_ID_LENGTH
-        + PROTOCOL_NETWORK_ID_LENGTH
-        + PROTOCOL_NETWORK_CONTENT_SIZE_LENGTH;
-
-    ensure!(
-        pkt.len() >= pkt.position() + min_packet_size as u64,
-        "Broadcast Message needs at least {} bytes",
-        min_packet_size
-    );
-    let view = pkt.read_into_view(min_packet_size)?;
-    let buf = view.as_slice();
-
-    // 1. Load `message id`
-    let message_id = String::from_utf8(buf[..PROTOCOL_MESSAGE_ID_LENGTH].to_vec())?;
-    let buf = &buf[PROTOCOL_MESSAGE_ID_LENGTH..];
-
-    let network_id =
-        NetworkId::from(str::from_utf8(&buf[..PROTOCOL_NETWORK_ID_LENGTH])?.parse::<u16>()?);
-    let buf = &buf[PROTOCOL_NETWORK_ID_LENGTH..];
-
-    let content_size =
-        str::from_utf8(&buf[..PROTOCOL_NETWORK_CONTENT_SIZE_LENGTH])?.parse::<usize>()?;
-    ensure!(
-        pkt.len() >= pkt.position() + content_size as u64,
-        "Broadcast Message content needs {} bytes",
-        content_size
-    );
-
-    Ok(NetworkMessage::NetworkPacket(
-        NetworkPacketBuilder::default()
-            .peer(peer)
-            .message_id(message_id)
-            .network_id(network_id)
-            .message(pkt.sub(pkt.position())?)
-            .build_broadcast()?,
-        Some(timestamp),
-        Some(get_current_stamp()),
-    ))
-}
-
-/// Deserialize `FindNode` Request message
-fn deserialize_request_find_node(
-    peer: P2PPeer,
-    timestamp: u64,
-    pkt: &mut UCursor,
-) -> Fallible<NetworkMessage> {
-    let min_packet_size = PROTOCOL_NODE_ID_LENGTH;
-    ensure!(
-        pkt.len() >= pkt.position() + min_packet_size as u64,
-        "Find Node Request needs {} bytes",
-        min_packet_size
-    );
-
-    let view = pkt.read_into_view(PROTOCOL_NODE_ID_LENGTH)?;
-    let node_id_str = str::from_utf8(view.as_slice())?;
-    let node_id = P2PNodeId::from_str(node_id_str)?;
-
-    Ok(NetworkMessage::NetworkRequest(
-        NetworkRequest::FindNode(peer, node_id),
-        Some(timestamp),
-        Some(get_current_stamp()),
-    ))
-}
-
-/// Deserialize `Join Network` Request message.
-fn deserialize_request_join_network(
-    peer: P2PPeer,
-    timestamp: u64,
-    pkt: &mut UCursor,
-) -> Fallible<NetworkMessage> {
-    let min_packet_size = PROTOCOL_NETWORK_ID_LENGTH;
-    ensure!(
-        pkt.len() >= pkt.position() + min_packet_size as u64,
-        "Join Network Request needs {} bytes",
-        min_packet_size
-    );
-
-    let view = pkt.read_into_view(PROTOCOL_NETWORK_ID_LENGTH)?;
-    let network_id = NetworkId::from(str::from_utf8(view.as_slice())?.parse::<u16>()?);
-
-    Ok(NetworkMessage::NetworkRequest(
-        NetworkRequest::JoinNetwork(peer, network_id),
-        Some(timestamp),
-        Some(get_current_stamp()),
-    ))
-}
-
-/// Deserialize `Leave Network` Request message.
-fn deserialize_request_leave_network(
-    peer: P2PPeer,
-    timestamp: u64,
-    pkt: &mut UCursor,
-) -> Fallible<NetworkMessage> {
-    let min_packet_size = PROTOCOL_NETWORK_ID_LENGTH;
-    ensure!(
-        pkt.len() >= pkt.position() + min_packet_size as u64,
-        "Leave Network Request needs {} bytes",
-        min_packet_size
-    );
-
-    let view = pkt.read_into_view(PROTOCOL_NETWORK_ID_LENGTH)?;
-    let network_id = NetworkId::from(str::from_utf8(view.as_slice())?.parse::<u16>()?);
-
-    Ok(NetworkMessage::NetworkRequest(
-        NetworkRequest::LeaveNetwork(peer, network_id),
-        Some(timestamp),
-        Some(get_current_stamp()),
-    ))
-}
-
-fn deserialize_list_of_peers(pkt: &mut UCursor) -> Fallible<Vec<P2PPeer>> {
-    let min_packet_size = PROTOCOL_PEERS_COUNT_LENGTH;
-    ensure!(
-        pkt.len() >= pkt.position() + min_packet_size as u64,
-        "List of peers requires at least {} bytes",
-        min_packet_size
-    );
-
-    let view = pkt.read_into_view(PROTOCOL_PEERS_COUNT_LENGTH)?;
-    let buf = view.as_slice();
-
-    let peers_count = str::from_utf8(&buf[..PROTOCOL_PEERS_COUNT_LENGTH])?.parse::<usize>()?;
-    let mut peers = Vec::with_capacity(peers_count);
-
-    for _ in 0..peers_count {
-        peers.push(P2PPeer::deserialize(pkt)?);
-    }
-
-    Ok(peers)
-}
-
-fn deserialize_response_find_node(
-    sender: P2PPeer,
-    timestamp: u64,
-    pkt: &mut UCursor,
-) -> Fallible<NetworkMessage> {
-    let peers = deserialize_list_of_peers(pkt)?;
-    Ok(NetworkMessage::NetworkResponse(
-        NetworkResponse::FindNode(sender, peers),
-        Some(timestamp),
-        Some(get_current_stamp()),
-    ))
-}
-
-fn deserialize_response_peer_list(
-    sender: P2PPeer,
-    timestamp: u64,
-    pkt: &mut UCursor,
-) -> Fallible<NetworkMessage> {
-    let peers = deserialize_list_of_peers(pkt)?;
-    Ok(NetworkMessage::NetworkResponse(
-        NetworkResponse::PeerList(sender, peers),
-        Some(timestamp),
-        Some(get_current_stamp()),
-    ))
-}
-
-fn deserialize_request_get_peers(
-    sender: P2PPeer,
-    timestamp: u64,
-    pkt: &mut UCursor,
-) -> Fallible<NetworkMessage> {
-    let min_packet_size = PROTOCOL_NETWORK_IDS_COUNT_LENGTH;
-    ensure!(
-        pkt.len() >= pkt.position() + min_packet_size as u64,
-        "Get Peers Request needs at least {} bytes",
-        min_packet_size
-    );
-    let view = pkt.read_into_view(min_packet_size)?;
-    let buf = view.as_slice();
-
-    let network_ids_count =
-        str::from_utf8(&buf[..PROTOCOL_NETWORK_IDS_COUNT_LENGTH])?.parse::<usize>()?;
-    let min_packet_size = network_ids_count * PROTOCOL_NETWORK_ID_LENGTH;
-
-    ensure!(
-        pkt.len() >= pkt.position() + min_packet_size as u64,
-        "Get Peers Request needs {} bytes for {} network ids",
-        min_packet_size,
-        network_ids_count
-    );
-    let view = pkt.read_into_view(min_packet_size)?;
-    let buf = view.as_slice();
-
-    let mut networks = HashSet::with_capacity(network_ids_count);
-    let mut offset = 0;
-    for _ in 0..network_ids_count {
-        let network_id = NetworkId::from(
-            str::from_utf8(&buf[offset..][..PROTOCOL_NETWORK_ID_LENGTH])?.parse::<u16>()?,
-        );
-        networks.insert(network_id);
-        offset += PROTOCOL_NETWORK_ID_LENGTH;
-    }
-
-    Ok(NetworkMessage::NetworkRequest(
-        NetworkRequest::GetPeers(sender, networks),
-        Some(timestamp),
-        Some(get_current_stamp()),
-    ))
-}
-
-/// # TODO
-/// Try to remove handshake content to avoid copied vector from `pkt`. Use the
-/// packet directly
-fn deserialize_common_handshake(
-    pkt: &mut UCursor,
-) -> Fallible<(P2PNodeId, u16, HashSet<NetworkId>, ContainerView)> {
-    let min_packet_size =
-        PROTOCOL_NODE_ID_LENGTH + PROTOCOL_PORT_LENGTH + PROTOCOL_NETWORK_IDS_COUNT_LENGTH;
-
-    ensure!(
-        pkt.len() >= pkt.position() + min_packet_size as u64,
-        "Handshare requires at least {} bytes",
-        min_packet_size
-    );
-    let view = pkt.read_into_view(min_packet_size)?;
-    let buf = view.as_slice();
-
-    let node_id = P2PNodeId::from_str(str::from_utf8(&buf[..PROTOCOL_NODE_ID_LENGTH])?)?;
-    let buf = &buf[PROTOCOL_NODE_ID_LENGTH..];
-
-    let port = str::from_utf8(&buf[..PROTOCOL_PORT_LENGTH])?.parse::<u16>()?;
-    let buf = &buf[PROTOCOL_PORT_LENGTH..];
-
-    // Read network ids count
-    let network_ids_count =
-        str::from_utf8(&buf[..PROTOCOL_NETWORK_IDS_COUNT_LENGTH])?.parse::<usize>()?;
-    let min_packet_size =
-        network_ids_count * PROTOCOL_NETWORK_ID_LENGTH + PROTOCOL_HANDSHAKE_CONTENT_LENGTH;
-    ensure!(
-        pkt.len() >= pkt.position() + min_packet_size as u64,
-        "Handshare requires {} bytes for network ids",
-        min_packet_size
-    );
-
-    let view = pkt.read_into_view(min_packet_size)?;
-    let buf = view.as_slice();
-
-    let mut network_ids = HashSet::with_capacity(network_ids_count);
-    let mut buf_offset = 0;
-    for _ in 0..network_ids_count {
-        let nid = NetworkId::from(
-            str::from_utf8(&buf[buf_offset..][..PROTOCOL_NETWORK_ID_LENGTH])?.parse::<u16>()?,
-        );
-        network_ids.insert(nid);
-        buf_offset += PROTOCOL_NETWORK_ID_LENGTH;
-    }
-    let buf = &buf[buf_offset..];
-
-    let content_size =
-        str::from_utf8(&buf[..PROTOCOL_HANDSHAKE_CONTENT_LENGTH])?.parse::<usize>()?;
-    ensure!(
-        pkt.len() >= pkt.position() + content_size as u64,
-        "Handshare requires {} bytes for its content",
-        min_packet_size
-    );
-
-    let content = pkt.read_into_view(content_size)?;
-    Ok((node_id, port, network_ids, content))
-}
-
-fn deserialize_response_handshake(
-    remote_ip: IpAddr,
-    timestamp: u64,
-    pkt: &mut UCursor,
-) -> Fallible<NetworkMessage> {
-    let (node_id, port, network_ids, content) = deserialize_common_handshake(pkt)?;
-    let peer = P2PPeer::from(PeerType::Node, node_id, SocketAddr::new(remote_ip, port));
-
-    Ok(NetworkMessage::NetworkResponse(
-        NetworkResponse::Handshake(peer, network_ids, content.as_slice().to_vec()),
-        Some(timestamp),
-        Some(get_current_stamp()),
-    ))
-}
-
-fn deserialize_request_handshake(
-    remote_ip: IpAddr,
-    timestamp: u64,
-    pkt: &mut UCursor,
-) -> Fallible<NetworkMessage> {
-    let (node_id, port, network_ids, content) = deserialize_common_handshake(pkt)?;
-    let peer = P2PPeer::from(PeerType::Node, node_id, SocketAddr::new(remote_ip, port));
-
-    Ok(NetworkMessage::NetworkRequest(
-        NetworkRequest::Handshake(peer, network_ids, content.as_slice().to_vec()),
-        Some(timestamp),
-        Some(get_current_stamp()),
-    ))
-}
-
-fn deserialize_request_retransmit(
-    peer: P2PPeer,
-    timestamp: u64,
-    pkt: &mut UCursor,
-) -> Fallible<NetworkMessage> {
-    let min_packet_size = PROTOCOL_SINCE_TIMESTAMP_LENGTH + PROTOCOL_NETWORK_ID_LENGTH;
-    ensure!(
-        pkt.len() >= pkt.position() + min_packet_size as u64,
-        "Retransmit Request needs {} bytes",
-        min_packet_size
-    );
-
-    let view = pkt.read_into_view(min_packet_size)?;
-    let buf = view.as_slice();
-
-    let since_stamp =
-        u64::from_str_radix(str::from_utf8(&buf[..PROTOCOL_SINCE_TIMESTAMP_LENGTH])?, 16)?;
-    let nid = NetworkId::from(
-        str::from_utf8(&buf[PROTOCOL_SINCE_TIMESTAMP_LENGTH..][..PROTOCOL_NETWORK_ID_LENGTH])?
-            .parse::<u16>()?,
-    );
-
-    Ok(NetworkMessage::NetworkRequest(
-        NetworkRequest::Retransmit(peer, since_stamp, nid),
-        Some(timestamp),
-        Some(get_current_stamp()),
-    ))
-}
-
->>>>>>> 1efaabb7
 impl NetworkMessage {
     #[cfg(feature = "s11n_nom")]
     pub fn deserialize_nom(bytes: &[u8]) -> NetworkMessage {
@@ -550,16 +146,11 @@
 
     use super::*;
     use crate::{
-<<<<<<< HEAD
         common::{
             serialization::{Deserializable, ReadArchiveAdapter, WriteArchiveAdapter},
-            P2PNodeId, P2PPeer, P2PPeerBuilder, PeerType, RemotePeer, UCursor,
+            P2PNodeId, P2PPeer, P2PPeerBuilder, PeerType, RemotePeer,
         },
         network::{NetworkId, NetworkPacket, NetworkPacketBuilder, NetworkPacketType},
-=======
-        common::{P2PNodeId, P2PPeer, P2PPeerBuilder, PeerType},
-        network::{NetworkPacket, NetworkPacketBuilder, NetworkPacketType},
->>>>>>> 1efaabb7
     };
     use concordium_common::UCursor;
 
@@ -580,38 +171,8 @@
     }
 
     fn make_direct_message_into_disk(content_size: usize) -> Fallible<UCursor> {
-<<<<<<< HEAD
         // 1. Generate payload on disk
         let mut payload = UCursor::build_from_temp_file()?;
-=======
-        // Create header
-        let header = {
-            let p2p_node_id = P2PNodeId::from_str("000000002dd2b6ed")?;
-            let pkt = NetworkPacketBuilder::default()
-                .peer(P2PPeer::from(
-                    PeerType::Node,
-                    p2p_node_id,
-                    SocketAddr::new(IpAddr::from_str("127.0.0.1")?, 8888),
-                ))
-                .message_id(NetworkPacket::generate_message_id())
-                .network_id(NetworkId::from(111))
-                .message(UCursor::from(vec![]))
-                .build_direct(P2PNodeId::from_str("100000002dd2b6ed")?)?;
-
-            let mut h = pkt.serialize();
-
-            // chop the last 10 bytes which are the length of the message
-            h.truncate(h.len() - 10);
-            h
-        };
-
-        // Write header and content size
-        let mut cursor = UCursor::build_from_temp_file()?;
-        cursor.write_all(header.as_slice())?;
-        cursor.write_all(format!("{:010}", content_size).as_bytes())?;
-
-        // Write content
->>>>>>> 1efaabb7
         let mut pending_content_size = content_size;
         while pending_content_size != 0 {
             let chunk: String = thread_rng()
@@ -637,7 +198,7 @@
             ))
             .message_id(NetworkPacket::generate_message_id())
             .network_id(NetworkId::from(111))
-            .message(Box::new(payload))
+            .message(payload)
             .build_direct(p2p_node_id)?;
         let message = NetworkMessage::NetworkPacket(pkt, Some(get_current_stamp()), None);
 
