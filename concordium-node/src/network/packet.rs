use crate::{
    common::{P2PNodeId, P2PPeer, UCursor},
    network::{
<<<<<<< HEAD
        make_header, ProtocolMessageType, PROTOCOL_MESSAGE_ID_LENGTH, PROTOCOL_MESSAGE_TYPE_LENGTH,
        PROTOCOL_NAME, PROTOCOL_NETWORK_CONTENT_SIZE_LENGTH, PROTOCOL_NETWORK_ID_LENGTH,
        PROTOCOL_NODE_ID_LENGTH, PROTOCOL_SENT_TIMESTAMP_LENGTH, PROTOCOL_VERSION,
=======
        make_header, NetworkId, PROTOCOL_MESSAGE_ID_LENGTH,
        PROTOCOL_MESSAGE_TYPE_BROADCASTED_MESSAGE, PROTOCOL_MESSAGE_TYPE_DIRECT_MESSAGE,
        PROTOCOL_MESSAGE_TYPE_LENGTH, PROTOCOL_NAME, PROTOCOL_NETWORK_CONTENT_SIZE_LENGTH,
        PROTOCOL_NETWORK_ID_LENGTH, PROTOCOL_NODE_ID_LENGTH, PROTOCOL_SENT_TIMESTAMP_LENGTH,
        PROTOCOL_VERSION,
>>>>>>> 67655147
    },
};

use crate::{
    failure::{err_msg, Fallible},
    utils,
};
use rand::{rngs::OsRng, RngCore};
use std::{
    io::{Chain, Cursor, Read},
    sync::RwLock,
};

lazy_static! {
    static ref RNG: RwLock<OsRng> = { RwLock::new(OsRng::new().unwrap()) };
}

#[derive(Debug, Clone, PartialEq)]
#[cfg_attr(feature = "s11n_serde", derive(Serialize, Deserialize))]
pub enum NetworkPacketType {
    DirectMessage(P2PNodeId),
    BroadcastedMessage,
}

/// # BUG
/// It is not *thread-safe* but I've forced it temporary
#[derive(Clone, Builder, Debug, PartialEq)]
#[cfg_attr(feature = "s11n_serde", derive(Serialize, Deserialize))]
#[builder(build_fn(skip))]
pub struct NetworkPacket {
    #[builder(setter(skip))]
    pub packet_type: NetworkPacketType,
    pub peer: P2PPeer,
    pub message_id: String,
    pub network_id: NetworkId,

    pub message: UCursor,
}

impl NetworkPacketBuilder {
    #[inline]
    pub fn build_broadcast(&mut self) -> Fallible<NetworkPacket> {
        self.build(NetworkPacketType::BroadcastedMessage)
    }

    #[inline]
    pub fn build_direct(&mut self, receiver: P2PNodeId) -> Fallible<NetworkPacket> {
        self.build(NetworkPacketType::DirectMessage(receiver))
    }

    pub fn build(&mut self, packet_type: NetworkPacketType) -> Fallible<NetworkPacket> {
        Ok(NetworkPacket {
            packet_type,
            peer: self
                .peer
                .take()
                .ok_or_else(|| err_msg("Peer is a mandatory field"))?,
            message_id: self
                .message_id
                .take()
                .ok_or_else(|| err_msg("Message Id is a mandatory field"))?,
            network_id: self
                .network_id
                .ok_or_else(|| err_msg("Network Id is a mandatory field"))?,
            message: self
                .message
                .take()
                .ok_or_else(|| err_msg("Message payload is a mandatory field"))?,
        })
    }
}

impl NetworkPacket {
    fn direct_header_as_vec(&self, receiver: &P2PNodeId) -> Vec<u8> {
        format!(
            "{}{}{}{}{}{:010}",
            make_header(),
            ProtocolMessageType::DirectMessage,
            receiver,
            self.message_id,
            self.network_id,
            self.message.len()
        )
        .into_bytes()
    }

    fn broadcast_header_as_vec(&self) -> Vec<u8> {
        format!(
            "{}{}{}{}{:010}",
            make_header(),
            ProtocolMessageType::BroadcastedMessage,
            self.message_id,
            self.network_id,
            self.message.len()
        )
        .into_bytes()
    }

    fn header_as_vec(&self) -> Vec<u8> {
        match self.packet_type {
            NetworkPacketType::DirectMessage(ref receiver) => self.direct_header_as_vec(receiver),
            NetworkPacketType::BroadcastedMessage => self.broadcast_header_as_vec(),
        }
    }

    fn expected_serialize_message_len(&self) -> usize {
        let common_part_len = PROTOCOL_NAME.len()
            + PROTOCOL_VERSION.len()
            + PROTOCOL_SENT_TIMESTAMP_LENGTH
            + PROTOCOL_MESSAGE_TYPE_LENGTH
            + PROTOCOL_MESSAGE_ID_LENGTH
            + PROTOCOL_NETWORK_ID_LENGTH
            + PROTOCOL_NETWORK_CONTENT_SIZE_LENGTH
            + self.message.len() as usize;

        if let NetworkPacketType::DirectMessage(..) = self.packet_type {
            common_part_len + PROTOCOL_NODE_ID_LENGTH
        } else {
            common_part_len
        }
    }

    pub fn reader(&self) -> Chain<Cursor<Vec<u8>>, UCursor> {
        let header_reader = Cursor::new(self.header_as_vec());
        header_reader.chain(self.message.clone())
    }

    pub fn serialize(&self) -> Vec<u8> {
        let buf_exp_size = self.expected_serialize_message_len();
        let mut buf = Vec::with_capacity(buf_exp_size);
        let _bytes_read = self.reader().read_to_end(&mut buf).unwrap_or(0 as usize);

        // debug_assert_eq!( buf_exp_size, bytes_read);
        buf
    }

    pub fn generate_message_id() -> String {
        let mut secure_bytes = vec![0u8; 256];
        match safe_write!(RNG) {
            Ok(mut l) => l.fill_bytes(&mut secure_bytes),
            Err(_) => return String::new(),
        }
        utils::to_hex_string(&utils::sha256_bytes(&secure_bytes))
    }
}<|MERGE_RESOLUTION|>--- conflicted
+++ resolved
@@ -1,17 +1,9 @@
 use crate::{
     common::{P2PNodeId, P2PPeer, UCursor},
     network::{
-<<<<<<< HEAD
-        make_header, ProtocolMessageType, PROTOCOL_MESSAGE_ID_LENGTH, PROTOCOL_MESSAGE_TYPE_LENGTH,
+        make_header, ProtocolMessageType, NetworkId, PROTOCOL_MESSAGE_ID_LENGTH, PROTOCOL_MESSAGE_TYPE_LENGTH,
         PROTOCOL_NAME, PROTOCOL_NETWORK_CONTENT_SIZE_LENGTH, PROTOCOL_NETWORK_ID_LENGTH,
         PROTOCOL_NODE_ID_LENGTH, PROTOCOL_SENT_TIMESTAMP_LENGTH, PROTOCOL_VERSION,
-=======
-        make_header, NetworkId, PROTOCOL_MESSAGE_ID_LENGTH,
-        PROTOCOL_MESSAGE_TYPE_BROADCASTED_MESSAGE, PROTOCOL_MESSAGE_TYPE_DIRECT_MESSAGE,
-        PROTOCOL_MESSAGE_TYPE_LENGTH, PROTOCOL_NAME, PROTOCOL_NETWORK_CONTENT_SIZE_LENGTH,
-        PROTOCOL_NETWORK_ID_LENGTH, PROTOCOL_NODE_ID_LENGTH, PROTOCOL_SENT_TIMESTAMP_LENGTH,
-        PROTOCOL_VERSION,
->>>>>>> 67655147
     },
 };
 
