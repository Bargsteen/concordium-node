--- conflicted
+++ resolved
@@ -1,16 +1,9 @@
 use crate::{
     common::{P2PNodeId, P2PPeer, UCursor},
     network::{
-<<<<<<< HEAD
-        make_header, NetworkId, ProtocolMessageType, PROTOCOL_MESSAGE_ID_LENGTH,
-        PROTOCOL_MESSAGE_TYPE_LENGTH, PROTOCOL_NAME, PROTOCOL_NETWORK_CONTENT_SIZE_LENGTH,
-        PROTOCOL_NETWORK_ID_LENGTH, PROTOCOL_NODE_ID_LENGTH, PROTOCOL_SENT_TIMESTAMP_LENGTH,
-        PROTOCOL_VERSION,
-=======
         NetworkId, ProtocolMessageType, PROTOCOL_MESSAGE_ID_LENGTH, PROTOCOL_MESSAGE_TYPE_LENGTH,
         PROTOCOL_NAME, PROTOCOL_NETWORK_CONTENT_SIZE_LENGTH, PROTOCOL_NETWORK_ID_LENGTH,
         PROTOCOL_NODE_ID_LENGTH, PROTOCOL_SENT_TIMESTAMP_LENGTH, PROTOCOL_VERSION,
->>>>>>> 9092632e
     },
 };
 
@@ -84,17 +77,6 @@
 }
 
 impl NetworkPacket {
-<<<<<<< HEAD
-    fn direct_header_as_vec(&self, receiver: &P2PNodeId) -> Vec<u8> {
-        format!(
-            "{}{}{}{}{}{:010}",
-            make_header(),
-            ProtocolMessageType::DirectMessage,
-            receiver,
-            self.message_id,
-            self.network_id,
-            self.message.len()
-=======
     fn direct_header_as_vec(&self, receiver: P2PNodeId) -> Vec<u8> {
         serialize_message!(
             ProtocolMessageType::DirectMessage,
@@ -105,20 +87,10 @@
                 self.network_id,
                 self.message.len()
             )
->>>>>>> 9092632e
         )
     }
 
     fn broadcast_header_as_vec(&self) -> Vec<u8> {
-<<<<<<< HEAD
-        format!(
-            "{}{}{}{}{:010}",
-            make_header(),
-            ProtocolMessageType::BroadcastedMessage,
-            self.message_id,
-            self.network_id,
-            self.message.len()
-=======
         serialize_message!(
             ProtocolMessageType::BroadcastedMessage,
             format!(
@@ -127,7 +99,6 @@
                 self.network_id,
                 self.message.len()
             )
->>>>>>> 9092632e
         )
     }
 
