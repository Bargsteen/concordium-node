--- conflicted
+++ resolved
@@ -1,13 +1,7 @@
 use crate::{
     common::P2PPeer,
     network::{
-<<<<<<< HEAD
-        make_header, ProtocolMessageType,
-=======
-        make_header, NetworkId, PROTOCOL_MESSAGE_TYPE_RESPONSE_FINDNODE,
-        PROTOCOL_MESSAGE_TYPE_RESPONSE_HANDSHAKE, PROTOCOL_MESSAGE_TYPE_RESPONSE_PEERSLIST,
-        PROTOCOL_MESSAGE_TYPE_RESPONSE_PONG,
->>>>>>> 67655147
+        make_header, NetworkId, ProtocolMessageType,
     },
 };
 use std::collections::HashSet;
