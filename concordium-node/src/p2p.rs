--- conflicted
+++ resolved
@@ -1013,12 +1013,8 @@
                                 //Look up connection associated with ID
                                 match self.tls_server.lock().unwrap().find_connection(receiver.clone()) {
                                     Some(ref mut conn) => {
-<<<<<<< HEAD
+                                        self.total_sent += 1;
                                         serialize_bytes(conn, &NetworkPacket::DirectMessage(me, receiver,msg).serialize());
-=======
-                                        self.total_sent += 1;
-                                        serialize_bytes(conn, NetworkPacket::DirectMessage(me, receiver,msg).serialize());
->>>>>>> 03f3685a
                                         debug!("Sent message");
                                     },
                                     _ => {
@@ -1030,12 +1026,8 @@
                             NetworkPacket::BroadcastedMessage(me, msg) => {
                                 let pkt = Arc::new(NetworkPacket::BroadcastedMessage(me,msg));
                                 for (_,mut conn) in &mut self.tls_server.lock().unwrap().connections {
-<<<<<<< HEAD
+                                    self.total_sent += 1;
                                     serialize_bytes(conn, &pkt.clone().serialize());
-=======
-                                    self.total_sent += 1;
-                                    serialize_bytes(conn, pkt.clone().serialize());
->>>>>>> 03f3685a
                                 }
                             }
                         }
