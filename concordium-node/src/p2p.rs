use mio::*;
use mio::net::TcpListener;
use mio::net::TcpStream;
use std::net::{SocketAddr, Shutdown};
use std::io::Error;
use std::io::Write;
use std::io::Read;
use std::io;
use std::io::ErrorKind;
use std::collections::HashMap;
use std::collections::VecDeque;
use std::sync::mpsc::Receiver;
use std::sync::mpsc::Sender;
use std::time::Duration;
use get_if_addrs;
use std::net::IpAddr;
use std::net::Ipv4Addr;
use std::net::IpAddr::{V4, V6};
use std::str::FromStr;
use utils;
use common::{NetworkMessage,NetworkRequest, NetworkPacket, NetworkResponse, P2PPeer, P2PNodeId};
use common;
use num_bigint::BigUint;
use num_traits::Num;
use num_bigint::ToBigUint;
use num_traits::pow;
use bytes::{Bytes, BytesMut, Buf, BufMut};
use bincode::{serialize, deserialize};
use time;
use rustls;
use webpki::DNSNameRef;
use std::sync::Arc;
use std::rc::Rc;
use rustls::{Session, ServerConfig, NoClientAuth, Certificate, PrivateKey, TLSError,
ServerSession, ClientSession, ClientConfig, ServerCertVerifier, RootCertStore, ServerCertVerified};
use std::sync::mpsc;

use env_logger;
#[macro_use]
use log;

const SERVER: Token = Token(0);
const BUCKET_SIZE: u8 = 20;
const KEY_SIZE: u16 = 256;

// REMOVE WHEN REPLACED!!!
pub fn get_self_peer() -> P2PPeer {
    P2PPeer::from(P2PNodeId::from_string(String::from("c19cd000746763871fae95fcdd4508dfd8bf725f9767be68c3038df183527bb2")), "10.10.10.10".parse().unwrap(), 8888)
}

pub enum P2PEvent {
    ConnectEvent(String, u16),
    DisconnectEvent(String),
    ReceivedMessageEvent(P2PNodeId),
    SentMessageEvent(P2PNodeId)
}

struct Buckets {
    buckets: HashMap<u16, Vec<P2PPeer>>,
}

impl Buckets {
    fn new() -> Buckets {
        let mut buckets = HashMap::new();
        for i in 0..KEY_SIZE {
            buckets.insert(i, Vec::new());
        }

        Buckets {
            buckets,
        }
    }

    pub fn distance(&self, from: &P2PNodeId, to: &P2PNodeId) -> BigUint {
        from.get_id().clone() ^ to.get_id().clone()
    }

    pub fn insert_into_bucket(&mut self, node: &P2PPeer, own_id: &P2PNodeId) {
        let dist = self.distance(&own_id, &node.id());
        for i in 0..KEY_SIZE {
            if dist >= pow(2_i8.to_biguint().unwrap(),i as usize) && dist < pow(2_i8.to_biguint().unwrap(),(i as usize)+1) {
                let bucket = self.buckets.get_mut(&i).unwrap();
                //Check size
                if bucket.len() >= BUCKET_SIZE as usize {
                    //Check if front element is active
                    bucket.remove(0);
                }
                bucket.push(node.clone());
                break;
            }
        }
    }

    pub fn find_bucket_id(&mut self, own_id: P2PNodeId, id: P2PNodeId) -> Option<u16> {
        let dist = self.distance(&own_id, &id);
        let mut ret : i32 = -1;
        for i in 0..KEY_SIZE {
            if dist >= pow(2_i8.to_biguint().unwrap(),i as usize) && dist < pow(2_i8.to_biguint().unwrap(),(i as usize)+1) {
                ret = i as i32;
            }
        }

        if ret == -1 {
            None
        } else {
            Some(ret as u16)
        }
    }

    pub fn closest_nodes(&self, id: &P2PNodeId) -> Vec<P2PPeer> {
        let mut ret : Vec<P2PPeer> = Vec::with_capacity(KEY_SIZE as usize);
        let mut count = 0;
        for (_, bucket) in &self.buckets {
            //Fix later to do correctly
            if count < KEY_SIZE {
                for peer in bucket {
                    if count < KEY_SIZE {
                        ret.push(peer.clone());
                        count += 1;
                    } else {
                        break;
                    }
                }
            } else {
                break;
            }

        }

        ret
    }

    pub fn get_all_nodes(&self) -> Vec<P2PPeer> {
        let mut ret : Vec<P2PPeer> = Vec::new();
        for (_, bucket) in &self.buckets {
            for peer in bucket {
                ret.push(peer.clone());
            }
        } 

        ret
    }
}

struct TlsServer {
    server: TcpListener,
    connections: HashMap<Token, Connection>,
    next_id: usize,
    server_tls_config: Arc<ServerConfig>,
    client_tls_config: Arc<ClientConfig>,
    own_id: P2PNodeId,
    event_log: Option<Sender<P2PEvent>>,
}

impl TlsServer {
    fn new(server: TcpListener, server_cfg: Arc<ServerConfig>, client_cfg: Arc<ClientConfig>, own_id: P2PNodeId, event_log: Option<Sender<P2PEvent>>) -> TlsServer {
        TlsServer {
            server,
            connections: HashMap::new(),
            next_id: 2,
            server_tls_config: server_cfg,
            client_tls_config: client_cfg,
            own_id,
            event_log,
        }
    }

    fn log_event(&mut self, event: P2PEvent) {
        match self.event_log {
            Some(ref mut x) => { 
                x.send(event); 
            } ,
            _ => {}, 
        }
    }

    fn accept(&mut self, poll: &mut Poll) -> bool {
        match self.server.accept() {
            Ok((socket, addr)) => {
                debug!("Accepting new connection from {:?}", addr);
                self.log_event(P2PEvent::ConnectEvent(format!("{}", addr.ip()), addr.port()));

                let tls_session = ServerSession::new(&self.server_tls_config);
                let token = Token(self.next_id);
                self.next_id += 1;

                self.connections.insert(token, Connection::new(socket, token, Some(tls_session), None, false, self.own_id.clone()));
                self.connections[&token].register(poll);

                true
            },
            Err(e) => {
                error!("encountered error while accepting connection; err={:?}", e);
                false
            }
        }
    }

    fn connect(&mut self, poll: &mut Poll, ip: IpAddr, port: u16) -> bool {
        match TcpStream::connect(&SocketAddr::new(ip, port)) {
            Ok(x) => {
                let tls_session = ClientSession::new(&self.client_tls_config, match DNSNameRef::try_from_ascii_str(&"node.concordium.com") {
                    Ok(x) => {
                        x
                    },
                    Err(e) => {
                        panic!("The error is: {:?}", e)
                    }
                });

                let token = Token(self.next_id);
                self.next_id += 1;

                self.connections.insert(token, Connection::new(x, token, None, Some(tls_session), true, self.own_id.clone()));
                self.connections[&token].register(poll);
                match self.event_log {
                    Some(ref mut x) => {
                        x.send(P2PEvent::ConnectEvent(ip.to_string(), port)).unwrap();
                    },
                    _ => {},
                }
                info!("Requesting handshake from new peer!");
                if let Some(ref mut conn) = self.connections.get_mut(&token) {
                    serialize_bytes( conn, NetworkRequest::Handshake(get_self_peer()).serialize() )
                }
                true
            },
            Err(e) => {
                error!("encountered error while connecting; err={:?}", e);
                false
            }
        }
    } 

    fn find_connection(&mut self, id: P2PNodeId) -> Option<&mut Connection> {
        let mut tok = Token(0);
        for (token,mut connection) in &self.connections {
            match connection.peer {
                Some(ref x) => {
                    if x.id() == id {
                        tok = *token;
                    } else {
                        break;
                    }
                },
                _ => {
                    break;
                }
            }
        }

        if tok == Token(0) {
            None
        } else {
            Some(self.connections.get_mut(&tok).unwrap())
        }
    }

    fn conn_event(&mut self, poll: &mut Poll, event: &Event, mut buckets: &mut Buckets, packet_queue: &mpsc::Sender<NetworkMessage>) {
        let token = event.token();
        if self.connections.contains_key(&token) {
            self.connections
                .get_mut(&token)
                .unwrap()
                .ready(poll, event, &mut buckets, &packet_queue);

            if self.connections[&token].is_closed() {
                self.connections.remove(&token);
            }
        }
    }

    fn cleanup_connections(&mut self, mut poll: &mut Poll) {
        for conn in self.connections.values_mut() {
            if conn.last_seen + 300000 < common::get_current_stamp() {
                conn.close(&mut poll);
            }
        }

        let closed_ones :  Vec<_> = self.connections
                                        .iter()
                                        .filter(|&(_, &ref v)| v.closing)
                                        .map(|(k, _)| k.clone())
                                        .collect();
        for closed in closed_ones {
            self.connections.remove(&closed);
        }
    }

}

struct Connection {
    socket: TcpStream,
    token: Token,
    closing: bool,
    closed: bool,
    tls_server_session: Option<ServerSession>,
    tls_client_session: Option<ClientSession>,
    initiated_by_me: bool,
    own_id: P2PNodeId,
    peer: Option<P2PPeer>,
    currently_read: u64,
    expected_size: u64,
    pkt_buffer: Option<BytesMut>,
    last_seen: u64,
}

impl Connection {
    fn new(socket: TcpStream, token: Token, tls_server_session: Option<ServerSession>, tls_client_session: Option<ClientSession>, initiated_by_me: bool, own_id: P2PNodeId) -> Connection {
        Connection {
            socket,
            token,
            closing: false,
            closed: false,
            tls_server_session,
            tls_client_session,
            initiated_by_me,
            own_id,
            peer: None,
            currently_read: 0,
            expected_size: 0,
            pkt_buffer: None,
            last_seen: common::get_current_stamp(),
        }
    }

    pub fn update_last_seen(&mut self) {
        self.last_seen = common::get_current_stamp();
    }

    pub fn append_buffer(&mut self, new_data: &[u8] ) {
        if let Some(ref mut buf) = self.pkt_buffer {
            buf.reserve(new_data.len());
            buf.put_slice(new_data);
            self.currently_read += new_data.len() as u64;
        }
    }

    pub fn clear_buffer(&mut self) {
        if let Some(ref mut buf) = self.pkt_buffer {
            buf.clear();
        }
        self.pkt_buffer = None;
    }

    pub fn setup_buffer(&mut self) {
        self.pkt_buffer = Some(BytesMut::with_capacity(1024));
    }

    fn register(&self, poll: &mut Poll) {
        poll.register(&self.socket,
                      self.token,
                      self.event_set(),
                      PollOpt::level()| PollOpt::oneshot())
            .unwrap();
    }

    fn reregister(&self, poll: &mut Poll) {
        poll.reregister(&self.socket,
                        self.token,
                        self.event_set(),
                        PollOpt::level() | PollOpt::oneshot())
            .unwrap();
    }

    fn event_set(&self) -> Ready {
        let mut rd = false;
        let mut wr = false;
        match self.initiated_by_me {
            true => {
                rd = match self.tls_client_session {
                    Some(ref x) => {
                        x.wants_read()
                    },
                    _ => false,
                };
                wr = match self.tls_client_session {
                    Some(ref x) => {
                        x.wants_write()
                    },
                    _ => false,
                };
            },
            false => {
                rd = match self.tls_server_session {
                    Some(ref x) => {
                        x.wants_read()
                    },
                    _ => false,
                };
                wr = match self.tls_server_session {
                    Some(ref x) => {
                        x.wants_write()
                    },
                    _ => false,
                };
            }
        };

        if rd && wr {
            Ready::readable() | Ready::writable()
        } else if wr {
            Ready::writable()
        } else {
            Ready::readable()
        }
    }

    fn is_closed(&self) -> bool {
        self.closed
    }

    fn close(&mut self, poll: &mut Poll) {
        self.closing = true;
        poll.deregister(&self.socket);
        self.socket.shutdown(Shutdown::Both);
    }

    fn ready(&mut self, poll: &mut Poll, ev: &Event, mut buckets: &mut Buckets, packets_queue: &mpsc::Sender<NetworkMessage>) {
        if ev.readiness().is_readable() {
            self.do_tls_read();
            self.try_plain_read(&packets_queue, buckets);
        }

        if ev.readiness().is_writable() {
            self.do_tls_write();
        }

        if self.closing {
            self.close(poll);
        }

        match self.initiated_by_me {
            true => {
                if self.closing && !match self.tls_client_session {
                    Some(ref x) => {
                        x.wants_read()
                    },
                    _ => false,
                } {
                    let _ = self.socket.shutdown(Shutdown::Both);
                    self.closed = true;
                } else {
                    self.reregister(poll);
                }
            },
            false => {
                if self.closing && !match self.tls_server_session {
                    Some(ref x) => {
                        x.wants_read()
                    },
                    _ => false,
                } {
                    let _ = self.socket.shutdown(Shutdown::Both);
                    self.closed = true;
                } else {
                    self.reregister(poll);
                }
            }
        };

    }

    fn do_tls_read(&mut self) {
        let rc = match self.initiated_by_me {
            true => {
                match self.tls_client_session {
                    Some(ref mut x) => {
                        x.read_tls(&mut self.socket)
                    },
                    None => {
                        Err(Error::new(ErrorKind::Other, "Couldn't find session!"))
                    }
                }
            },
            false => {
                match self.tls_server_session {
                    Some(ref mut x) => {
                        x.read_tls(&mut self.socket)
                    },
                    None => {
                        Err(Error::new(ErrorKind::Other, "Couldn't find session!"))
                    }
                }
            }
        };

        if rc.is_err() {
            let err = rc.unwrap_err();

            if let io::ErrorKind::WouldBlock = err.kind() {
                return;
            }

            error!("read error {:?}", err);
            self.closing = true;
            return;
        }

        if rc.unwrap() == 0 {
            debug!("eof");
            self.closing = true;
            return;
        }

        // Process newly-received TLS messages.
        let processed = match self.initiated_by_me {
            true => {
                match self.tls_client_session {
                    Some(ref mut x) => {
                        x.process_new_packets()
                    },
                    None => {
                        Err(TLSError::General(String::from("Couldn't find session!")))
                    }
                }
            },
            false => {
                match self.tls_server_session {
                    Some(ref mut x) => {
                        x.process_new_packets()
                    },
                    None => {
                        Err(TLSError::General(String::from("Couldn't find session!")))
                    }
                }
            }
        };

        if processed.is_err() {
            error!("cannot process packet: {:?}", processed);
            self.closing = true;
            return;
        }
    }

    fn try_plain_read(&mut self, packets_queue: &mpsc::Sender<NetworkMessage>, mut buckets: &mut Buckets) {
        // Read and process all available plaintext.
        let mut buf = Vec::new();

        let rc = match self.initiated_by_me {
            true => {
                match self.tls_client_session {
                    Some(ref mut x) => {
                        x.read_to_end(&mut buf)
                    },
                    None => {
                        Err(Error::new(ErrorKind::Other, "Couldn't find session!"))
                    }
                }
            },
            false => {
                match self.tls_server_session {
                    Some(ref mut x) => {
                        x.read_to_end(&mut buf)
                    },
                    None => {
                        Err(Error::new(ErrorKind::Other, "Couldn't find session!"))
                    }
                }
            }
        };

        if rc.is_err() {
            error!("plaintext read failed: {:?}", rc);
            self.closing = true;
            return;
        }

        if !buf.is_empty() {
            debug!("plaintext read {:?}", buf.len());
            self.incoming_plaintext(&packets_queue, &mut buckets, &buf);
        }
    }

    fn write_all(&mut self, bytes: &[u8]) -> Result<(), Error>{
        match self.initiated_by_me {
            true => {
                match self.tls_client_session {
                    Some(ref mut x) => {
                        x.write_all(bytes)
                    },
                    None => {
                        Err(Error::new(ErrorKind::Other, "Couldn't find session!"))
                    }
                }
            },
            false => {
                match self.tls_server_session {
                    Some(ref mut x) => {
                        x.write_all(bytes)
                    },
                    None => {
                        Err(Error::new(ErrorKind::Other, "Couldn't find session!"))
                    }
                }
            }
        }
    }

    fn process_complete_packet(&mut self, buckets: &mut Buckets, buf: &[u8], packet_queue: &mpsc::Sender<NetworkMessage>) {
        let ref outer =  NetworkMessage::deserialize(&String::from_utf8(buf.to_vec()).unwrap().trim_matches(char::from(0)));
        match outer {
            NetworkMessage::NetworkRequest(x,_,_) => {
                match x {
                    NetworkRequest::Ping(sender) => {
                        //Respond with pong
                        info!("Got request for ping");
                        self.update_last_seen();
                        serialize_bytes(self, NetworkResponse::Pong(get_self_peer()).serialize());
                    },
                    NetworkRequest::FindNode(sender, x) => {
                        //Return list of nodes
                        info!("Got request for FindNode");
                        self.update_last_seen();
                        let nodes = buckets.closest_nodes(x);
                        serialize_bytes(self, NetworkResponse::FindNode(get_self_peer(), nodes).serialize());
                    },
                    NetworkRequest::BanNode(sender, x) => {
                        info!("Got request for BanNode");
                        self.update_last_seen();
                        packet_queue.send(outer.clone());
                    },
                    NetworkRequest::UnbanNode(sender, x) => {
                        info!("Got request for UnbanNode");
                        self.update_last_seen();
                        packet_queue.send(outer.clone());
                    },
                    NetworkRequest::Handshake(sender) => {
                        info!("Got request for Handshake");
                        self.update_last_seen();
                        serialize_bytes(self, NetworkResponse::Handshake(get_self_peer()).serialize());
                        self.peer = Some(sender.clone());
                        buckets.insert_into_bucket(sender, &self.own_id);
                        packet_queue.send(outer.clone());
                    },
                    NetworkRequest::GetPeers(sender) => {
                        info!("Got request for GetPeers");
                        self.update_last_seen();
                        let nodes = buckets.get_all_nodes();
                        serialize_bytes(self, NetworkResponse::PeerList(get_self_peer(), nodes).serialize());
                    }
                }
            },
            NetworkMessage::NetworkResponse(x, _,_) => {
                match x {
                    NetworkResponse::FindNode(sender, peers) => {
                        info!("Got response to FindNode");
                        self.update_last_seen();
                        //Process the received node list
                        for peer in peers.iter() {
                            buckets.insert_into_bucket(peer, &self.own_id);
                        }
                        buckets.insert_into_bucket(sender, &self.own_id);
                    },
                    NetworkResponse::Pong(sender) => {
                        info!("Got response for ping");
                        self.update_last_seen();
                        //Note that node responded back
                        buckets.insert_into_bucket(sender, &self.own_id);
                    },
                    NetworkResponse::PeerList(sender, peers) => {
                        info!("Got response to FindNode");
                        self.update_last_seen();
                        //Process the received node list
                        for peer in peers.iter() {
                            buckets.insert_into_bucket(peer, &self.own_id);
                        }
                        buckets.insert_into_bucket(sender, &self.own_id);
                    },
                    NetworkResponse::Handshake(peer) => {
                        info!("Got response to Handshake");
                        self.update_last_seen();
                        self.peer = Some(peer.clone());
                        buckets.insert_into_bucket(peer, &self.own_id);
                    }
                }
            },
            NetworkMessage::NetworkPacket(x, _,_ ) => {
                match x {
                    NetworkPacket::DirectMessage(sender,receiver, msg) => {
                        self.update_last_seen();
                        info!("Received {} of size {} as a direct message", msg, msg.len());
                        packet_queue.send(outer.clone());
                    },
                    NetworkPacket::BroadcastedMessage(sender,msg) => {
                        self.update_last_seen();
                        info!("Received {} of size {} as a broadcast message", msg, msg.len());
                        packet_queue.send(outer.clone());
                    }
                }
            },
            NetworkMessage::UnknownMessage => {
                info!("Unknown message received!");
                self.update_last_seen();
                info!("Contents were: {:?}", String::from_utf8(buf.to_vec()).unwrap());
            },
            NetworkMessage::InvalidMessage => {
                info!("Invalid message received!");
                self.update_last_seen();
                info!("Contents were: {:?}", String::from_utf8(buf.to_vec()).unwrap());
            }                                        
        }
    }

    fn incoming_plaintext(&mut self, packets_queue: &mpsc::Sender<NetworkMessage>, buckets: &mut Buckets, buf: &[u8]) {
        debug!("Received plaintext");
        if self.expected_size > 0 && self.currently_read == self.expected_size {
            debug!("Completed packet with {} size", self.currently_read);
            self.expected_size = 0;
            self.currently_read = 0;
            let mut buffered = Vec::new();
            if let Some(ref mut buf) = self.pkt_buffer {
                buffered = buf[..].to_vec();
            }
            self.process_complete_packet(buckets, &buffered, &packets_queue);
            self.clear_buffer();
            self.incoming_plaintext(packets_queue,buckets,buf);
        } else if self.expected_size > 0  && buf.len() <= (self.expected_size as usize-self.currently_read as usize) {
             self.append_buffer(&buf);
             if self.expected_size == self.currently_read {
                 debug!("Completed packet with {} size", self.currently_read);
                self.expected_size = 0;
                self.currently_read = 0;
                let mut buffered = Vec::new();
                if let Some(ref mut buf) = self.pkt_buffer {
                    buffered = buf[..].to_vec();
                }
                self.process_complete_packet(buckets, &buffered, &packets_queue);
                self.clear_buffer();
             }
        } else if self.expected_size > 0 && buf.len() > (self.expected_size as usize-self.currently_read as usize) {
            debug!("Got more buffer than needed");
            let to_take = self.expected_size-self.currently_read;
            self.append_buffer(&buf[..to_take as usize]);
            let mut buffered = Vec::new();
            if let Some(ref mut buf) = self.pkt_buffer {
                buffered = buf[..].to_vec();
            }
            self.process_complete_packet(buckets, &buffered, &packets_queue);
            self.clear_buffer();
            self.incoming_plaintext(&packets_queue, buckets, &buf[to_take as usize..]);
        } else if buf.len() >= 8 {
            debug!("Trying to read size");
            self.expected_size = deserialize(&buf[..8]).unwrap();
            self.setup_buffer();
            if buf.len() > 8 {
                debug!("Got enough to read it...");
                self.incoming_plaintext(&packets_queue,buckets,&buf[8..]);
            } 
        }
    }

    fn do_tls_write(&mut self) {
        let rc = match self.initiated_by_me {
            true => {
                match self.tls_client_session {
                    Some(ref mut x) => {
                        x.write_tls(&mut self.socket)
                    },
                    None => {
                        Err(Error::new(ErrorKind::Other, "Couldn't find session!"))
                    }
                }
            },
            false => {
                match self.tls_server_session {
                    Some(ref mut x) => {
                        x.write_tls(&mut self.socket)
                    },
                    None => {
                        Err(Error::new(ErrorKind::Other, "Couldn't find session!"))
                    }
                }
            }
        };

        if rc.is_err() {
            error!("write failed {:?}", rc);
            self.closing = true;
            return;
        }
    }
}


//Disable certificate verification
pub struct NoCertificateVerification {}

impl ServerCertVerifier for NoCertificateVerification {
    fn verify_server_cert(&self,
                          _roots: &RootCertStore,
                          _presented_certs: &[Certificate],
                          _dns_name: DNSNameRef,
                          _ocsp: &[u8]) -> Result<ServerCertVerified, TLSError> {
        Ok(ServerCertVerified::assertion())
    }
}

pub struct P2PNode {
    tls_server: TlsServer,
    poll: Poll,
    id: P2PNodeId,
    buckets: Buckets,
    map: HashMap<BigUint, Token>,
    send_queue: VecDeque<NetworkPacket>,
    ip: Ipv4Addr,
    port: u16,
    incoming_pkts: mpsc::Sender<NetworkMessage>,
    event_log: Option<mpsc::Sender<P2PEvent>>
}

fn serialize_bytes(conn: &mut Connection, pkt: String ) {
    let serialized = pkt.as_bytes();
     info!("Serializing data to connection {} bytes", serialized.len());
    conn.write_all(&serialize(&serialized.len()).unwrap());
    conn.write_all(serialized).unwrap();
}

impl P2PNode {
    pub fn new(supplied_id: Option<String>, port: u16, pkt_queue: mpsc::Sender<NetworkMessage>, event_log: Option<mpsc::Sender<P2PEvent>>) -> P2PNode {
        let addr = format!("0.0.0.0:{}", port).parse().unwrap();
        
        info!("Creating new P2PNode");
        
        //Retrieve IP address octets, format to IP and SHA256 hash it
        let ip = P2PNode::get_ip().unwrap();
        let octets = ip.octets();
        let ip_port = format!("{}.{}.{}.{}:{}", octets[0], octets[1], octets[2], octets[3], port);
        info!("Listening on {:?}", ip_port);

        let id = match supplied_id {
            Some(x) => {
                if x.chars().count() != 64 {
                    panic!("Incorrect ID specified.. Should be a sha256 value or 64 characters long!");
                }
                x
            },
            _ => {
                let instant = time::get_time();
                utils::to_hex_string(utils::sha256(&format!("{}.{}", instant.sec, instant.nsec)))
            }
        };

        let _id = P2PNodeId::from_string(id.clone());

        let poll = match Poll::new() {
            Ok(x) => x,
            _ => panic!("Couldn't create poll")
        };

        let server = match TcpListener::bind(&addr) {
            Ok(x) => x,
            _ => panic!("Couldn't listen on port!")
        };

        match poll.register(&server, SERVER, Ready::readable(), PollOpt::edge()) {
            Ok(_x) => (),
            _ => panic!("Couldn't register server with poll!")
        };

        //Generate key pair and cert
        let (cert, private_key) = match utils::generate_certificate(id) {
            Ok(x) => {
                match x.x509.to_der() {
                    Ok(der) => {
                        match x.private_key.private_key_to_der() {
                            Ok(private_part) => {
                                (Certificate(der), PrivateKey(private_part))
                            },
                            Err(e) => {
                                panic!("Couldn't convert certificate to DER! {:?}", e);
                            }
                        }
                    },
                    Err(e) => {
                        panic!("Couldn't convert certificate to DER! {:?}", e);
                    }
                }
            },
            Err(e) => {
                panic!("Couldn't create certificate! {:?}", e);
            }
        };

        //TLS Server config
        let mut server_conf = ServerConfig::new(NoClientAuth::new());
        server_conf.set_single_cert(vec![cert], private_key);
        //server_conf.key_log = Arc::new(rustls::KeyLogFile::new());

        let mut client_conf = ClientConfig::new();
        client_conf.dangerous().set_certificate_verifier(Arc::new(NoCertificateVerification {}));

        let tlsserv = TlsServer::new(server, Arc::new(server_conf), Arc::new(client_conf), _id.clone(), event_log.clone());

        P2PNode {
            tls_server: tlsserv,
            poll,
            id: _id,
            buckets: Buckets::new(),
            map: HashMap::new(),
            send_queue: VecDeque::new(),
            ip: ip,
            port: port,
            incoming_pkts: pkt_queue,
            event_log,
        }

    }

    pub fn connect(&mut self, ip: IpAddr, port: u16) {
        self.tls_server.connect(&mut self.poll, ip, port);
    }

    pub fn process_messages(&mut self) {
        //Try to send queued messages first
        //Resend queue
        let mut resend_queue = VecDeque::new();
        loop {
            //info!("Processing messages!");
            match self.send_queue.pop_front() {
                Some(x) => {
                    //info!("Got message to process!");
                    match x.clone() {
                        NetworkPacket::DirectMessage(me, receiver, msg) => {
                            //Look up connection associated with ID
                            match self.tls_server.find_connection(receiver.clone()) {
                                Some(ref mut conn) => {
                                    serialize_bytes(conn, NetworkPacket::DirectMessage(me, receiver,msg).serialize());
                                },
                                _ => {
                                    resend_queue.push_back(x);
                                    //info!("Couldn't find connection, requeuing message!");
                                },
                            };                          
                        },
                        NetworkPacket::BroadcastedMessage(me, msg) => {
                            let pkt = Arc::new(NetworkPacket::BroadcastedMessage(me,msg));
                            for (_,mut conn) in &mut self.tls_server.connections {
                                serialize_bytes(conn, pkt.clone().serialize());
                            }
                        }
                    }
                },
                None => {
                    self.send_queue.append(&mut resend_queue);
                    break;
                }
            }
        }
    }

    pub fn send_message(&mut self, id: Option<P2PNodeId>, msg: String, broadcast: bool) {
        info!("Queueing message!");
        match broadcast {
            true => {
                self.send_queue.push_back(NetworkPacket::BroadcastedMessage(get_self_peer(), msg));
            },
            false => {
                match id {
                    Some(x) => {
                        self.send_queue.push_back(NetworkPacket::DirectMessage(get_self_peer(), x, msg));
                    },
                    None => {
                        info!("Invalid receiver ID for message!");
                    }
                }
            }
        }
        //self.send_queue.push_back(P2PMessage::new(id, msg));
    }

    pub fn get_ip() -> Option<Ipv4Addr>{
        let mut ip : Ipv4Addr = Ipv4Addr::new(127,0,0,1);

        for adapter in get_if_addrs::get_if_addrs().unwrap() {
            match adapter.addr.ip() {
                V4(x) => {
                    if !x.is_loopback() && !x.is_link_local() && !x.is_multicast() && !x.is_broadcast() {
                        ip = x;
                    }
                    
                },
                V6(_) => {
                    //Ignore for now
                }
            };
            
        }

        if ip == Ipv4Addr::new(127,0,0,1) {
            None
        } else {
            Some(ip)
        }
    }

    pub fn process(&mut self, events: &mut Events) {
<<<<<<< HEAD
        self.poll.poll(events, Some(Duration::from_millis(500))).unwrap();

        self.process_messages();

        self.tls_server.cleanup_connections(&mut self.poll);

        for event in events.iter() {
            match event.token() {
                SERVER => {
                    info!("Got new connection!");
                    if !self.tls_server.accept(&mut self.poll) {
                        break;
=======
        loop {
            self.poll.poll(events, Some(Duration::from_millis(500))).unwrap();

            self.tls_server.cleanup_connections(&mut self.poll);

            for event in events.iter() {
                match event.token() {
                    SERVER => {
                        info!("Got new connection!");
                        if !self.tls_server.accept(&mut self.poll) {
                            break;
                        }
                    },
                    _ => {
                        self.tls_server.conn_event(&mut self.poll, &event, &mut self.buckets, &self.incoming_pkts);
>>>>>>> a14a8042
                    }
                },
                _ => {
                    info!("Got data!");
                    self.tls_server.conn_event(&mut self.poll, &event, &mut self.buckets, &self.incoming_pkts);
                }
            }

            self.process_messages();

            self.send_message(Some(P2PNodeId::from_string(String::from("c19cd000746763871fae95fcdd4508dfd8bf725f9767be68c3038df183527bb2"))), String::from("Hello world!"), false);
        }
    }
}<|MERGE_RESOLUTION|>--- conflicted
+++ resolved
@@ -996,7 +996,6 @@
     }
 
     pub fn process(&mut self, events: &mut Events) {
-<<<<<<< HEAD
         self.poll.poll(events, Some(Duration::from_millis(500))).unwrap();
 
         self.process_messages();
@@ -1009,23 +1008,6 @@
                     info!("Got new connection!");
                     if !self.tls_server.accept(&mut self.poll) {
                         break;
-=======
-        loop {
-            self.poll.poll(events, Some(Duration::from_millis(500))).unwrap();
-
-            self.tls_server.cleanup_connections(&mut self.poll);
-
-            for event in events.iter() {
-                match event.token() {
-                    SERVER => {
-                        info!("Got new connection!");
-                        if !self.tls_server.accept(&mut self.poll) {
-                            break;
-                        }
-                    },
-                    _ => {
-                        self.tls_server.conn_event(&mut self.poll, &event, &mut self.buckets, &self.incoming_pkts);
->>>>>>> a14a8042
                     }
                 },
                 _ => {
