<<<<<<< HEAD
use crate::common::{
    serialization::{Deserializable, ReadArchive, Serializable, WriteArchive},
    P2PNodeId,
=======
use crate::{
    common::{deserialize_ip, serialize_ip, P2PNodeId},
    network::PROTOCOL_NODE_ID_LENGTH,
};
use concordium_common::UCursor;
use failure::{bail, Fallible};
use std::{
    collections::HashSet,
    net::IpAddr,
    str::{self, FromStr},
>>>>>>> 1efaabb7
};

use failure::Fallible;

use std::{collections::HashSet, net::IpAddr};

#[derive(Copy, Clone, Debug, PartialEq)]
#[cfg_attr(feature = "s11n_serde", derive(Serialize, Deserialize))]
/// Represents a structure used to manage a ban
///
/// A node can either be banned by its id or
/// by its address.
pub enum BannedNode {
    ById(P2PNodeId),
    ByAddr(IpAddr),
}

impl BannedNode {
    pub fn to_db_repr(&self) -> (Option<String>, Option<String>) {
        match self {
            BannedNode::ById(id) => (Some(id.to_string()), None),
            BannedNode::ByAddr(addr) => (None, Some(addr.to_string())),
        }
    }
}

/// Combination of nodes banned by id and banned by address
pub struct BannedNodes {
    pub by_id:   HashSet<P2PNodeId>,
    pub by_addr: HashSet<IpAddr>,
}

impl Default for BannedNodes {
    fn default() -> Self { BannedNodes::new() }
}

impl BannedNodes {
    pub fn new() -> BannedNodes {
        BannedNodes {
            by_id:   HashSet::new(),
            by_addr: HashSet::new(),
        }
    }

    /// Inserts a `BannedNode`
    ///
    /// Returns `true` if it was inserted in either sub-sets.
    pub fn insert(&mut self, b: BannedNode) -> bool {
        match b {
            BannedNode::ById(id) => self.by_id.insert(id),
            BannedNode::ByAddr(addr) => self.by_addr.insert(addr),
        }
    }

    /// Removes a `BannedNode`
    ///
    /// Returns `true` if it was removed in either sub-sets.
    pub fn remove(&mut self, b: &BannedNode) -> bool {
        match b {
            BannedNode::ById(id) => self.by_id.remove(id),
            BannedNode::ByAddr(addr) => self.by_addr.remove(addr),
        }
    }

    /// Lookup of a `P2PNodeId`
    pub fn is_id_banned(&self, id: P2PNodeId) -> bool { self.by_id.contains(&id) }

    /// Lookup of a tuple `(IdAddr, u16)`
    pub fn is_addr_banned(&self, addr: IpAddr) -> bool { self.by_addr.contains(&addr) }
}

impl Serializable for BannedNode {
    fn serialize<A>(&self, archive: &mut A) -> Fallible<()>
    where
        A: WriteArchive, {
        match self {
            BannedNode::ById(id) => {
                archive.write_u8(0)?;
                id.serialize(archive)
            }
            BannedNode::ByAddr(addr) => {
                archive.write_u8(1)?;
                addr.serialize(archive)
            }
        }
    }
}

impl Deserializable for BannedNode {
    #[inline]
    fn deserialize<A>(archive: &mut A) -> Fallible<BannedNode>
    where
        A: ReadArchive, {
        let bn = match archive.read_u8()? {
            0 => BannedNode::ById(P2PNodeId::deserialize(archive)?),
            1 => BannedNode::ByAddr(IpAddr::deserialize(archive)?),
            _ => bail!("Unsupported type of `BanNode`"),
        };

        Ok(bn)
    }
}

#[cfg(test)]
pub mod tests {
    use super::BannedNode;
    use crate::common::P2PNodeId;
    use std::{net::IpAddr, str::FromStr};

    pub fn dummy_ban_node(addr: Option<IpAddr>) -> BannedNode {
        if let Some(addr) = addr {
            BannedNode::ByAddr(addr)
        } else {
            BannedNode::ById(P2PNodeId::from_str("2A").unwrap())
        }
    }
}<|MERGE_RESOLUTION|>--- conflicted
+++ resolved
@@ -1,21 +1,7 @@
-<<<<<<< HEAD
 use crate::common::{
     serialization::{Deserializable, ReadArchive, Serializable, WriteArchive},
     P2PNodeId,
-=======
-use crate::{
-    common::{deserialize_ip, serialize_ip, P2PNodeId},
-    network::PROTOCOL_NODE_ID_LENGTH,
 };
-use concordium_common::UCursor;
-use failure::{bail, Fallible};
-use std::{
-    collections::HashSet,
-    net::IpAddr,
-    str::{self, FromStr},
->>>>>>> 1efaabb7
-};
-
 use failure::Fallible;
 
 use std::{collections::HashSet, net::IpAddr};
