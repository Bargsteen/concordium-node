--- conflicted
+++ resolved
@@ -94,12 +94,6 @@
         event_log: Option<Sender<P2PEvent>>,
         mode: P2PNodeMode,
         prometheus_exporter: Option<Arc<RwLock<PrometheusServer>>>,
-<<<<<<< HEAD
-        networks: HashSet<u16>,
-        minimum_per_bucket: usize,
-        blind_trusted_broadcast: bool,
-=======
->>>>>>> 55788820
     ) -> Self {
         let addr = if let Some(ref addy) = conf.common.listen_address {
             format!("{}:{}", addy, conf.common.listen_port)
@@ -250,6 +244,7 @@
 
         let buckets = Arc::new(RwLock::new(Buckets::new()));
 
+        let networks: HashSet<u16> = conf.common.network_ids.iter().cloned().collect();
         let tlsserv = TlsServer::new(
             server,
             Arc::new(server_conf),
@@ -259,7 +254,7 @@
             self_peer,
             mode,
             prometheus_exporter.clone(),
-            conf.common.network_ids.clone(),
+            networks,
             Arc::clone(&buckets),
             conf.connection.no_trust_broadcasts,
         );
@@ -430,8 +425,9 @@
                 }
             } else {
                 info!("Not enough nodes, sending GetPeers requests");
+
                 if let Ok(nids) = safe_read!(self.tls_server)
-                    .and_then(|x| safe_read!(x.networks()).map(|nets| nets.clone()))
+                    .and_then(|locked_tls_server| Ok(locked_tls_server.networks()))
                 {
                     self.send_get_peers(nids)
                         .unwrap_or_else(|e| error!("{}", e));
