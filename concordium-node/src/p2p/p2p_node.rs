use std::rc::Rc;
use failure::{Error, Fallible, bail};
<<<<<<< HEAD
use std::sync::{Arc, Mutex, RwLock};
use std::cell::Cell;
use std::sync::mpsc::{ Sender, channel };
=======
use std::sync::{Arc, RwLock};
use std::sync::mpsc::Sender;
>>>>>>> fb5f5653
use std::collections::{ VecDeque };
use std::net::{ IpAddr };
use super::fails;
#[cfg(not(target_os = "windows"))]
use get_if_addrs;
#[cfg(target_os = "windows")]
use ipconfig;
use crate::prometheus_exporter::PrometheusServer;
use rustls::{ Certificate, ClientConfig, NoClientAuth, ServerConfig };
use atomic_counter::{ AtomicCounter };
use std::net::IpAddr::{V4, V6};
use std::str::FromStr;
use std::time::{ Duration };
use mio::net::{ TcpListener };
use mio::{ Poll, PollOpt, Token, Ready, Events };
use chrono::prelude::*;
use crate::utils;
use std::thread;

use crate::common::{ P2PNodeId, P2PPeer, ConnectionType };
use crate::common::counter::{ TOTAL_MESSAGES_SENT_COUNTER };
use crate::network::{ NetworkMessage, NetworkPacket, NetworkRequest, NetworkResponse, Buckets };
use crate::connection::{ Connection, P2PEvent, P2PNodeMode, SeenMessagesList, MessageManager,
    MessageHandler, RequestHandler, ResponseHandler, NetworkPacketCW, NetworkRequestCW, NetworkResponseCW};

use crate::p2p::tls_server::{ TlsServer };
use crate::p2p::no_certificate_verification::{ NoCertificateVerification };
use crate::p2p::peer_statistics::{ PeerStatistic };
use crate::p2p::p2p_node_handlers::{ forward_network_request, forward_network_packet_message, forward_network_response };

const SERVER: Token = Token(0);

#[derive(Clone)]
pub struct P2PNode {
    tls_server: Arc<RwLock<TlsServer>>,
    poll: Arc<RwLock<Poll>>,
    id: P2PNodeId,
    buckets: Arc<RwLock<Buckets>>,
    send_queue: Arc<RwLock<VecDeque<Arc<NetworkMessage>>>>,
    ip: IpAddr,
    port: u16,
    incoming_pkts: Sender<Arc<NetworkMessage>>,
    event_log: Option<Sender<P2PEvent>>,
    start_time: DateTime<Utc>,
    prometheus_exporter: Option<Arc<RwLock<PrometheusServer>>>,
    mode: P2PNodeMode,
    external_ip: IpAddr,
    external_port: u16,
    seen_messages: SeenMessagesList,
    minimum_per_bucket: usize,
    blind_trusted_broadcast: bool,
    process_th: Option<Rc<Cell<thread::JoinHandle<()>>>>,
    quit_tx: Option<Sender<bool>>
}

unsafe impl Send for P2PNode {}


impl P2PNode {
    pub fn new(supplied_id: Option<String>,
               listen_address: Option<String>,
               listen_port: u16,
               external_ip: Option<String>,
               external_port: Option<u16>,
               pkt_queue: Sender<Arc<NetworkMessage>>,
               event_log: Option<Sender<P2PEvent>>,
               mode: P2PNodeMode,
               prometheus_exporter: Option<Arc<RwLock<PrometheusServer>>>,
               networks: Vec<u16>,
               minimum_per_bucket: usize,
               blind_trusted_broadcast: bool,)
               -> Self {
        let addr = if let Some(ref addy) = listen_address {
            format!("{}:{}", addy, listen_port).parse().unwrap_or_else(|_| {
                warn!("Supplied listen address coulnd't be parsed");
                format!("0.0.0.0:{}", listen_port).parse().unwrap()
            })
        } else {
            format!("0.0.0.0:{}", listen_port).parse().unwrap()
        };

        trace!("Creating new P2PNode");

        //Retrieve IP address octets, format to IP and SHA256 hash it
        let ip = if let Some(ref addy) = listen_address {
            IpAddr::from_str(addy).unwrap_or_else(|_|
                P2PNode::get_ip().expect("Couldn't retrieve my own ip")
            )
        } else {
            P2PNode::get_ip().expect("Couldn't retrieve my own ip")
        };
        let ip_port = format!("{}:{}", ip.to_string(), listen_port);
        debug!("Listening on {:?}", ip_port);

        let id = match supplied_id {
            Some(x) => {
                if x.chars().count() != 64 {
                    panic!("Incorrect ID specified. Should be a sha256 value or 64 characters long!");
                }
                x
            }
            _ => {
                let current_time = Utc::now();
                utils::to_hex_string(&utils::sha256(&format!("{}.{}",
                    current_time.timestamp(),
                    current_time.timestamp_subsec_nanos()
                )))
            }
        };

        let _id = P2PNodeId::from_string(&id).expect("Couldn't parse the id");

        let poll = Poll::new().unwrap_or_else(|_|
            panic!("Couldn't create poll")
        );

        let server = TcpListener::bind(&addr).unwrap_or_else(|_|
            panic!("Couldn't listen on port!")
        );

        if poll.register(&server, SERVER, Ready::readable(), PollOpt::edge()).is_err() {
            panic!("Couldn't register server with poll!")
        };

        //Generate key pair and cert
        let (cert, private_key) = match utils::generate_certificate(id) {
            Ok(x) => {
                match x.x509.to_der() {
                    Ok(der) => {
                        // When setting the server single certificate on rustls, it requires a rustls::PrivateKey.
                        // such PrivateKey is defined as `pub struct PrivateKey(pub Vec<u8>);` and it expects the key
                        // to come in DER format.
                        //
                        // As we have an `openssl::pkey::PKey`, inside the `utils::Cert` struct, we could just
                        // use the function `private_key_to_der()` over such key, BUT the output of that function
                        // is reported as invalid key when fed into `set_single_cert` IF the original key was an EcKey
                        // (if it was an RSA key, the DER method works fine).
                        //
                        // There must be a bug somewhere in between the DER encoding of openssl or the
                        // DER decoding of rustls when dealing with EcKeys.
                        //
                        // Luckily for us, rustls offers a way to import a key from a pkcs8-PEM-encoded buffer and
                        // openssl offers a function for exporting a key into pkcs8-PEM-encoded buffer so connecting
                        // those two functions, we get a valid `rustls::PrivateKey`.
                        match rustls::internal::pemfile::pkcs8_private_keys(& mut std::io::BufReader::new(x.private_key
                                                                                                          .private_key_to_pem_pkcs8().expect("Something went wrong when exporting a key through openssl").as_slice())) {
                            Ok(der_keys) => {
                                (Certificate(der), der_keys[0].clone())
                            }
                            Err(e) => {
                                panic!("Couldn't convert certificate to DER! {:?}", e);
                            }
                        }
                    }
                    Err(e) => {
                        panic!("Couldn't convert certificate to DER! {:?}", e);
                    }
                }
            }
            Err(e) => {
                panic!("Couldn't create certificate! {:?}", e);
            }
        };

        let mut server_conf = ServerConfig::new(NoClientAuth::new());
        server_conf.set_single_cert(vec![cert], private_key)
                   .map_err(|e| error!("{}", e))
                   .ok();

        let mut client_conf = ClientConfig::new();
        client_conf.dangerous()
                   .set_certificate_verifier(Arc::new(NoCertificateVerification));

        let own_peer_ip = if let Some(ref own_ip) = external_ip {
            match IpAddr::from_str(own_ip) {
                Ok(ip) => ip,
                _ => ip,
            }
        } else {
            ip
        };

        let own_peer_port = if let Some(own_port) = external_port {
            own_port
        } else {
            listen_port
        };

        let self_peer = P2PPeer::from(ConnectionType::Node,
                                      _id.clone(),
                                      own_peer_ip,
                                      own_peer_port);

        let seen_messages = SeenMessagesList::new();

        let buckets = Arc::new(RwLock::new(Buckets::new()));

        let tlsserv = TlsServer::new(server,
                                     Arc::new(server_conf),
                                     Arc::new(client_conf),
                                     _id.clone(),
                                     event_log.clone(),
                                     self_peer,
                                     mode,
                                     prometheus_exporter.clone(),
                                     networks,
                                     buckets.clone(),
                                     blind_trusted_broadcast,);

        let mut mself = P2PNode {
                  tls_server: Arc::new(RwLock::new(tlsserv)),
                  poll: Arc::new(RwLock::new(poll)),
                  id: _id,
                  buckets,
                  send_queue: Arc::new(RwLock::new(VecDeque::new())),
                  ip,
                  port: listen_port,
                  incoming_pkts: pkt_queue,
                  event_log,
                  start_time: Utc::now(),
                  prometheus_exporter,
                  external_ip: own_peer_ip,
                  external_port: own_peer_port,
                  mode,
                  seen_messages,
                  minimum_per_bucket,
                  blind_trusted_broadcast,
                  process_th: None,
                  quit_tx: None
        };
        mself.add_default_message_handlers();
        mself
    }

    /// It adds default message handler at .
    fn add_default_message_handlers(&mut self) {
        let response_handler = self.make_response_handler();
        let request_handler = self.make_request_handler();
        let packet_handler = self.make_default_network_packet_message_handler();

        let shared_mh = self.message_handler();
        let mut locked_mh = shared_mh.write().expect("Coulnd't set the default message handlers");
        locked_mh.add_packet_callback( packet_handler)
                .add_response_callback( make_atomic_callback!(
                    move |res: &NetworkResponse| { (response_handler)(res).map_err(Error::from) }))
                .add_request_callback( make_atomic_callback!(
                    move |req: &NetworkRequest| { (request_handler)(req).map_err(Error::from) }));
    }

    /// Default packet handler just forward valid messages.
    fn make_default_network_packet_message_handler(&self) -> NetworkPacketCW {
        let seen_messages = self.seen_messages.clone();
        let own_networks = safe_read!(self.tls_server).expect("Couldn't lock the tls server").networks().clone();
        let prometheus_exporter = self.prometheus_exporter.clone();
        let packet_queue = self.incoming_pkts.clone();
        let send_queue = self.send_queue.clone();
        let trusted_broadcast = self.blind_trusted_broadcast.clone();

        make_atomic_callback!( move|pac: &NetworkPacket| {
            forward_network_packet_message( &seen_messages, &prometheus_exporter,
                                                   &own_networks, &send_queue, &packet_queue, pac, trusted_broadcast)
        })
    }

    fn make_response_output_handler(&self) -> NetworkResponseCW {
        let packet_queue = self.incoming_pkts.clone();
        make_atomic_callback!( move |req: &NetworkResponse| {
            forward_network_response( &req, &packet_queue)
        })
    }

    fn make_response_handler(&self) -> ResponseHandler {
        let output_handler = self.make_response_output_handler();
        let mut handler = ResponseHandler::new();
        handler.add_peer_list_callback(output_handler.clone() );
        handler
    }

    fn make_requeue_handler(&self) -> NetworkRequestCW {
        let packet_queue = self.incoming_pkts.clone();

        make_atomic_callback!( move |req: &NetworkRequest| {
            forward_network_request( req, &packet_queue)
        })
    }

    fn make_request_handler(&self) -> RequestHandler {
        let requeue_handler = self.make_requeue_handler();
        let mut handler = RequestHandler::new();

        handler
            .add_ban_node_callback( requeue_handler.clone())
            .add_unban_node_callback( requeue_handler.clone())
            .add_handshake_callback( requeue_handler.clone());

        handler
    }

    pub fn spawn(&mut self) {
        let mut self_clone = self.clone();
        let (tx, rx) = channel();
        self.quit_tx = Some(tx);
        self.process_th = Some(Rc::new(Cell::new(thread::spawn(move || {
                          let mut events = Events::with_capacity(1024);
                          loop {
                              self_clone.process(&mut events)
                                  .map_err(|e| error!("{}", e))
                                  .ok();
                              if let Ok(_) = rx.try_recv() {
                                  break;
                              }
                          }}))));
    }

    pub fn get_version(&self) -> String {
        crate::VERSION.to_string()
    }

    pub fn connect(&mut self,
                   connection_type: ConnectionType,
                   ip: IpAddr,
                   port: u16,
                   peer_id: Option<P2PNodeId>)
                   -> Fallible<()> {
        self.log_event(P2PEvent::InitiatingConnection(ip.clone(), port));
        let mut locked_server = safe_write!(self.tls_server)?;
        let mut locked_poll = safe_write!(self.poll)?;
        locked_server.connect(connection_type,
                              &mut locked_poll,
                              ip,
                              port,
                              peer_id,
                              &self.get_self_peer())
    }

    pub fn get_own_id(&self) -> P2PNodeId {
        self.id.clone()
    }

    pub fn get_listening_ip(&self) -> IpAddr {
        self.ip.clone()
    }

    pub fn get_listening_port(&self) -> u16 {
        self.port
    }

    pub fn get_node_mode(&self) -> P2PNodeMode {
        self.mode
    }

    fn log_event(&mut self, event: P2PEvent) {
        if let Some(ref mut x) = self.event_log {
            if let Err(e) = x.send(event) {
                error!("Couldn't send event {:?}", e)
            }
        }
    }

    pub fn get_uptime(&self) -> i64 {
        Utc::now().timestamp_millis() - self.start_time.timestamp_millis()
    }

    fn check_sent_status(&self, conn: &Connection, status: Fallible<usize>) {
        if let Some(ref peer) = conn.peer().clone() {
            match status {
                Ok(_) => {
                    self.pks_sent_inc().unwrap(); // assuming non-failable
                    TOTAL_MESSAGES_SENT_COUNTER.inc();
                },
                Err(e) => {
                    error!("Could not send to peer {} due to {}",
                           peer.id().to_string(), e);
                }
            }
        }
    }

    pub fn process_messages(&mut self) -> Fallible<()>  {
            let mut send_q = safe_write!(self.send_queue)?;
            if send_q.len() == 0 {
                return Ok(());
            }
            let mut resend_queue: VecDeque<Arc<NetworkMessage>> = VecDeque::new();
            loop {
                trace!("Processing messages!");
                let outer_pkt = send_q.pop_front();
                match outer_pkt.clone() {
                    Some(ref x) => {
                        if let Some(ref prom) = &self.prometheus_exporter {
                            let ref mut lock = safe_write!(prom)?;
                            lock.queue_size_dec().map_err(|e| error!("{}", e)).ok();
                        };
                        trace!("Got message to process!");
                        let check_sent_status_fn =
                            |conn: &Connection, status: Fallible<usize>|
                                self.check_sent_status( conn, status);

                        match **x {
                            NetworkMessage::NetworkPacket(ref inner_pkt
                                    @ NetworkPacket::DirectMessage(..), ..) => {
                                if let NetworkPacket::DirectMessage(_, _msgid, receiver, _network_id,  _) = inner_pkt {
                                    let data = inner_pkt.serialize();
                                    let filter = |conn: &Connection|{ is_conn_peer_id( conn, receiver)};

                                    safe_write!(self.tls_server)?
                                        .send_over_all_connections( &data, &filter,
                                                                    &check_sent_status_fn);
                                }
                            }
                            NetworkMessage::NetworkPacket(ref inner_pkt @ NetworkPacket::BroadcastedMessage(..), ..) => {
                                if let NetworkPacket::BroadcastedMessage(ref sender, ref _msgid, ref network_id, _ ) = inner_pkt {
                                    let data = inner_pkt.serialize();
                                    let filter = |conn: &Connection| {
                                        is_valid_connection_in_broadcast( conn, sender, network_id)
                                    };

                                    safe_write!(self.tls_server)?
                                        .send_over_all_connections( &data, &filter,
                                                                    &check_sent_status_fn);
                                }
                            }
                            NetworkMessage::NetworkRequest(ref inner_pkt @ NetworkRequest::UnbanNode(..), ..)
                            | NetworkMessage::NetworkRequest(ref inner_pkt @ NetworkRequest::GetPeers(..), ..)
                            | NetworkMessage::NetworkRequest(ref inner_pkt @ NetworkRequest::BanNode(..), ..) => {
                                let data = inner_pkt.serialize();
                                let no_filter = |_: &Connection| true;

                                safe_write!(self.tls_server)?
                                    .send_over_all_connections( &data, &no_filter,
                                                                &check_sent_status_fn);
                            }
                            NetworkMessage::NetworkRequest(ref inner_pkt @ NetworkRequest::JoinNetwork(..), ..) => {
                                let data = inner_pkt.serialize();
                                let no_filter = |_: &Connection| true;

                                let mut locked_tls_server = safe_write!(self.tls_server)?;
                                locked_tls_server
                                    .send_over_all_connections( &data, &no_filter,
                                                                &check_sent_status_fn);

                                if let NetworkRequest::JoinNetwork(_, network_id) = inner_pkt {
                                    locked_tls_server.add_network(*network_id)
                                        .map_err(|e| error!("{}", e)).ok();
                                }
                            }
                            NetworkMessage::NetworkRequest(ref inner_pkt @ NetworkRequest::LeaveNetwork(..), ..) => {
                                let data = inner_pkt.serialize();
                                let no_filter = |_: &Connection| true;

                                let mut locked_tls_server = safe_write!(self.tls_server)?;
                                locked_tls_server
                                    .send_over_all_connections( &data, &no_filter,
                                                                &check_sent_status_fn);

                                if let NetworkRequest::LeaveNetwork(_, network_id) = inner_pkt {
                                   locked_tls_server.remove_network(*network_id)
                                            .map_err(|e| error!("{}", e)).ok();
                                }
                            }
                            _ => {}
                        }
                    }
                    _ => {
                        if resend_queue.len() > 0 {
                            if let Some(ref prom) = &self.prometheus_exporter {
                                match safe_write!(prom) {
                                    Ok(ref mut lock) => {
                                        lock.queue_size_inc_by(resend_queue.len() as i64)
                                            .map_err(|e| error!("{}", e))
                                            .ok();
                                        lock.queue_resent_inc_by(resend_queue.len() as i64)
                                            .map_err(|e| error!("{}", e))
                                            .ok();
                                    }
                                    _ => error!("Couldn't lock prometheus instance"),
                                }
                            };
                            send_q.append(&mut resend_queue);
                            resend_queue.clear();
                        }
                        break;
                    }
                }
            }
           Ok(())
        }


    fn queue_size_inc(&self) -> Fallible<()> {
        if let Some(ref prom) = &self.prometheus_exporter {
            match safe_write!(prom) {
                Ok(ref mut lock) => {
                    lock.queue_size_inc().map_err(|e| error!("{}", e)).ok();
                }
                _ => error!("Couldn't lock prometheus instance"),
            }
        };
        Ok(())
    }

    fn pks_sent_inc(&self) -> Fallible<()> {
        if let Some(ref prom) = &self.prometheus_exporter {
            match safe_write!(prom) {
                Ok(ref mut lock) => {
                    lock.pkt_sent_inc().map_err(|e| error!("{}", e)).ok();
                }
                _ => error!("Couldn't lock prometheus instance"),
            }
        };
        Ok(())
    }

    pub fn send_message(&mut self,
                        id: Option<P2PNodeId>,
                        network_id: u16,
                        msg_id: Option<String>,
                        msg: &[u8],
                        broadcast: bool)
                        -> Fallible<()> {
        debug!("Queueing message!");
        if broadcast {
            safe_write!(self.send_queue)?
                .push_back( Arc::new(
                    NetworkMessage::NetworkPacket(
                        NetworkPacket::BroadcastedMessage(
                            self.get_self_peer(),
                            msg_id.unwrap_or(NetworkPacket::generate_message_id()),
                            network_id,
                            msg.to_vec()),
                        None,
                        None)));
            self.queue_size_inc()?;
            Ok(())
        } else {
            id.map_or_else(
                || bail!(fails::EmptyIdInSendRequest),
                |x| {
                    safe_write!(self.send_queue)?
                        .push_back( Arc::new(
                            NetworkMessage::NetworkPacket(
                                NetworkPacket::DirectMessage(
                                    self.get_self_peer(),
                                    msg_id.unwrap_or(NetworkPacket::generate_message_id()),
                                    x,
                                    network_id,
                                    msg.to_vec()),
                                None,
                                None)));
                    self.queue_size_inc()?;
                    Ok(())
                }
            )
        }
    }

    pub fn send_ban(&mut self, id: P2PPeer) -> Fallible<()> {
        safe_write!(self.send_queue)?
            .push_back(Arc::new(NetworkMessage::NetworkRequest(NetworkRequest::BanNode(self.get_self_peer(), id),
                                                               None,
                                                               None)));
        self.queue_size_inc()?;
        Ok(())
    }

    pub fn send_unban(&mut self, id: P2PPeer) -> Fallible<()> {
        safe_write!(self.send_queue)?
            .push_back(Arc::new(NetworkMessage::NetworkRequest(NetworkRequest::UnbanNode(self.get_self_peer(), id),
                                                               None,
                                                               None)));
        self.queue_size_inc()?;
        Ok(())
    }

    pub fn send_joinnetwork(&mut self, network_id: u16) -> Fallible<()> {
        safe_write!(self.send_queue)?
            .push_back(Arc::new(NetworkMessage::NetworkRequest(NetworkRequest::JoinNetwork(self.get_self_peer(), network_id),
                                                               None,
                                                               None)));
        self.queue_size_inc()?;
        Ok(())
    }

    pub fn send_leavenetwork(&mut self, network_id: u16) -> Fallible<()> {
        safe_write!(self.send_queue)?
            .push_back(Arc::new(NetworkMessage::NetworkRequest(NetworkRequest::LeaveNetwork(self.get_self_peer(), network_id),
                                                               None,
                                                               None)));
        self.queue_size_inc()?;
        Ok(())
    }

    pub fn send_get_peers(&mut self, nids: Vec<u16>) -> Fallible<()> {
        safe_write!(self.send_queue)?
            .push_back(Arc::new(NetworkMessage::NetworkRequest(NetworkRequest::GetPeers(self.get_self_peer(),nids.clone() ),
                                                               None,
                                                               None)));
        self.queue_size_inc()?;
        Ok(())
    }

    pub fn peek_queue(&self) -> Vec<String> {
        if let Ok(lock) = safe_read!(self.send_queue) {
            return lock.iter()
                       .map(|x| format!("{:?}", x))
                       .collect::<Vec<String>>();
        };
        vec![]
    }

    pub fn get_peer_stats(&self, nids: &[u16]) -> Fallible<Vec<PeerStatistic>> {
        Ok(safe_read!(self.tls_server)?.get_peer_stats(nids))
    }

    #[cfg(not(windows))]
    pub fn get_ip() -> Option<IpAddr> {
        let localhost = IpAddr::from_str("127.0.0.1").unwrap();
        let mut ip: IpAddr = localhost.clone();

        for adapter in get_if_addrs::get_if_addrs().unwrap() {
            match adapter.addr.ip() {
                V4(x) => {
                    if !x.is_loopback()
                       && !x.is_link_local()
                       && !x.is_multicast()
                       && !x.is_broadcast()
                    {
                        ip = IpAddr::V4(x);
                    }
                }
                V6(_) => {
                    //Ignore for now
                }
            };
        }

        if ip == localhost {
            None
        } else {
            Some(ip)
        }
    }

    #[cfg(windows)]
    pub fn get_ip() -> Option<IpAddr> {
        let localhost = IpAddr::from_str("127.0.0.1").unwrap();
        let mut ip: IpAddr = localhost.clone();

        for adapter in ipconfig::get_adapters().unwrap() {
            for ip_new in adapter.ip_addresses() {
                match ip_new {
                    V4(x) => {
                        if !x.is_loopback()
                        && !x.is_link_local()
                        && !x.is_multicast()
                        && !x.is_broadcast()
                        {
                            ip = IpAddr::V4(*x);
                        }
                    }
                    V6(_) => {
                        //Ignore for now
                    }
                };
            }
        }

        if ip == localhost {
            None
        } else {
            Some(ip)
        }
    }

    fn get_self_peer(&self) -> P2PPeer {
        P2PPeer::from(ConnectionType::Node,
                      self.get_own_id().clone(),
                      self.get_listening_ip().clone(),
                      self.get_listening_port())
    }

    pub fn ban_node(&mut self, peer: P2PPeer) -> Fallible<()> {
        safe_write!(self.tls_server)?.ban_node(peer);
        Ok(())
    }

    pub fn unban_node(&mut self, peer: P2PPeer) -> Fallible<()> {
        safe_write!(self.tls_server)?.unban_node(&peer);
        Ok(())
    }

    pub fn process(&mut self, events: &mut Events) -> Fallible<()> {
        safe_read!(self.poll)?
            .poll(events, Some(Duration::from_millis(1000)))?;

        if self.mode != P2PNodeMode::BootstrapperMode
           && self.mode != P2PNodeMode::BootstrapperPrivateMode
        {
            safe_read!(self.tls_server)?.liveness_check()?;
        }

        for event in events.iter() {
            let mut tls_ref = safe_write!(self.tls_server)?;
            let mut poll_ref = safe_write!(self.poll)?;
            match event.token() {
                SERVER => {
                    debug!("Got new connection!");
                    tls_ref.accept(&mut poll_ref, self.get_self_peer().clone())
                           .map_err(|e| error!("{}", e))
                           .ok();
                    if let Some(ref prom) = &self.prometheus_exporter {
                        safe_write!(prom)?
                            .conn_received_inc()
                            .map_err(|e| error!("{}", e))
                            .ok();
                    };
                },
                _ => {
                    trace!("Got data!");
                    tls_ref.conn_event(&mut poll_ref,
                                       &event,
                                       &self.incoming_pkts)
                           .map_err(|e| { error!( "Error occurred while parsing event: {}", e)})
                           .ok();
                }
            }
        }

        events.clear();

        {
            let tls_ref = safe_read!(self.tls_server)?;
            let mut poll_ref = safe_write!(self.poll)?;
            tls_ref.cleanup_connections(&mut poll_ref)?;
            if self.mode == P2PNodeMode::BootstrapperMode
               || self.mode == P2PNodeMode::BootstrapperPrivateMode
            {
                let mut buckets_ref = safe_write!(self.buckets)?;
                buckets_ref.clean_peers(self.minimum_per_bucket);
            }
        }

        self.process_messages()?;
        Ok(())
    }

    pub fn process_th(&self) -> Option<Rc<Cell<thread::JoinHandle<()>>>> {
        self.process_th.clone()
    }

    pub fn close_and_join(&mut self) {
        if let Some(ref q) = self.quit_tx {
            info!("Closing P2P node with id: {:?}", self.get_own_id());
            let _ = q.send(true);
            let p_th = self.process_th.take();
            if let Ok(r) = Rc::try_unwrap(p_th.unwrap()) {
                let _ = r.into_inner().join();
            };
        }
    }
}

impl Drop for P2PNode {
    fn drop(&mut self) {
        self.close_and_join();
    }
}

impl MessageManager for P2PNode {
    fn message_handler(&self) -> Arc< RwLock< MessageHandler>> {
        safe_read!(self.tls_server).expect("Couldn't lock the tls server")
            .message_handler().clone()
    }
}

fn is_conn_peer_id( conn: &Connection, id: &P2PNodeId) -> bool {
    if let Some(ref peer) = conn.peer() {
        peer.id() == *id
    } else {
        false
    }
}

/// Connetion is valid for a broadcast if sender is not target and
/// and network_id is owned by connection.
pub fn is_valid_connection_in_broadcast(
    conn: &Connection,
    sender: &P2PPeer,
    network_id: &u16) -> bool {

    if let Some(ref peer) = conn.peer() {
        if peer.id() != sender.id() {
            let own_networks = conn.own_networks();
            return safe_read!(own_networks).expect("Couldn't lock own networks").contains(network_id);
        }
    }
    false
}<|MERGE_RESOLUTION|>--- conflicted
+++ resolved
@@ -1,13 +1,8 @@
 use std::rc::Rc;
-use failure::{Error, Fallible, bail};
-<<<<<<< HEAD
+use failure::{Error, Fallible, bail, Backtrace};
 use std::sync::{Arc, Mutex, RwLock};
 use std::cell::Cell;
 use std::sync::mpsc::{ Sender, channel };
-=======
-use std::sync::{Arc, RwLock};
-use std::sync::mpsc::Sender;
->>>>>>> fb5f5653
 use std::collections::{ VecDeque };
 use std::net::{ IpAddr };
 use super::fails;
