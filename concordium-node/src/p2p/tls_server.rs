--- conflicted
+++ resolved
@@ -100,14 +100,9 @@
 
     pub fn get_self_peer(&self) -> P2PPeer { self.self_peer.clone() }
 
-<<<<<<< HEAD
     #[inline]
     pub fn networks(&self) -> HashSet<u16> { safe_read!(self.dptr).unwrap().networks.clone() }
-=======
-    pub fn networks(&self) -> Arc<RwLock<Vec<u16>>> {
-        Arc::clone(&self.dptr.read().unwrap().networks)
-    }
->>>>>>> 4ef545a6
+    }
 
     pub fn remove_network(&mut self, network_id: u16) -> Fallible<()> {
         self.dptr.write().unwrap().remove_network(network_id)
@@ -163,10 +158,6 @@
         let tls_session = ServerSession::new(&self.server_tls_config);
         let token = Token(self.next_id.fetch_add(1, Ordering::SeqCst));
 
-<<<<<<< HEAD
-=======
-        let networks = self.networks();
->>>>>>> 4ef545a6
         let mut conn = Connection::new(
             ConnectionType::Node,
             socket,
@@ -180,12 +171,7 @@
             self.mode,
             self.prometheus_exporter.clone(),
             self.event_log.clone(),
-<<<<<<< HEAD
-            self.buckets.clone(),
-=======
-            networks,
             Arc::clone(&self.buckets),
->>>>>>> 4ef545a6
             self.blind_trusted_broadcast,
         );
         self.register_message_handlers(&mut conn);
@@ -241,10 +227,6 @@
 
                 let token = Token(self.next_id.fetch_add(1, Ordering::SeqCst));
 
-<<<<<<< HEAD
-=======
-                let networks = self.networks();
->>>>>>> 4ef545a6
                 let mut conn = Connection::new(
                     connection_type,
                     x,
@@ -258,12 +240,7 @@
                     self.mode,
                     self.prometheus_exporter.clone(),
                     self.event_log.clone(),
-<<<<<<< HEAD
-                    self.buckets.clone(),
-=======
-                    Arc::clone(&networks),
                     Arc::clone(&self.buckets),
->>>>>>> 4ef545a6
                     self.blind_trusted_broadcast,
                 );
 
