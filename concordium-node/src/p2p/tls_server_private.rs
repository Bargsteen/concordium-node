use failure::{bail, err_msg, Fallible};
use mio::{Event, Poll, Token};
use std::{
    cell::RefCell,
    collections::{HashSet, VecDeque},
    net::{IpAddr, SocketAddr},
    rc::Rc,
    sync::{mpsc::Sender, Arc, RwLock},
};

use crate::{
    common::{get_current_stamp, P2PNodeId, PeerType, RemotePeer},
    connection::Connection,
    network::{NetworkId, NetworkMessage, NetworkRequest},
    prometheus_exporter::PrometheusServer,
};

use crate::p2p::{
    banned_nodes::{BannedNode, BannedNodes},
    peer_statistics::PeerStatistic,
    unreachable_nodes::UnreachableNodes,
};

use super::fails;

const MAX_FAILED_PACKETS_ALLOWED: u32 = 50;
const MAX_UNREACHABLE_MARK_TIME: u64 = 1000 * 60 * 60 * 24;
const MAX_BOOTSTRAPPER_KEEP_ALIVE: u64 = 300_000;
const MAX_NORMAL_KEEP_ALIVE: u64 = 1_200_000;

/// This class allows to share some information between `TlsServer` and its
/// handler. This concept is similar to `d-Pointer` of C++ but it is used just
/// to facilitate information sharing.
///
/// # Connections
/// Connections are stored in RC in two `hashmap`s in order to improve
/// performance access for specific look-ups.
pub struct TlsServerPrivate {
    connections:             Vec<Rc<RefCell<Connection>>>,
    pub to_disconnect:       Rc<RefCell<VecDeque<P2PNodeId>>>,
    pub unreachable_nodes:   UnreachableNodes,
    pub banned_peers:        Rc<RefCell<BannedNodes>>,
    pub networks:            Arc<RwLock<HashSet<NetworkId>>>,
    pub prometheus_exporter: Option<Arc<RwLock<PrometheusServer>>>,
}

impl TlsServerPrivate {
    pub fn new(
        networks: HashSet<NetworkId>,
        prometheus_exporter: Option<Arc<RwLock<PrometheusServer>>>,
    ) -> Self {
        TlsServerPrivate {
            connections: Vec::new(),
            to_disconnect: Rc::new(RefCell::new(VecDeque::<P2PNodeId>::new())),
            unreachable_nodes: UnreachableNodes::new(),
            banned_peers: Rc::new(RefCell::new(BannedNodes::new())),
            networks: Arc::new(RwLock::new(networks)),
            prometheus_exporter,
        }
    }

    /// Adds a new node to the banned list and marks its connection for closure
    pub fn ban_node(&mut self, peer: BannedNode) -> bool {
        if self.banned_peers.borrow_mut().insert(peer) {
            match peer {
                BannedNode::ById(id) => {
                    if let Some(c) = self.find_connection_by_id(id) {
                        c.borrow_mut().close();
                    }
                }
                BannedNode::ByAddr(addr) => {
                    self.find_connections_by_ip(addr).for_each(|c| {
                        c.borrow_mut().close();
                    });
                }
            };
            true
        } else {
            false
        }
    }

    /// It removes a node from the banned peer list.
    pub fn unban_node(&mut self, peer: BannedNode) -> bool {
        self.banned_peers.borrow_mut().remove(&peer)
    }

    pub fn id_is_banned(&self, id: P2PNodeId) -> bool {
        self.banned_peers.borrow().is_id_banned(id)
    }

    pub fn addr_is_banned(&self, sockaddr: SocketAddr) -> bool {
        self.banned_peers.borrow().is_addr_banned(sockaddr.ip())
    }

    pub fn get_banlist(&self) -> Vec<BannedNode> {
        self.banned_peers
            .borrow()
            .by_id
            .iter()
            .map(|id| BannedNode::ById(*id))
            .chain(
                self.banned_peers
                    .borrow()
                    .by_addr
                    .iter()
                    .map(|addr| BannedNode::ByAddr(*addr)),
            )
            .collect()
    }

    /// It removes this server from `network_id` network.
    /// *Note:* Network list is shared, and this will updated all other
    /// instances.
    pub fn remove_network(&mut self, network_id: NetworkId) -> Fallible<()> {
        safe_write!(self.networks)?.retain(|x| *x == network_id);
        Ok(())
    }

    /// It adds this server to `network_id` network.
    pub fn add_network(&mut self, network_id: NetworkId) -> Fallible<()> {
        safe_write!(self.networks)?.insert(network_id);
        Ok(())
    }

    /// It generates a peer statistic list for each connected peer which belongs
    /// to any of networks in `nids`.
    pub fn get_peer_stats(&self, nids: &[NetworkId]) -> Vec<PeerStatistic> {
        let mut ret = vec![];
        for rc_conn in &self.connections {
            let conn = rc_conn.borrow();
            if let RemotePeer::PostHandshake(remote_peer) = conn.remote_peer() {
                if nids.is_empty()
                    || conn
                        .remote_end_networks()
                        .iter()
                        .any(|nid| nids.contains(nid))
                {
                    ret.push(PeerStatistic::new(
                        remote_peer.id().to_string(),
                        remote_peer.addr,
                        remote_peer.peer_type(),
                        conn.get_messages_sent(),
                        conn.get_messages_received(),
                        conn.get_last_latency_measured(),
                    ));
                }
            }
        }

        ret
    }

    pub fn find_connection_by_id(&self, id: P2PNodeId) -> Option<&Rc<RefCell<Connection>>> {
        self.connections
            .iter()
            .find(|&conn| conn.borrow().remote_id() == Some(id))
    }

    pub fn find_connections_by_id(&self, id: P2PNodeId) -> Vec<&Rc<RefCell<Connection>>> {
        self.connections
            .iter()
            .filter(|&conn| conn.borrow().remote_id() == Some(id))
            .collect()
    }

    pub fn find_connection_by_token(&self, token: Token) -> Option<&Rc<RefCell<Connection>>> {
        self.connections
            .iter()
            .find(|&conn| conn.borrow().token() == token)
    }

    pub fn find_connection_by_ip_addr(&self, addr: SocketAddr) -> Option<&Rc<RefCell<Connection>>> {
        self.connections
            .iter()
            .find(|conn| conn.borrow().remote_addr() == addr)
    }

    pub fn find_connections_by_ip(
        &self,
        ip: IpAddr,
    ) -> impl Iterator<Item = &Rc<RefCell<Connection>>> {
        self.connections
            .iter()
            .filter(move |&conn| conn.borrow().remote_addr().ip() == ip)
    }

    fn remove_connection(&mut self, to_remove: Token) {
        self.connections
            .retain(|conn| conn.borrow().token() != to_remove);
    }

    pub fn add_connection(&mut self, conn: Connection) {
        self.connections.push(Rc::new(RefCell::new(conn)));
    }

    pub fn conn_event(
        &mut self,
        poll: &mut Poll,
        event: &Event,
        packet_queue: &Sender<Arc<NetworkMessage>>,
    ) -> Fallible<()> {
        let token = event.token();

        if let Some(rc_conn) = self.find_connection_by_token(token) {
            let mut conn = rc_conn.borrow_mut();
            conn.ready(poll, event, packet_queue)?;
        } else {
            bail!(fails::PeerNotFoundError)
        }

        Ok(())
    }

    pub fn cleanup_connections(&mut self, peer_type: PeerType, poll: &mut Poll) -> Fallible<()> {
        let curr_stamp = get_current_stamp();

<<<<<<< HEAD
        if mode == P2PNodeMode::BootstrapperMode {
            for rc_conn in self.connections.iter() {
                let mut conn = rc_conn.borrow_mut();
                if conn.last_seen() + MAX_BOOTSTRAPPER_KEEP_ALIVE < curr_stamp {
                    panic!("# Miguel: Close connection by timeout 1");
                    conn.close(&mut poll)?;
                }
=======
        self.to_disconnect.borrow_mut().drain(..).for_each(|x| {
            if let Some(conn) = self.find_connection_by_id(x) {
                conn.borrow_mut().close();
>>>>>>> 9092632e
            }
        });

        // Clean duplicates only if it's a regular node we're running
        if peer_type != PeerType::Bootstrapper {
            let mut connection_map: Vec<_> = self
                .connections
                .iter()
                .filter_map(|rc_conn| {
                    let rc_conn_borrowed = rc_conn.borrow();
                    if rc_conn_borrowed.remote_id().is_some() {
                        Some((
                            rc_conn_borrowed.remote_id().unwrap(),
                            rc_conn_borrowed.token(),
                            rc_conn_borrowed.last_seen(),
                        ))
                    } else {
                        None
                    }
                })
                .collect();
            connection_map.sort_by_key(|p| std::cmp::Reverse((p.0, p.2)));
            connection_map.dedup_by_key(|p| p.0);
            self.connections.iter().for_each(|rc_conn| {
                let mut rc_conn_borrowed = rc_conn.borrow_mut();
                if rc_conn_borrowed.remote_id().is_some()
                    && !connection_map
                        .iter()
                        .any(|(_, token, _)| token == &rc_conn_borrowed.token())
                {
<<<<<<< HEAD
                    panic!("# Miguel: Close connection by timeout 2");
                    conn.close(&mut poll)?;
=======
                    rc_conn_borrowed.close();
>>>>>>> 9092632e
                }
            });
        }

<<<<<<< HEAD
        // Kill banned connections
        for peer in self.banned_peers.iter() {
            if let Some(rc_conn) = self.find_connection_by_id(peer.id()) {
                panic!("# Miguel: Close connection by ban");
                rc_conn.borrow_mut().close(&mut poll)?;
            }
        }
=======
        let filter_predicate_bootstrapper = |conn: &Connection| -> bool {
            peer_type == PeerType::Bootstrapper
                && conn.last_seen() + MAX_BOOTSTRAPPER_KEEP_ALIVE < curr_stamp
        };

        let filter_predicate_node = |conn: &Connection| -> bool {
            (conn.last_seen() + MAX_NORMAL_KEEP_ALIVE < curr_stamp
                && conn.local_peer().peer_type() == PeerType::Node)
                || conn.failed_pkts() >= MAX_FAILED_PACKETS_ALLOWED
        };

        let wrap_connection_already_gone_as_non_fatal =
            |token, res: Fallible<()>| -> Fallible<Token> {
                use std::io::ErrorKind;
                match res {
                    Err(e) => {
                        let downcasted_error = e.downcast::<std::io::Error>()?;
                        match downcasted_error.kind() {
                            ErrorKind::NotFound | ErrorKind::NotConnected => Ok(token),
                            _ => into_err!(Err(downcasted_error)),
                        }
                    }
                    _ => Ok(token),
                }
            };
>>>>>>> 9092632e

        // Kill nodes which are no longer seen and also closing connections
        let (closing_conns, err_conns): (Vec<Fallible<Token>>, Vec<Fallible<Token>>) = self.connections
            .iter()
            // Get only connections that have been inactive for more time than allowed or closing connections
            .filter(|rc_conn| {
                let rc_conn_borrowed = rc_conn.borrow();
                filter_predicate_bootstrapper(&rc_conn_borrowed) || filter_predicate_node(&rc_conn_borrowed) || rc_conn_borrowed.closing
            })
            .map(|rc_conn| {
                // Deregister connection from the poll and shut down the socket
                let mut conn = rc_conn.borrow_mut();
                wrap_connection_already_gone_as_non_fatal(conn.token(),into_err!(poll.deregister(&conn.socket)))?;
                wrap_connection_already_gone_as_non_fatal(conn.token(), conn.shutdown())?;
                // Report number of peers to prometheus
                if let Some(ref prom) = &self.prometheus_exporter {
                    if conn.is_post_handshake() {
                        if let Ok(mut p) = safe_write!(prom) {
                            p.peers_dec_by(1)?;
                        }
                    }
                }
                Ok(conn.token())
            }).partition(Result::is_ok);

        // Remove the connection from the list of connections
        for conn in closing_conns {
            // safe unwrapping since we are iterating over the list that only contains `Ok`s
            self.remove_connection(conn.unwrap());
        }

        if peer_type != PeerType::Bootstrapper {
            self.unreachable_nodes
                .cleanup(curr_stamp - MAX_UNREACHABLE_MARK_TIME);
        }

        if !err_conns.is_empty() {
            bail!(err_msg(format!(
                "Some connections couldn't be cleaned: {:?}",
                err_conns
            )));
        } else {
            Ok(())
        }
    }

    pub fn liveness_check(&mut self) -> Fallible<()> {
        let curr_stamp = get_current_stamp();

        self.connections
            .iter()
            .filter(|ref rc_conn| {
                let conn = rc_conn.borrow();
                conn.last_seen() + 120_000 < curr_stamp
                    || conn.get_last_ping_sent() + 300_000 < curr_stamp
            })
            .for_each(|ref rc_conn| {
                let mut conn = rc_conn.borrow_mut();

                let local_peer = conn.local_peer();
                conn.serialize_bytes(&NetworkRequest::Ping(local_peer).serialize())
                    .map_err(|e| error!("{}", e))
                    .ok();
                conn.set_measured_ping_sent();
                conn.set_last_ping_sent();
            });

        Ok(())
    }

    /// It sends `data` message over all filtered connections.
    ///
    /// # Arguments
    /// * `data` - Raw message.
    /// * `filter_conn` - It will send using all connection, where this function
    ///   returns `true`.
    /// * `send_status` - It will called after each sent, to notify the result
    ///   of the operation.
    pub fn send_over_all_connections(
        &mut self,
        data: &[u8],
        filter_conn: &dyn Fn(&Connection) -> bool,
        send_status: &dyn Fn(&Connection, Fallible<usize>),
    ) {
        for rc_conn in self.connections.iter() {
            let mut conn = rc_conn.borrow_mut();
            if filter_conn(&conn) {
                let status = conn.serialize_bytes(data);
                send_status(&conn, status)
            }
        }
    }
}<|MERGE_RESOLUTION|>--- conflicted
+++ resolved
@@ -215,19 +215,10 @@
     pub fn cleanup_connections(&mut self, peer_type: PeerType, poll: &mut Poll) -> Fallible<()> {
         let curr_stamp = get_current_stamp();
 
-<<<<<<< HEAD
-        if mode == P2PNodeMode::BootstrapperMode {
-            for rc_conn in self.connections.iter() {
-                let mut conn = rc_conn.borrow_mut();
-                if conn.last_seen() + MAX_BOOTSTRAPPER_KEEP_ALIVE < curr_stamp {
-                    panic!("# Miguel: Close connection by timeout 1");
-                    conn.close(&mut poll)?;
-                }
-=======
         self.to_disconnect.borrow_mut().drain(..).for_each(|x| {
             if let Some(conn) = self.find_connection_by_id(x) {
                 conn.borrow_mut().close();
->>>>>>> 9092632e
+                    panic!("# Miguel: Close connection by timeout 1");
             }
         });
 
@@ -258,25 +249,11 @@
                         .iter()
                         .any(|(_, token, _)| token == &rc_conn_borrowed.token())
                 {
-<<<<<<< HEAD
-                    panic!("# Miguel: Close connection by timeout 2");
-                    conn.close(&mut poll)?;
-=======
                     rc_conn_borrowed.close();
->>>>>>> 9092632e
                 }
             });
         }
 
-<<<<<<< HEAD
-        // Kill banned connections
-        for peer in self.banned_peers.iter() {
-            if let Some(rc_conn) = self.find_connection_by_id(peer.id()) {
-                panic!("# Miguel: Close connection by ban");
-                rc_conn.borrow_mut().close(&mut poll)?;
-            }
-        }
-=======
         let filter_predicate_bootstrapper = |conn: &Connection| -> bool {
             peer_type == PeerType::Bootstrapper
                 && conn.last_seen() + MAX_BOOTSTRAPPER_KEEP_ALIVE < curr_stamp
@@ -302,7 +279,6 @@
                     _ => Ok(token),
                 }
             };
->>>>>>> 9092632e
 
         // Kill nodes which are no longer seen and also closing connections
         let (closing_conns, err_conns): (Vec<Fallible<Token>>, Vec<Fallible<Token>>) = self.connections
