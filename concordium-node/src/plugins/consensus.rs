--- conflicted
+++ resolved
@@ -158,24 +158,11 @@
         None,
     );
 
-<<<<<<< HEAD
-    match if packet_type == PacketType::Transaction {
+    if packet_type == PacketType::Transaction {
         let size = &node.config.max_transaction_message_size;
         if msg_len > *size {
             bail!("Transaction size exceeds {} bytes.", size)
-        } else {
-            CALLBACK_QUEUE.send_in_low_priority_message(request)
-        }
-    } else {
-        CALLBACK_QUEUE.send_in_high_priority_message(request)
-    } {
-        Ok(_) => {
-            if packet_type == PacketType::Transaction {
-                node.stats.inbound_low_priority_consensus_inc();
-            } else {
-                node.stats.inbound_high_priority_consensus_inc();
-=======
-    if packet_type == PacketType::Transaction {
+        }
         if let Err(e) = CALLBACK_QUEUE.send_in_low_priority_message(request) {
             match e.downcast::<TrySendError<QueueMsg<ConsensusMessage>>>()? {
                 TrySendError::Full(_) => {
@@ -185,7 +172,6 @@
                 TrySendError::Disconnected(_) => {
                     panic!("Low priority consensus queue has been shutdown!")
                 }
->>>>>>> 5e818aa3
             }
         } else {
             node.stats.inbound_low_priority_consensus_inc();
