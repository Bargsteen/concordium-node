--- conflicted
+++ resolved
@@ -30,13 +30,8 @@
     convert::TryFrom,
     fs::OpenOptions,
     io::{Cursor, Read},
-<<<<<<< HEAD
-    path::PathBuf,
+    path::Path,
     sync::{atomic::Ordering, Arc},
-=======
-    path::Path,
-    sync::{Arc, RwLock},
->>>>>>> 8a99e6f6
 };
 
 const FILE_NAME_GENESIS_DATA: &str = "genesis.dat";
