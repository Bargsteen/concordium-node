--- conflicted
+++ resolved
@@ -44,13 +44,8 @@
     max_logging_level: consensus::ConsensusLogLevel,
     appdata_dir: &PathBuf,
     database_connection_url: &str,
-<<<<<<< HEAD
     regenesis_arc: Arc<Regenesis>,
-) -> Fallible<ConsensusContainer> {
-=======
-    regenesis_arc: Arc<RwLock<Vec<BlockHash>>>,
 ) -> anyhow::Result<ConsensusContainer> {
->>>>>>> eae547f4
     info!("Starting up the consensus thread");
 
     #[cfg(feature = "profiling")]
