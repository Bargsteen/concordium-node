#[macro_use]
extern crate p2p_client;
#[macro_use]
extern crate log;

#[cfg(test)]
mod tests {
    use failure::{bail, Fallible};
    use p2p_client::{
<<<<<<< HEAD
        common::UCursor,
        connection::{MessageManager, P2PNodeMode},
        network::{NetworkId, NetworkMessage, NetworkPacket, NetworkPacketType},
        p2p::p2p_node::P2PNode,
        configuration::Config,
=======
        common::{PeerType, UCursor},
        configuration::Config,
        connection::MessageManager,
        network::{NetworkId, NetworkMessage, NetworkPacket, NetworkPacketType},
        p2p::{banned_nodes::BannedNode, p2p_node::P2PNode},
        prometheus_exporter::{PrometheusMode, PrometheusServer},
>>>>>>> 9092632e
    };
    use rand::{distributions::Standard, thread_rng, Rng};
    use std::{
        cell::RefCell,
        net::SocketAddr,
        sync::{
            atomic::{AtomicUsize, Ordering},
            Arc, RwLock,
        },
        time,
    };

    mod utils {
        use failure::Fallible;
        use std::{
            cell::RefCell,
            sync::{
                atomic::{AtomicUsize, Ordering},
                mpsc::Receiver,
                Arc, Once, RwLock, ONCE_INIT,
            },
            time,
        };

        use p2p_client::{
            common::{PeerType, UCursor},
            configuration::Config,
<<<<<<< HEAD
            connection::{MessageManager, P2PNodeMode},
            network::{NetworkMessage, NetworkPacketType, NetworkResponse, NetworkRequest},
            prometheus_exporter::{PrometheusMode, PrometheusServer},
=======
            connection::MessageManager,
            network::{NetworkMessage, NetworkPacketType, NetworkResponse},
>>>>>>> 9092632e
            p2p::p2p_node::P2PNode,
        };

        static INIT: Once = ONCE_INIT;
        static PORT_OFFSET: AtomicUsize = AtomicUsize::new(0);
        static PORT_START: u16 = 8888;

        /// It returns next port available and it ensures that next `slot_size`
        /// ports will be available too.
        ///
        /// # Arguments
        /// * `slot_size` - Size of blocked ports. It
        ///
        /// # Example
        /// ```
        /// let port_range_1 = next_port_offset(10); // It will return 0, you can use from 0..9
        /// let port_range_2 = next_port_offset(20); // It will return 10, you can use from 10..19
        /// let port_range_3 = next_port_offset(100); // It will return 30, you can use from 20..129
        /// let port_range_4 = next_port_offset(130);
        /// ```
        pub fn next_port_offset(slot_size: usize) -> u16 {
            PORT_OFFSET.fetch_add(slot_size, Ordering::SeqCst) as u16 + PORT_START
        }

        /// It initializes the global logger with a `env_logger`, but just once.
        pub fn setup() {
            INIT.call_once(|| env_logger::init());

            // @note It adds thread ID to each message.
            // INIT.call_once( || {
            // let mut builder = env_logger::Builder::from_default_env();
            // builder.format(
            // |buf, record| {
            // let curr_thread = thread::current();
            // writeln!( buf, "{}@{:?} {}", record.level(), curr_thread.id(), record.args())
            // })
            // .init();
            // });
        }

        #[cfg(debug_assertions)]
        pub fn max_recv_timeout() -> std::time::Duration {
            time::Duration::from_secs(5 * 60) // 5 minutes
        }

        #[cfg(not(debug_assertions))]
        pub fn max_recv_timeout() -> std::time::Duration {
            time::Duration::from_secs(60) // 1 minutes
        }

        /// It makes a list of nodes using `make_node_and_sync`.
        ///
        /// # Arguments
        /// * `port` - Initial port. Each node will use the port `port` + `i`
        ///   where `i` is `[0,
        /// count)`.
        /// * `count` - Number of nodes to be generated.
        /// * `networks` - Networks added to new nodes.
        ///
        /// # Return
        /// As `make_node_and_sync`, this returns a tuple but it contains list
        /// of objects instead of just one.
        pub fn make_nodes_from_port(
            port: u16,
            count: usize,
            networks: Vec<u16>,
        ) -> Fallible<Vec<(RefCell<P2PNode>, Receiver<NetworkMessage>)>> {
            let mut nodes_and_receivers = Vec::with_capacity(count);

            for i in 0..count {
                let (node, receiver) = make_node_and_sync(port + i as u16, networks.clone(), true)?;

                nodes_and_receivers.push((RefCell::new(node), receiver));
            }

            Ok(nodes_and_receivers)
        }

        /// It creates a pair of `P2PNode` and a `Receiver` which can be used to
        /// wait for specific messages.
        /// Using this approach protocol tests will be easier and cleaner.
        pub fn make_node_and_sync(
            port: u16,
            networks: Vec<u16>,
            blind_trusted_broadcast: bool,
        ) -> Fallible<(P2PNode, Receiver<NetworkMessage>)> {
            let (net_tx, _) = std::sync::mpsc::channel();
            let (msg_wait_tx, msg_wait_rx) = std::sync::mpsc::channel();

            let mut config = Config::new(Some("127.0.0.1".to_owned()), port, networks, 100);
            config.connection.no_trust_broadcasts = blind_trusted_broadcast;

<<<<<<< HEAD
            let prometheus = Arc::new(RwLock::new(PrometheusServer::new(PrometheusMode::NodeMode)));
            let mut node = P2PNode::new(
                None,
                &config,
                net_tx,
                None,
                P2PNodeMode::NormalMode,
                Some(prometheus),
            );
=======
            let mut node = P2PNode::new(None, &config, net_tx, None, PeerType::Node, None);
>>>>>>> 9092632e

            let mh = node.message_handler();
            safe_write!(mh)?.add_callback(make_atomic_callback!(move |m: &NetworkMessage| {
                into_err!(msg_wait_tx.send(m.clone()))
            }));

            let _ = node.spawn();
            Ok((node, msg_wait_rx))
        }

        /// It connects `source` and `target` nodes, and it waits until
        /// `receiver` receive a `handshake` response packet.
        /// Other messages are ignored.
        pub fn connect_and_wait_handshake(
            source: &mut P2PNode,
            target: &P2PNode,
            receiver: &Receiver<NetworkMessage>,
        ) -> Fallible<()> {
            source.connect(PeerType::Node, target.internal_addr, None)?;

            // Wait for Handshake response on source node
            loop {
                if let NetworkMessage::NetworkResponse(NetworkResponse::Handshake(..), ..) =
                    receiver.recv()?
                {
                    break;
                }
            }

            Ok(())
        }

        pub fn wait_broadcast_message(waiter: &Receiver<NetworkMessage>) -> Fallible<UCursor> {
            let payload;
            loop {
                let msg = waiter.recv()?;
                if let NetworkMessage::NetworkPacket(ref pac, ..) = msg {
                    if let NetworkPacketType::BroadcastedMessage = pac.packet_type {
                        payload = pac.message.clone();
                        break;
                    }
                }
            }

            Ok(payload)
        }

        pub fn wait_direct_message(waiter: &Receiver<NetworkMessage>) -> Fallible<UCursor> {
            let payload;
            loop {
                let msg = waiter.recv()?;
                if let NetworkMessage::NetworkPacket(ref pac, ..) = msg {
                    if let NetworkPacketType::DirectMessage(..) = pac.packet_type {
                        payload = pac.message.clone();
                        break;
                    }
                }
            }

            Ok(payload)
        }

        pub fn wait_direct_message_timeout(
            waiter: &Receiver<NetworkMessage>,
            timeout: std::time::Duration,
        ) -> Option<UCursor> {
            let mut payload = None;
            loop {
                match waiter.recv_timeout(timeout) {
                    Ok(msg) => {
                        if let NetworkMessage::NetworkPacket(ref pac, ..) = msg {
                            if let NetworkPacketType::DirectMessage(..) = pac.packet_type {
                                payload = Some(pac.message.clone());
                                break;
                            }
                        }
                    }
                    Err(_timeout_error) => break,
                }
            }

            payload
        }

        #[allow(dead_code)]
        pub fn consume_pending_messages(waiter: &Receiver<NetworkMessage>) {
            let max_wait_time = time::Duration::from_millis(250);
            loop {
                if waiter.recv_timeout(max_wait_time).is_err() {
                    break;
                }
            }
        }

        /// Helper handler to log as `info` the secuence of packets received by node.
        ///
        /// # Example
        /// ```
        /// let (mut node, waiter) = make_node_and_sync( 5555, vec![100], true).unwrap();
        /// let port = node.get_listening_port();
        ///
        /// node.message_handler().write().unwrap()
        ///     .add_callback( make_atomic_callback!( move |m: &NetworkMessage|{
        ///         log_any_message_handler( port, m);
        ///         Ok(())
        ///     }));
        /// ```
        pub fn log_any_message_handler<T>( id :T, message: &NetworkMessage) where T: std::fmt::Display {
            let msg_type :&str = match message {
                NetworkMessage::NetworkRequest(ref request, ..) => {
                    match request {
                        NetworkRequest::Ping(..) => "Request::Ping",
                        NetworkRequest::FindNode(..) => "Request::FindNode",
                        NetworkRequest::BanNode(..)=> "Request::BanNode",
                        NetworkRequest::Handshake(..)=> "Request::Handshake",
                        NetworkRequest::GetPeers(..)=> "Request::GetPeers",
                        NetworkRequest::UnbanNode(..)=> "Request::UnbanNode",
                        NetworkRequest::JoinNetwork(..)=> "Request::JoinNetwork",
                        NetworkRequest::LeaveNetwork(..)=> "Request::LeaveNetwork",
                   }
                }
                NetworkMessage::NetworkResponse(ref response, ..) => {
                    match response {
                        NetworkResponse::Pong(..) => "Response::Pong",
                        NetworkResponse::FindNode(..) => "Response::FindNode",
                        NetworkResponse::PeerList(..) => "Response::PeerList",
                        NetworkResponse::Handshake(..) => "Response::Handshake",
                    }
                },
                NetworkMessage::NetworkPacket(ref packet, ..) => {
                    match packet.packet_type {
                        NetworkPacketType::BroadcastedMessage => "Packet::Broadcast",
                        NetworkPacketType::DirectMessage(..) => "Packet::Direct",
                    }
                },
                NetworkMessage::UnknownMessage => "Unknown",
                NetworkMessage::InvalidMessage => "Invalid"
            };
            info!( "Message at {} type {}", id, msg_type);
        }
    }

    /// Counter implementation
    #[derive(Clone)]
    pub struct Counter(pub Arc<AtomicUsize>);

    impl Counter {
        /// Creates a new `Counter` starting with the given value.
        pub fn new(value: usize) -> Self { Counter(Arc::new(AtomicUsize::new(value))) }

        /// Retrieves the current counter value.
        pub fn get(&self) -> usize { self.0.load(Ordering::SeqCst) }

        /// Increase the current counter by `ticks`.
        pub fn tick(&self, ticks: usize) { self.0.fetch_add(ticks, Ordering::SeqCst); }
    }

    #[test]
    pub fn e2e_000_two_nodes() -> Fallible<()> {
        utils::setup();

        let msg = b"Hello other brother!".to_vec();
        let port = utils::next_port_offset(2);
        let networks = vec![100];

        let (mut node_1, msg_waiter_1) = utils::make_node_and_sync(port, networks.clone(), true)?;
        let (mut node_2, _msg_waiter_2) = utils::make_node_and_sync(port + 1, networks, true)?;
        utils::connect_and_wait_handshake(&mut node_1, &node_2, &msg_waiter_1)?;
        utils::consume_pending_messages(&msg_waiter_1);

        node_2.send_message(
            Some(node_1.id()),
            NetworkId::from(100),
            None,
            msg.clone(),
            false,
        )?;
        let mut msg_recv = utils::wait_direct_message(&msg_waiter_1)?;
        assert_eq!(msg.as_slice(), msg_recv.read_all_into_view()?.as_slice());

        Ok(())
    }

    #[test]
    pub fn e2e_001_two_nodes_wrong_net() -> Fallible<()> {
        utils::setup();

        let port = utils::next_port_offset(5);
        let networks_1 = vec![100];
        let networks_2 = vec![200];
        let msg = b"Hello other brother!".to_vec();

        let (mut node_1, msg_waiter_1) = utils::make_node_and_sync(port, networks_1, true)?;
        let (mut node_2, _) = utils::make_node_and_sync(port + 1, networks_2, true)?;
        utils::connect_and_wait_handshake(&mut node_1, &node_2, &msg_waiter_1)?;
        utils::consume_pending_messages(&msg_waiter_1);

        // Send msg
        node_2.send_message(
            Some(node_1.id()),
            NetworkId::from(100),
            None,
            msg.clone(),
            false,
        )?;
        let received_msg =
            utils::wait_direct_message_timeout(&msg_waiter_1, utils::max_recv_timeout());
        assert_eq!(received_msg, Some(UCursor::from(msg)));

        Ok(())
    }

    #[test]
    pub fn e2e_001_trust_broadcast() -> Fallible<()> {
        utils::setup();

        let msg = b"Hello other brother!".to_vec();
        let port = utils::next_port_offset(3);
        let networks = vec![100];

        let (mut node_1, _msg_waiter_1) = utils::make_node_and_sync(port, networks.clone(), true)?;
        let (mut node_2, msg_waiter_2) =
            utils::make_node_and_sync(port + 1, networks.clone(), true)?;
        let (mut node_3, msg_waiter_3) = utils::make_node_and_sync(port + 2, networks, true)?;

        utils::connect_and_wait_handshake(&mut node_2, &node_1, &msg_waiter_2)?;
        utils::connect_and_wait_handshake(&mut node_3, &node_2, &msg_waiter_3)?;

        node_1.send_message(None, NetworkId::from(100), None, msg.clone(), true)?;
        let msg_broadcast = utils::wait_broadcast_message(&msg_waiter_3)?.read_all_into_view()?;
        assert_eq!(msg_broadcast.as_slice(), msg.as_slice());
        Ok(())
    }

    #[test]
    pub fn e2e_001_trust_broadcast_wrong_net() -> Fallible<()> {
        utils::setup();

        let msg = b"Hello other brother!".to_vec();
        let port = utils::next_port_offset(3);
        let networks_1 = vec![100];
        let networks_2 = vec![200];

        let (mut node_1, _msg_waiter_1) = utils::make_node_and_sync(port, networks_1, true)?;
        let (mut node_2, msg_waiter_2) =
            utils::make_node_and_sync(port + 1, networks_2.clone(), true)?;
        let (mut node_3, msg_waiter_3) = utils::make_node_and_sync(port + 2, networks_2, true)?;

        utils::connect_and_wait_handshake(&mut node_2, &node_1, &msg_waiter_2)?;
        utils::connect_and_wait_handshake(&mut node_3, &node_2, &msg_waiter_3)?;
        utils::consume_pending_messages(&msg_waiter_3);

        node_1.send_message(None, NetworkId::from(100), None, msg, true)?;
        if let Ok(msg) = msg_waiter_3.recv_timeout(time::Duration::from_secs(5)) {
            match msg {
                NetworkMessage::NetworkPacket(ref pac, ..) => {
                    if let NetworkPacketType::BroadcastedMessage = pac.packet_type {
                        panic!("Got a message; this should not happen!");
                    }
                }
                x => {
                    panic!(
                        "Didn't get a message from node_1 on node_3, but got {:?}",
                        x
                    );
                }
            }
        }
        Ok(())
    }

    #[test]
    pub fn e2e_002_small_mesh_net() -> Fallible<()> {
        utils::setup();
        let test_port_added = utils::next_port_offset(20);

<<<<<<< HEAD
        let mesh_node_count = 15u16;
=======
        let mesh_node_count = 15;

        let (sender, receiver) = mpsc::channel();

        let _guard = thread::spawn(move || loop {
            if let Ok(msg) = receiver.recv() {
                info!("{}", msg);
            }
        });

>>>>>>> 9092632e
        let message_count_estimated = mesh_node_count;
        let mut peers: Vec<(P2PNode, _)> = Vec::with_capacity(mesh_node_count as usize);

        let message_counter = Counter::new(0);


<<<<<<< HEAD
        for node_idx in 0..mesh_node_count {
            let instance_port = node_idx + test_port_added;
            let inner_counter = message_counter.clone();
=======
            let mut node = P2PNode::new(
                None,
                &config,
                inner_sender,
                Some(sender.clone()),
                PeerType::Node,
                Some(Arc::new(RwLock::new(prometheus.clone()))),
            );
>>>>>>> 9092632e

            let (mut node, waiter) = utils::make_node_and_sync( instance_port, vec![100], true)?;
            safe_write!(node.message_handler())?
                .add_packet_callback(make_atomic_callback!(
                    move |pac :&NetworkPacket|{
                        if let NetworkPacketType::BroadcastedMessage = pac.packet_type {
                            inner_counter.tick(1);
                            info!(
                                "BroadcastedMessage/{}/{} at {} with size {} received, ticks {}",
                                pac.network_id,
                                pac.message_id,
                                instance_port,
                                pac.message.len(),
                                inner_counter.get()
                            );
                        }
                        Ok(())
                    }
<<<<<<< HEAD
                ))
                .add_callback( make_atomic_callback!(
                        move |m: &NetworkMessage| {
                            utils::log_any_message_handler( instance_port, m);
                            Ok(())
                        }));



            for (tgt_node, tgt_waiter) in &peers {
                utils::connect_and_wait_handshake( &mut node, tgt_node, &waiter)?;
                utils::consume_pending_messages(&waiter);
                utils::consume_pending_messages(&tgt_waiter);
=======
                }
            });
            let _ = node.spawn();
            if peer > 0 {
                let localhost = "127.0.0.1".parse().unwrap();
                for i in 0..peer {
                    node.connect(
                        PeerType::Node,
                        SocketAddr::new(localhost, (instance_port - 1 - i) as u16),
                        None,
                    )
                    .ok();
                }
>>>>>>> 9092632e
            }

            peers.push((node, waiter));
        }

        // Send broadcast message from 0 node
        let msg = b"Hello other mother's brother".to_vec();
        if let Some((ref mut node, _)) = peers.get_mut(0) {
            node.send_message(None, NetworkId::from(100), None, msg.clone(), true)?;
        }

        for (node, waiter) in peers.iter_mut().nth(1) {
            let msg_recv = utils::wait_broadcast_message( &waiter)?.read_all_into_view()?;
            assert_eq!( msg_recv.as_slice(), msg.as_slice());
            node.close_and_join()?;
        }

        let local_message_counter = message_counter.get() as u16;
        assert_eq!( message_count_estimated, local_message_counter);
        Ok(())
    }

    fn islands_mesh_test(
        test_port_added: usize,
        island_size: usize,
        islands_count: usize,
    ) -> Fallible<()> {
        utils::setup();
        let message_counter = Counter::new(0);
<<<<<<< HEAD
        let mut message_count_estimated = 0;
=======
        let message_count_estimated = island_size * islands_count * islands_count;

        let (sender, receiver) = mpsc::channel();

        let _guard = thread::spawn(move || loop {
            if let Ok(msg) = receiver.recv() {
                info!("{}", msg);
            }
        });
>>>>>>> 9092632e

        let mut islands: Vec<Vec<(P2PNode, _)>> = Vec::with_capacity(islands_count);
        let networks = vec![100];

        // Create island of nodes. Each node (in each island) is connected to all
        // previous created nodes.
        for island in 0..islands_count {
            let mut peers_islands_and_ports: Vec<(P2PNode, _)> = Vec::with_capacity(island_size);
            let island_init_port = test_port_added + (island_size * island);

            for island_idx in 0..island_size {
                let inner_counter = message_counter.clone();
                let instance_port :u16 = (island_init_port + island_idx) as u16;

                let (mut node, waiter) = utils::make_node_and_sync(instance_port, networks.clone(), true)?;
                let port = node.get_listening_port();

<<<<<<< HEAD
                safe_write!(node.message_handler())?
                    .add_packet_callback(make_atomic_callback!(
                    move |pac: &NetworkPacket| {
                        if let NetworkPacketType::BroadcastedMessage = pac.packet_type {
                            inner_counter.tick(1);
                            info!(
                                "BroadcastedMessage/{}/{} at {} with size {} received, ticks {}",
                                pac.network_id,
                                pac.message_id,
                                port,
                                pac.message.len(),
                                inner_counter.get()
                            );
=======
                let mut node = P2PNode::new(
                    None,
                    &config,
                    inner_sender,
                    Some(sender.clone()),
                    PeerType::Node,
                    Some(Arc::new(RwLock::new(prometheus.clone()))),
                );
                let mut _node_self_clone = node.clone();

                let _inner_counter = message_counter.clone();
                let _guard_pkt = thread::spawn(move || loop {
                    if let Ok(full_msg) = inner_receiver.recv() {
                        if let NetworkMessage::NetworkPacket(ref pac, ..) = *full_msg {
                            if let NetworkPacketType::BroadcastedMessage = pac.packet_type {
                                info!(
                                    "BroadcastedMessage/{}/{} with size {} received",
                                    pac.network_id,
                                    pac.message_id,
                                    pac.message.len()
                                );
                                _inner_counter.tick(1);
                                _node_self_clone
                                    .send_message_from_cursor(
                                        None,
                                        pac.network_id,
                                        Some(pac.message_id.clone()),
                                        pac.message.clone(),
                                        true,
                                    )
                                    .map_err(|e| error!("Error sending message {}", e))
                                    .ok();
                            }
>>>>>>> 9092632e
                        }
                        Ok(())
                    }
<<<<<<< HEAD
                ))
                    .add_callback( make_atomic_callback!(
                        move |m: &NetworkMessage| {
                            utils::log_any_message_handler( port, m);
                            Ok(())
                        }));

                // Connect to previous nodes and clean any pending message in waiters
                for (tgt_node, tgt_waiter) in &peers_islands_and_ports {
                    message_count_estimated += 1;
                    utils::connect_and_wait_handshake(&mut node, tgt_node, &waiter)?;
                    utils::consume_pending_messages(&waiter);
                    utils::consume_pending_messages(&tgt_waiter);
=======
                });
                let _ = node.spawn();
                if peer > 0 {
                    for i in 0..peer {
                        node.connect(
                            PeerType::Node,
                            SocketAddr::new(localhost, (instance_port - 1 - (i)) as u16),
                            None,
                        )
                        .ok();
                    }
>>>>>>> 9092632e
                }
                peers_islands_and_ports.push((node, waiter));
            }
            islands.push(peers_islands_and_ports);
        }

<<<<<<< HEAD
        // Send broadcast message in each island.
=======
        thread::sleep(time::Duration::from_secs(3));

        if let Some(ref mut peers) = islands.get_mut(0) {
            if let Some((.., ref mut central_peer, _, _)) = peers.get_mut(0) {
                for i in 1..islands_count {
                    central_peer
                        .connect(
                            PeerType::Node,
                            SocketAddr::new(
                                localhost,
                                (test_port_added + (island_size * i)) as u16,
                            ),
                            None,
                        )
                        .map_err(|e| println!("{}", e))
                        .ok();
                }
            };
        };

        thread::sleep(time::Duration::from_secs(3));

>>>>>>> 9092632e
        let msg = b"Hello other mother's brother".to_vec();

        for island in &mut islands {
            if let Some((ref mut node_sender_ref, _)) = island.get_mut(0) {
                node_sender_ref.send_message(
                    None,
                    NetworkId::from(100),
                    None,
                    msg.clone(),
                    true,
                )?;
            };
        }

        // Wait reception of that broadcast message.
        for island in islands {
            for (_, waiter) in island.iter().nth(1) {
                let msg_recv = utils::wait_broadcast_message(&waiter)?.read_all_into_view()?;
                assert_eq!(msg_recv.as_slice(), msg.as_slice());
            }
        }
        info!( "All broadcast messages were received!");

        let local_message_counter :usize = message_counter.get();
        assert_eq!(message_count_estimated, local_message_counter);
        Ok(())
    }

    #[test]
    pub fn e2e_002_small_mesh_three_islands_net() -> Fallible<()> {
        islands_mesh_test(utils::next_port_offset(10) as usize, 3, 3)
    }

    #[ignore]
    #[test]
    pub fn e2e_003_big_mesh_three_islands_net() -> Fallible<()> {
        islands_mesh_test(utils::next_port_offset(20) as usize, 5, 3)
    }

    #[test]
    /// This test calls `no_relay_broadcast_so_sender` test using 2 nodes.
    pub fn e2e_004_2_no_relay_broadcast_to_sender() {
        assert!(no_relay_broadcast_to_sender(2).is_ok());
    }

    #[test]
    /// This test call `no_relay_broadcast_so_sender` test using 8 nodes.
    pub fn e2e_004_8_no_relay_broadcast_to_sender() {
        assert!(no_relay_broadcast_to_sender(8).is_ok());
    }

    #[test]
    /// This test call `no_relay_broadcast_so_sender` test using 20 nodes.
    pub fn e2e_004_20_no_relay_broadcast_to_sender() {
        assert!(no_relay_broadcast_to_sender(20).is_ok());
    }

    /// Creates a star shaped network with `num_nodes - 1` nodes conected to
    /// node 0. It sends a broadcast message from node 0 and counts the
    /// number of received messages that match the original one.
    fn no_relay_broadcast_to_sender(num_nodes: usize) -> Fallible<()> {
        utils::setup();
        let network_id = 100;
        let test_port_added = utils::next_port_offset(num_nodes);

        // 1.1. Root node adds callback for receive last broadcast packet.
        let mut nodes = vec![];
        let mut waiters = vec![];
        let (bcast_tx, bcast_rx) = std::sync::mpsc::channel();
        for i in 0..num_nodes {
            let tx_i = bcast_tx.clone();
            let (node, conn_waiter) =
                utils::make_node_and_sync(test_port_added + (i as u16), vec![network_id], true)?;
            let mh = node.message_handler();
            safe_write!(mh)?.add_packet_callback(make_atomic_callback!(
                move |pac: &NetworkPacket| { into_err!(tx_i.send(pac.clone())) }
            ));
            nodes.push(RefCell::new(node));
            waiters.push(conn_waiter);

            if i != 0 {
                let src_node = &nodes[i];
                let src_waiter = &waiters[i];
                let tgt_node = &nodes[0];
                utils::connect_and_wait_handshake(
                    &mut *src_node.borrow_mut(),
                    &*tgt_node.borrow(),
                    src_waiter,
                )?;
            }
        }

        let mut ack_count = 0;
        while ack_count < num_nodes - 1 {
            // 3. Select random node in last level and send a broadcast.
            let broadcast_msg = b"Hello broadcasted!".to_vec();
            {
                let src_node = &mut nodes[0];
                let src_node_id = Some(src_node.borrow().id());

                debug!(
                    "Send message from {} in broadcast",
                    src_node.borrow().internal_addr.port()
                );

                src_node
                    .borrow_mut()
                    .send_message(
                        src_node_id,
                        NetworkId::from(network_id),
                        None,
                        broadcast_msg.clone(),
                        true,
                    )
                    .map_err(|e| panic!(e))
                    .ok();
            }

            // 4. Wait broadcast in root.
            if let Ok(ref mut pac) = bcast_rx.recv_timeout(time::Duration::from_secs(2)) {
                match pac.packet_type {
                    NetworkPacketType::BroadcastedMessage => {
                        let msg = pac.message.read_all_into_view()?;
                        assert_eq!(msg.as_slice(), broadcast_msg.as_slice());
                        ack_count += 1;
                    }
                    _ => {}
                }
            }
        }

        Ok(())
    }

    /// This test has been used in
    #[test]
    fn e2e_006_rustls_ready_writeable() -> Fallible<()> {
        utils::setup();
        let msg = UCursor::from(b"Direct message between nodes".to_vec());
        let networks = vec![100];
        let port = utils::next_port_offset(2);

        // 1. Create and connect nodes
        let (mut node_1, msg_waiter_1) = utils::make_node_and_sync(port, networks.clone(), true)?;
        let (mut node_2, msg_waiter_2) = utils::make_node_and_sync(port + 1, networks, true)?;
        utils::connect_and_wait_handshake(&mut node_1, &node_2, &msg_waiter_1)?;

        // 2. Send message from n1 to n2.
        node_1.send_message_from_cursor(
            Some(node_2.id()),
            NetworkId::from(100),
            None,
            msg.clone(),
            false,
        )?;
        let msg_1 = utils::wait_direct_message(&msg_waiter_2)?;
        assert_eq!(msg_1, msg);

        node_2.send_message_from_cursor(
            Some(node_1.id()),
            NetworkId::from(100),
            None,
            msg.clone(),
            false,
        )?;
        let msg_2 = utils::wait_direct_message(&msg_waiter_1)?;
        assert_eq!(msg_2, msg);

        node_1.send_message_from_cursor(
            Some(node_2.id()),
            NetworkId::from(102),
            None,
            msg.clone(),
            false,
        )?;
        let msg_3 = utils::wait_direct_message(&msg_waiter_2)?;
        assert_eq!(msg_3, msg);

        Ok(())
    }

    #[test]
    fn e2e_007_rustls_write_would_block() -> Fallible<()> {
        utils::setup();

        let msg_content: Vec<u8> = thread_rng()
            .sample_iter(&Standard)
            .take(16 * 1024 * 1024)
            .collect();
        let msg = UCursor::from(msg_content);
        let networks = vec![100];
        let port = utils::next_port_offset(2);

        // 1. Create and connect nodes
        let (mut node_1, msg_waiter_1) = utils::make_node_and_sync(port, networks.clone(), true)?;
        let (node_2, msg_waiter_2) = utils::make_node_and_sync(port + 1, networks, true)?;
        utils::connect_and_wait_handshake(&mut node_1, &node_2, &msg_waiter_1)?;

        // 2. Send message from n1 to n2.
        node_1.send_message_from_cursor(
            Some(node_2.id()),
            NetworkId::from(100),
            None,
            msg.clone(),
            false,
        )?;
        let msg_1 = utils::wait_direct_message(&msg_waiter_2)?;
        assert_eq!(msg_1, msg);

        Ok(())
    }

    /// It creates a network tree and tries to broadcast a message. Only one
    /// node is connected to upper level. In this way, we force to forward
    /// broadcast messages between nodes which are not *directly* connected.
    ///
    /// # Arguments
    /// * `levels` - Number of levels for network. It should be greater than 1.
    /// * `min_node_per_level` - Minimum number of nodes per level.
    /// * `max_node_per_level` - Maximum number of nodes per level. This upper
    ///   bound is exclusive.
    fn no_relay_broadcast_to_sender_on_tree_network(
        levels: usize,
        min_node_per_level: usize,
        max_node_per_level: usize,
    ) -> Fallible<()> {
        let network_id = 100;
        let test_port_added = utils::next_port_offset(levels * max_node_per_level);
        let mut rng = rand::thread_rng();

        // 1. Create network: all nodes, per level.
        // At first level, only one node is generated.
        let mut nodes_per_level = Vec::with_capacity(levels);
        let mut conn_waiters_per_level = Vec::with_capacity(levels);

        // 1.1. Root node adds callback for receive last broadcast packet.
        let (node, conn_waiter) =
            utils::make_node_and_sync(test_port_added, vec![network_id], true)?;
        let (bcast_tx, bcast_rx) = std::sync::mpsc::channel();
        {
            let mh = node.message_handler();
            mh.write()
                .unwrap()
                .add_packet_callback(make_atomic_callback!(move |pac: &NetworkPacket| {
                    debug!("Root node is forwarding Packet to channel");
                    into_err!(bcast_tx.send(pac.clone()))
                }));
        }

        nodes_per_level.push(vec![RefCell::new(node)]);
        conn_waiters_per_level.push(vec![conn_waiter]);

        // 1.2. Create each level
        for level in 1..levels {
            // 1.2.1. Make nodes
            let count_nodes: usize = rng.gen_range(min_node_per_level, max_node_per_level);
            debug!("Creating level {} with {} nodes", level, count_nodes);
            let nodes_and_conn_waiters = utils::make_nodes_from_port(
                test_port_added + (level * max_node_per_level) as u16,
                count_nodes,
                vec![network_id],
            )?;

            let (nodes, waiters) = nodes_and_conn_waiters.into_iter().unzip();
            nodes_per_level.push(nodes);
            conn_waiters_per_level.push(waiters);

            // 1.2.2 Connect one to previous level.
            let root_previous_level_idx: usize = rng.gen_range(0, nodes_per_level[level - 1].len());
            let root_curr_level_idx: usize = rng.gen_range(0, count_nodes);

            let target_node = &nodes_per_level[level - 1][root_previous_level_idx];
            {
                let src_node = &nodes_per_level[level][root_curr_level_idx];
                let src_waiter = &conn_waiters_per_level[level][root_curr_level_idx];
                utils::connect_and_wait_handshake(
                    &mut *src_node.borrow_mut(),
                    &*target_node.borrow(),
                    src_waiter,
                )?;
            }
            debug!(
                "Connected to previous level: Node[{}][{}] to Node[{}][{}]",
                level,
                root_curr_level_idx,
                level - 1,
                root_previous_level_idx
            );

            // 1.2.3. Connect all nodes in that level to this.
            for i in 0..count_nodes {
                if i != root_curr_level_idx {
                    let src_node = &nodes_per_level[level][i];
                    let src_waiter = &conn_waiters_per_level[level][i];
                    let tgt_node = &nodes_per_level[level][root_curr_level_idx];
                    utils::connect_and_wait_handshake(
                        &mut *src_node.borrow_mut(),
                        &*tgt_node.borrow(),
                        src_waiter,
                    )?;
                }
            }
        }

        // 2. Log network structure into debug.
        let mut debug_level_str = String::new();
        for level in 0..levels {
            debug_level_str.push_str(format!("\n\t[{}]: ", level).as_str());
            for idx in 0..nodes_per_level[level].len() {
                debug_level_str.push_str(
                    format!(
                        "{}, ",
                        nodes_per_level[level][idx].borrow().internal_addr.port()
                    )
                    .as_str(),
                );
            }
        }
        debug!(
            "Network has been created with {} levels: {}",
            levels, debug_level_str
        );

        let mut wait_loop = true;
        while wait_loop {
            // 3. Select random node in last level and send a broadcast.
            let bcast_content = b"Hello from last level node".to_vec();
            {
                let src_idx = rng.gen_range(0, nodes_per_level[levels - 1].len());
                let src_node = &mut nodes_per_level[levels - 1][src_idx];
                let src_node_id = Some(src_node.borrow().id());

                debug!(
                    "Send message from {} in broadcast",
                    src_node.borrow().internal_addr.port()
                );

                src_node
                    .borrow_mut()
                    .send_message(
                        src_node_id,
                        NetworkId::from(network_id),
                        None,
                        bcast_content.clone(),
                        true,
                    )
                    .map_err(|e| panic!(e))
                    .ok();
            }

            // 4. Wait broadcast in root.
            debug!("Waiting broadcast message");
            if let Ok(ref mut pac) = bcast_rx.recv_timeout(time::Duration::from_secs(2)) {
                debug!("Waiting broadcast message - finished");
                if let NetworkPacketType::BroadcastedMessage = pac.packet_type {
                    let msg = pac.message.read_all_into_view()?;
                    assert_eq!(msg.as_slice(), bcast_content.as_slice());
                    wait_loop = false;
                }
            }
        }

        Ok(())
    }

    /// It creates a linear network structure of 3 levels, using just one node
    /// per level. Network for this test is:
    ///     (Node 1) <--- (Node 2) <--- (Node 3).
    /// Test sends a broadcast message from `Node 3`, and it double-checks that
    /// `Node 1` will receive that message.
    #[test]
    pub fn e2e_005_001_no_relay_broadcast_to_sender_on_linear_network() -> Fallible<()> {
        utils::setup();
        no_relay_broadcast_to_sender_on_tree_network(3, 1, 2)
    }

    /// It creates a tree network structure of 3 levels, using between 2 and 3
    /// nodes per level.
    #[test]
    pub fn e2e_005_002_no_relay_broadcast_to_sender_on_tree_network() -> Fallible<()> {
        utils::setup();
        no_relay_broadcast_to_sender_on_tree_network(3, 2, 4)
    }

    /// It create a *complex* network structure of 5 levels, using between 4 and
    /// 9 nodes per level.
    #[test]
    pub fn e2e_005_003_no_relay_broadcast_to_sender_on_complex_tree_network() -> Fallible<()> {
        utils::setup();
        no_relay_broadcast_to_sender_on_tree_network(5, 4, 10)
    }

    #[test]
    pub fn e2e_006_01_close_and_join_on_not_spawned_node() -> Fallible<()> {
        utils::setup();
        let port = utils::next_port_offset(1);

        let (net_tx, _) = std::sync::mpsc::channel();
<<<<<<< HEAD
        let mut config = Config::new(Some("127.0.0.1".to_owned()), port, vec![100], 100);
        let mut node = P2PNode::new( None, &config, net_tx, None, P2PNodeMode::NormalMode, None);
=======
        let config = Config::new(Some("127.0.0.1".to_owned()), port, vec![100], 100);
        let mut node = P2PNode::new(None, &config, net_tx, None, PeerType::Node, None);
>>>>>>> 9092632e

        node.close_and_join()?;
        node.close_and_join()?;
        node.close_and_join()?;
        Ok(())
    }

    #[test]
    pub fn e2e_006_02_close_and_join_on_spawned_node() -> Fallible<()> {
        utils::setup();
        let port = utils::next_port_offset(2);

<<<<<<< HEAD
        let (mut node_1, waiter_1) = utils::make_node_and_sync( port, vec![100], true)?;
        let (mut node_2, waiter_2) = utils::make_node_and_sync( port +1, vec![100], true)?;
        utils::connect_and_wait_handshake( &mut node_1, &node_2, &waiter_1);

        let msg = b"Hello";
        node_1.send_message( Some(node_2.id()), NetworkId::from(100), None, msg.to_vec(), false)?;
        node_1.close_and_join()?;

        let node_2_msg = utils::wait_direct_message(&waiter_2)?.read_all_into_view()?;
        assert_eq!( node_2_msg.as_slice(), msg);
=======
        let (mut node_1, waiter_1) = utils::make_node_and_sync(port, vec![100], true)?;
        let (node_2, waiter_2) = utils::make_node_and_sync(port + 1, vec![100], true)?;
        utils::connect_and_wait_handshake(&mut node_1, &node_2, &waiter_1)?;

        let msg = b"Hello";
        node_1.send_message(
            Some(node_2.id()),
            NetworkId::from(100),
            None,
            msg.to_vec(),
            false,
        )?;
        node_1.close_and_join()?;

        let node_2_msg = utils::wait_direct_message(&waiter_2)?.read_all_into_view()?;
        assert_eq!(node_2_msg.as_slice(), msg);
>>>>>>> 9092632e
        Ok(())
    }

    #[test]
    pub fn e2e_006_03_close_from_inside_spawned_node() -> Fallible<()> {
        utils::setup();
        let port = utils::next_port_offset(2);

<<<<<<< HEAD
        let (mut node_1, waiter_1) = utils::make_node_and_sync( port, vec![100], true)?;
        let (mut node_2, waiter_2) = utils::make_node_and_sync( port +1, vec![100], true)?;

        let node_2_cloned = RefCell::new(node_2.clone());
        safe_write!( node_2.message_handler())?. add_packet_callback( make_atomic_callback!(
                move |pac: &NetworkPacket| {
                    let join_status = node_2_cloned.borrow_mut().close_and_join();
                    assert_eq!( join_status.is_err(), true);
                    Ok(())
                }));
        utils::connect_and_wait_handshake( &mut node_1, &node_2, &waiter_1);

        let msg = b"Hello";
        node_1.send_message( Some(node_2.id()), NetworkId::from(100), None, msg.to_vec(), false)?;

        let node_2_msg = utils::wait_direct_message(&waiter_2)?.read_all_into_view()?;
        assert_eq!( node_2_msg.as_slice(), msg);
        Ok(())
    }
=======
        let (mut node_1, waiter_1) = utils::make_node_and_sync(port, vec![100], true)?;
        let (node_2, waiter_2) = utils::make_node_and_sync(port + 1, vec![100], true)?;

        let node_2_cloned = RefCell::new(node_2.clone());
        safe_write!(node_2.message_handler())?.add_packet_callback(make_atomic_callback!(
            move |_pac: &NetworkPacket| {
                let join_status = node_2_cloned.borrow_mut().close_and_join();
                assert_eq!(join_status.is_err(), true);
                Ok(())
            }
        ));
        utils::connect_and_wait_handshake(&mut node_1, &node_2, &waiter_1)?;

        let msg = b"Hello";
        node_1.send_message(
            Some(node_2.id()),
            NetworkId::from(100),
            None,
            msg.to_vec(),
            false,
        )?;

        let node_2_msg = utils::wait_direct_message(&waiter_2)?.read_all_into_view()?;
        assert_eq!(node_2_msg.as_slice(), msg);
        Ok(())
    }

    #[test]
    pub fn e2e_008_drop_on_ban() -> Fallible<()> {
        utils::setup();

        let port = utils::next_port_offset(3);
        let networks = vec![100];

        let (mut node_1, msg_waiter_1) = utils::make_node_and_sync(port, networks.clone(), true)?;
        let (node_2, _msg_waiter_2) = utils::make_node_and_sync(port + 1, networks.clone(), true)?;
        utils::connect_and_wait_handshake(&mut node_1, &node_2, &msg_waiter_1)?;
        utils::consume_pending_messages(&msg_waiter_1);

        let to_ban = BannedNode::ById(node_2.id());

        node_1.ban_node(to_ban)?;
        let mut reply = node_1.get_peer_stats(&vec![])?;

        let t1 = time::Instant::now();
        while reply.len() == 1 {
            reply = node_1.get_peer_stats(&vec![])?;
            if time::Instant::now().duration_since(t1).as_secs() > 30 {
                bail!("timeout");
            }
        }

        Ok(())
    }

>>>>>>> 9092632e
}<|MERGE_RESOLUTION|>--- conflicted
+++ resolved
@@ -7,25 +7,15 @@
 mod tests {
     use failure::{bail, Fallible};
     use p2p_client::{
-<<<<<<< HEAD
-        common::UCursor,
-        connection::{MessageManager, P2PNodeMode},
-        network::{NetworkId, NetworkMessage, NetworkPacket, NetworkPacketType},
-        p2p::p2p_node::P2PNode,
-        configuration::Config,
-=======
-        common::{PeerType, UCursor},
-        configuration::Config,
-        connection::MessageManager,
+        common::{UCursor, PeerType},
+        connection::{MessageManager},
         network::{NetworkId, NetworkMessage, NetworkPacket, NetworkPacketType},
         p2p::{banned_nodes::BannedNode, p2p_node::P2PNode},
-        prometheus_exporter::{PrometheusMode, PrometheusServer},
->>>>>>> 9092632e
+        configuration::Config,
     };
     use rand::{distributions::Standard, thread_rng, Rng};
     use std::{
         cell::RefCell,
-        net::SocketAddr,
         sync::{
             atomic::{AtomicUsize, Ordering},
             Arc, RwLock,
@@ -48,14 +38,9 @@
         use p2p_client::{
             common::{PeerType, UCursor},
             configuration::Config,
-<<<<<<< HEAD
-            connection::{MessageManager, P2PNodeMode},
+            connection::MessageManager,
             network::{NetworkMessage, NetworkPacketType, NetworkResponse, NetworkRequest},
             prometheus_exporter::{PrometheusMode, PrometheusServer},
-=======
-            connection::MessageManager,
-            network::{NetworkMessage, NetworkPacketType, NetworkResponse},
->>>>>>> 9092632e
             p2p::p2p_node::P2PNode,
         };
 
@@ -148,19 +133,8 @@
             let mut config = Config::new(Some("127.0.0.1".to_owned()), port, networks, 100);
             config.connection.no_trust_broadcasts = blind_trusted_broadcast;
 
-<<<<<<< HEAD
             let prometheus = Arc::new(RwLock::new(PrometheusServer::new(PrometheusMode::NodeMode)));
-            let mut node = P2PNode::new(
-                None,
-                &config,
-                net_tx,
-                None,
-                P2PNodeMode::NormalMode,
-                Some(prometheus),
-            );
-=======
-            let mut node = P2PNode::new(None, &config, net_tx, None, PeerType::Node, None);
->>>>>>> 9092632e
+            let mut node = P2PNode::new(None, &config, net_tx, None, PeerType::Node, Some(prometheus));
 
             let mh = node.message_handler();
             safe_write!(mh)?.add_callback(make_atomic_callback!(move |m: &NetworkMessage| {
@@ -437,40 +411,16 @@
         utils::setup();
         let test_port_added = utils::next_port_offset(20);
 
-<<<<<<< HEAD
         let mesh_node_count = 15u16;
-=======
-        let mesh_node_count = 15;
-
-        let (sender, receiver) = mpsc::channel();
-
-        let _guard = thread::spawn(move || loop {
-            if let Ok(msg) = receiver.recv() {
-                info!("{}", msg);
-            }
-        });
-
->>>>>>> 9092632e
         let message_count_estimated = mesh_node_count;
         let mut peers: Vec<(P2PNode, _)> = Vec::with_capacity(mesh_node_count as usize);
 
         let message_counter = Counter::new(0);
 
 
-<<<<<<< HEAD
         for node_idx in 0..mesh_node_count {
             let instance_port = node_idx + test_port_added;
             let inner_counter = message_counter.clone();
-=======
-            let mut node = P2PNode::new(
-                None,
-                &config,
-                inner_sender,
-                Some(sender.clone()),
-                PeerType::Node,
-                Some(Arc::new(RwLock::new(prometheus.clone()))),
-            );
->>>>>>> 9092632e
 
             let (mut node, waiter) = utils::make_node_and_sync( instance_port, vec![100], true)?;
             safe_write!(node.message_handler())?
@@ -489,7 +439,6 @@
                         }
                         Ok(())
                     }
-<<<<<<< HEAD
                 ))
                 .add_callback( make_atomic_callback!(
                         move |m: &NetworkMessage| {
@@ -503,21 +452,6 @@
                 utils::connect_and_wait_handshake( &mut node, tgt_node, &waiter)?;
                 utils::consume_pending_messages(&waiter);
                 utils::consume_pending_messages(&tgt_waiter);
-=======
-                }
-            });
-            let _ = node.spawn();
-            if peer > 0 {
-                let localhost = "127.0.0.1".parse().unwrap();
-                for i in 0..peer {
-                    node.connect(
-                        PeerType::Node,
-                        SocketAddr::new(localhost, (instance_port - 1 - i) as u16),
-                        None,
-                    )
-                    .ok();
-                }
->>>>>>> 9092632e
             }
 
             peers.push((node, waiter));
@@ -547,19 +481,7 @@
     ) -> Fallible<()> {
         utils::setup();
         let message_counter = Counter::new(0);
-<<<<<<< HEAD
         let mut message_count_estimated = 0;
-=======
-        let message_count_estimated = island_size * islands_count * islands_count;
-
-        let (sender, receiver) = mpsc::channel();
-
-        let _guard = thread::spawn(move || loop {
-            if let Ok(msg) = receiver.recv() {
-                info!("{}", msg);
-            }
-        });
->>>>>>> 9092632e
 
         let mut islands: Vec<Vec<(P2PNode, _)>> = Vec::with_capacity(islands_count);
         let networks = vec![100];
@@ -575,9 +497,8 @@
                 let instance_port :u16 = (island_init_port + island_idx) as u16;
 
                 let (mut node, waiter) = utils::make_node_and_sync(instance_port, networks.clone(), true)?;
-                let port = node.get_listening_port();
-
-<<<<<<< HEAD
+                let port = node.internal_addr.port();
+
                 safe_write!(node.message_handler())?
                     .add_packet_callback(make_atomic_callback!(
                     move |pac: &NetworkPacket| {
@@ -591,45 +512,9 @@
                                 pac.message.len(),
                                 inner_counter.get()
                             );
-=======
-                let mut node = P2PNode::new(
-                    None,
-                    &config,
-                    inner_sender,
-                    Some(sender.clone()),
-                    PeerType::Node,
-                    Some(Arc::new(RwLock::new(prometheus.clone()))),
-                );
-                let mut _node_self_clone = node.clone();
-
-                let _inner_counter = message_counter.clone();
-                let _guard_pkt = thread::spawn(move || loop {
-                    if let Ok(full_msg) = inner_receiver.recv() {
-                        if let NetworkMessage::NetworkPacket(ref pac, ..) = *full_msg {
-                            if let NetworkPacketType::BroadcastedMessage = pac.packet_type {
-                                info!(
-                                    "BroadcastedMessage/{}/{} with size {} received",
-                                    pac.network_id,
-                                    pac.message_id,
-                                    pac.message.len()
-                                );
-                                _inner_counter.tick(1);
-                                _node_self_clone
-                                    .send_message_from_cursor(
-                                        None,
-                                        pac.network_id,
-                                        Some(pac.message_id.clone()),
-                                        pac.message.clone(),
-                                        true,
-                                    )
-                                    .map_err(|e| error!("Error sending message {}", e))
-                                    .ok();
-                            }
->>>>>>> 9092632e
                         }
                         Ok(())
                     }
-<<<<<<< HEAD
                 ))
                     .add_callback( make_atomic_callback!(
                         move |m: &NetworkMessage| {
@@ -643,51 +528,15 @@
                     utils::connect_and_wait_handshake(&mut node, tgt_node, &waiter)?;
                     utils::consume_pending_messages(&waiter);
                     utils::consume_pending_messages(&tgt_waiter);
-=======
-                });
-                let _ = node.spawn();
-                if peer > 0 {
-                    for i in 0..peer {
-                        node.connect(
-                            PeerType::Node,
-                            SocketAddr::new(localhost, (instance_port - 1 - (i)) as u16),
-                            None,
-                        )
-                        .ok();
-                    }
->>>>>>> 9092632e
                 }
                 peers_islands_and_ports.push((node, waiter));
             }
             islands.push(peers_islands_and_ports);
         }
 
-<<<<<<< HEAD
         // Send broadcast message in each island.
-=======
-        thread::sleep(time::Duration::from_secs(3));
-
-        if let Some(ref mut peers) = islands.get_mut(0) {
-            if let Some((.., ref mut central_peer, _, _)) = peers.get_mut(0) {
-                for i in 1..islands_count {
-                    central_peer
-                        .connect(
-                            PeerType::Node,
-                            SocketAddr::new(
-                                localhost,
-                                (test_port_added + (island_size * i)) as u16,
-                            ),
-                            None,
-                        )
-                        .map_err(|e| println!("{}", e))
-                        .ok();
-                }
-            };
-        };
-
-        thread::sleep(time::Duration::from_secs(3));
-
->>>>>>> 9092632e
+
+
         let msg = b"Hello other mother's brother".to_vec();
 
         for island in &mut islands {
@@ -1086,13 +935,8 @@
         let port = utils::next_port_offset(1);
 
         let (net_tx, _) = std::sync::mpsc::channel();
-<<<<<<< HEAD
-        let mut config = Config::new(Some("127.0.0.1".to_owned()), port, vec![100], 100);
-        let mut node = P2PNode::new( None, &config, net_tx, None, P2PNodeMode::NormalMode, None);
-=======
         let config = Config::new(Some("127.0.0.1".to_owned()), port, vec![100], 100);
         let mut node = P2PNode::new(None, &config, net_tx, None, PeerType::Node, None);
->>>>>>> 9092632e
 
         node.close_and_join()?;
         node.close_and_join()?;
@@ -1105,18 +949,6 @@
         utils::setup();
         let port = utils::next_port_offset(2);
 
-<<<<<<< HEAD
-        let (mut node_1, waiter_1) = utils::make_node_and_sync( port, vec![100], true)?;
-        let (mut node_2, waiter_2) = utils::make_node_and_sync( port +1, vec![100], true)?;
-        utils::connect_and_wait_handshake( &mut node_1, &node_2, &waiter_1);
-
-        let msg = b"Hello";
-        node_1.send_message( Some(node_2.id()), NetworkId::from(100), None, msg.to_vec(), false)?;
-        node_1.close_and_join()?;
-
-        let node_2_msg = utils::wait_direct_message(&waiter_2)?.read_all_into_view()?;
-        assert_eq!( node_2_msg.as_slice(), msg);
-=======
         let (mut node_1, waiter_1) = utils::make_node_and_sync(port, vec![100], true)?;
         let (node_2, waiter_2) = utils::make_node_and_sync(port + 1, vec![100], true)?;
         utils::connect_and_wait_handshake(&mut node_1, &node_2, &waiter_1)?;
@@ -1129,11 +961,10 @@
             msg.to_vec(),
             false,
         )?;
-        node_1.close_and_join()?;
+         node_1.close_and_join()?;
 
         let node_2_msg = utils::wait_direct_message(&waiter_2)?.read_all_into_view()?;
         assert_eq!(node_2_msg.as_slice(), msg);
->>>>>>> 9092632e
         Ok(())
     }
 
@@ -1142,27 +973,6 @@
         utils::setup();
         let port = utils::next_port_offset(2);
 
-<<<<<<< HEAD
-        let (mut node_1, waiter_1) = utils::make_node_and_sync( port, vec![100], true)?;
-        let (mut node_2, waiter_2) = utils::make_node_and_sync( port +1, vec![100], true)?;
-
-        let node_2_cloned = RefCell::new(node_2.clone());
-        safe_write!( node_2.message_handler())?. add_packet_callback( make_atomic_callback!(
-                move |pac: &NetworkPacket| {
-                    let join_status = node_2_cloned.borrow_mut().close_and_join();
-                    assert_eq!( join_status.is_err(), true);
-                    Ok(())
-                }));
-        utils::connect_and_wait_handshake( &mut node_1, &node_2, &waiter_1);
-
-        let msg = b"Hello";
-        node_1.send_message( Some(node_2.id()), NetworkId::from(100), None, msg.to_vec(), false)?;
-
-        let node_2_msg = utils::wait_direct_message(&waiter_2)?.read_all_into_view()?;
-        assert_eq!( node_2_msg.as_slice(), msg);
-        Ok(())
-    }
-=======
         let (mut node_1, waiter_1) = utils::make_node_and_sync(port, vec![100], true)?;
         let (node_2, waiter_2) = utils::make_node_and_sync(port + 1, vec![100], true)?;
 
@@ -1218,5 +1028,4 @@
         Ok(())
     }
 
->>>>>>> 9092632e
 }