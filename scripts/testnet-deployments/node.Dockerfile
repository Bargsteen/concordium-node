# syntax=docker/dockerfile:experimental

ARG universal_image_name

# Fetch genesis-data.
FROM alpine/git:latest as genesis-data
ARG genesis_ref
ARG genesis_path
RUN mkdir -p -m 0600 ~/.ssh && ssh-keyscan gitlab.com >> ~/.ssh/known_hosts
RUN --mount=type=ssh git clone --depth 1 --branch "${genesis_ref}" git@gitlab.com:Concordium/genesis-data.git
RUN mv "genesis-data/${genesis_path}" /data

FROM $universal_image_name AS build
FROM ubuntu:20.04

ARG build_type

EXPOSE 8888  # listen port
EXPOSE 9090  # prometheus
EXPOSE 10000 # GRPC

# TODO only install actually used packages.
RUN apt-get update && \
    apt-get install -y unbound ca-certificates libpq-dev && \
    rm -rf /var/lib/apt/lists/*

COPY --from=build /out/$build_type/concordium-node /concordium-node
COPY --from=build /out/start.sh /start.sh
<<<<<<< HEAD
=======
COPY --from=genesis-data /data /genesis-data
>>>>>>> 09df7ee3

ENTRYPOINT ["/start.sh"]<|MERGE_RESOLUTION|>--- conflicted
+++ resolved
@@ -1,14 +1,6 @@
 # syntax=docker/dockerfile:experimental
 
 ARG universal_image_name
-
-# Fetch genesis-data.
-FROM alpine/git:latest as genesis-data
-ARG genesis_ref
-ARG genesis_path
-RUN mkdir -p -m 0600 ~/.ssh && ssh-keyscan gitlab.com >> ~/.ssh/known_hosts
-RUN --mount=type=ssh git clone --depth 1 --branch "${genesis_ref}" git@gitlab.com:Concordium/genesis-data.git
-RUN mv "genesis-data/${genesis_path}" /data
 
 FROM $universal_image_name AS build
 FROM ubuntu:20.04
@@ -26,9 +18,5 @@
 
 COPY --from=build /out/$build_type/concordium-node /concordium-node
 COPY --from=build /out/start.sh /start.sh
-<<<<<<< HEAD
-=======
-COPY --from=genesis-data /data /genesis-data
->>>>>>> 09df7ee3
 
 ENTRYPOINT ["/start.sh"]