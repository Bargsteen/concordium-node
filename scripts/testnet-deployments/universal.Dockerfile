--- conflicted
+++ resolved
@@ -1,52 +1,20 @@
-ARG static_libraries_image_tag
 ARG base_image_tag
-<<<<<<< HEAD
-
-# Build static consensus libraries.
-FROM concordium/static-libraries:${static_libraries_image_tag} as static-builder
-COPY scripts/static-libraries/build-static-libraries.sh /build-static-libraries.sh
-COPY . /build
-ARG ghc_version
-RUN GHC_VERSION="${ghc_version}" \
-        ./build-static-libraries.sh
-=======
 ARG static_libraries_image_tag
 
 # Build static consensus libraries.
 FROM concordium/static-libraries:${static_libraries_image_tag} as static-builder
 COPY . /build
 ARG ghc_version
-WORKDIR /build
 RUN GHC_VERSION="${ghc_version}" \
-      /build/scripts/static-libraries/build-static-libraries.sh
-
-FROM concordium/base:${base_image_tag} as build
-COPY . /build
-WORKDIR /build
-
-# Copy static libraries that were built by the static-builder into the correct place
-# (/build/concordium-node/deps/static-libs/linux).
-ARG ghc_version
-COPY --from=static-builder "/build/static-consensus-${ghc_version}.tar.gz" /tmp/static-consensus.tar.gz
-RUN tar -C /tmp -xf /tmp/static-consensus.tar.gz && \
-    mkdir -p /build/concordium-node/deps/static-libs && \
-    mv /tmp/target /build/concordium-node/deps/static-libs/linux && \
-    rm /tmp/static-consensus.tar.gz
->>>>>>> 09df7ee3
+        /build/scripts/build-static-libraries.sh
 
 # Build binaries.
 FROM concordium/base:${base_image_tag} as build
 COPY . /build
 # Build in both release and debug mode.
 ARG consensus_profiling=false
-<<<<<<< HEAD
-ENV CONSENSUS_PROFILING=$consensus_profiling
+ENV CONSENSUS_PROFILING="${consensus_profiling}"
 RUN /build/scripts/build-binaries.sh "instrumentation,collector" "release" && \
-=======
-ENV CONSENSUS_PROFILING="${consensus_profiling}"
-RUN ./scripts/build-binaries.sh "instrumentation,collector" "release" && \
-    ./scripts/build-binaries.sh "instrumentation,collector" && \
->>>>>>> 09df7ee3
     mkdir -p /out/release && \
     cp /build/concordium-node/target/release/concordium-node \
        /build/concordium-node/target/release/p2p_bootstrapper-cli \
